--- conflicted
+++ resolved
@@ -1,16 +1,10 @@
 import { createStore, keys, setMany, getMany, clear } from 'idb-keyval';
-<<<<<<< HEAD
-=======
 import * as idb from 'lib0/indexeddb.js';
->>>>>>> 5af42d37
 
 type IDBInstance<T = ArrayBufferLike> = {
   keys: () => Promise<string[]>;
   clear: () => Promise<void>;
-<<<<<<< HEAD
-=======
   deleteDB: () => Promise<void>;
->>>>>>> 5af42d37
   setMany: (entries: [string, T][]) => Promise<void>;
   getMany: (keys: string[]) => Promise<T[]>;
 };
@@ -24,10 +18,7 @@
   return {
     keys: () => keys(db),
     clear: () => clear(db),
-<<<<<<< HEAD
-=======
     deleteDB: () => idb.deleteDB(name),
->>>>>>> 5af42d37
     setMany: entries => setMany(entries, db),
     getMany: keys => getMany(keys, db),
   };
