import { useState } from 'react';
import { Modal, ModalCloseButton, ModalProps } from '../modal';
import {
  StyledButtonWrapper,
  StyledConfirmContent,
  StyledConfirmTitle,
  StyledModalWrapper,
} from '@/ui/confirm/styles';
import { Button } from '@/ui/button';
import { useTranslation } from 'react-i18next';
export type ConfirmProps = {
  title?: string;
  content?: string;
  confirmText?: string;
  cancelText?: string;
  // TODO: Confirm button's color should depend on confirm type
  confirmType?: 'primary' | 'warning' | 'danger';
  onConfirm?: () => void;
  onCancel?: () => void;
} & Omit<ModalProps, 'open' | 'children'>;

export const Confirm = ({
  title,
  content,
  confirmText,
  confirmType,
  onConfirm,
  onCancel,
  cancelText = 'Cancel',
}: ConfirmProps) => {
  const [open, setOpen] = useState(true);
  const { t } = useTranslation();
  return (
    <Modal open={open}>
      <StyledModalWrapper>
        <ModalCloseButton
          onClick={() => {
            setOpen(false);
            onCancel?.();
          }}
        />
        <StyledConfirmTitle>{title}</StyledConfirmTitle>
        <StyledConfirmContent>{content}</StyledConfirmContent>

        <StyledButtonWrapper>
          <Button
            shape="round"
            bold={true}
            onClick={() => {
              setOpen(false);
              onCancel?.();
            }}
            style={{ marginRight: '24px' }}
          >
<<<<<<< HEAD
            {cancelText}
=======
            {t('Cancel')}
>>>>>>> e49d7eda
          </Button>
          <Button
            type={confirmType}
            shape="round"
            bold={true}
            onClick={() => {
              setOpen(false);
              onConfirm?.();
            }}
          >
            {confirmText}
          </Button>
        </StyledButtonWrapper>
      </StyledModalWrapper>
    </Modal>
  );
};

export default Confirm;<|MERGE_RESOLUTION|>--- conflicted
+++ resolved
@@ -52,11 +52,7 @@
             }}
             style={{ marginRight: '24px' }}
           >
-<<<<<<< HEAD
             {cancelText}
-=======
-            {t('Cancel')}
->>>>>>> e49d7eda
           </Button>
           <Button
             type={confirmType}
