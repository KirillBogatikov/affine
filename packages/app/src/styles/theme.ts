--- conflicted
+++ resolved
@@ -17,11 +17,7 @@
       pageBackground: '#fff',
       hoverBackground: '#F1F3FF',
       popoverBackground: '#fff',
-<<<<<<< HEAD
-      toolTipBackground: '#6880FF',
-=======
       tooltipBackground: '#6880FF',
->>>>>>> 325c8941
       codeBackground: '#f2f5f9',
       warningBackground: '#FFF9C7',
 
@@ -88,7 +84,6 @@
         editorMode === 'edgeless'
           ? lightTheme.colors.codeBackground
           : '#505662',
-      toolTipBackground: '#1F2021',
       warningBackground: '#FFF9C7',
 
       textColor: '#fff',
@@ -132,7 +127,7 @@
     '--affine-popover-background': theme.colors.popoverBackground,
     '--affine-hover-background': theme.colors.hoverBackground,
     '--affine-code-background': theme.colors.codeBackground,
-    '--affine-tooltip-background': theme.colors.toolTipBackground,
+    '--affine-tooltip-background': theme.colors.tooltipBackground,
 
     '--affine-text-color': theme.colors.textColor,
     '--affine-edgeless-text-color': theme.colors.edgelessTextColor,
@@ -148,6 +143,7 @@
     '--affine-placeholder-color': theme.colors.placeHolderColor,
     '--affine-border-color': theme.colors.borderColor,
     '--affine-disable-color': theme.colors.disableColor,
+    '--affine-tooltip-color': theme.colors.tooltipColor,
 
     '--affine-modal-shadow': theme.shadow.modal,
     '--affine-popover-shadow': theme.shadow.popover,
@@ -166,8 +162,5 @@
 
     '--affine-paragraph-space': theme.space.paragraph,
     '--affine-popover-radius': theme.radius.popover,
-
-    '--affine-tooltip-color': theme.colors.tooltipColor,
-    '--affine-tooltip-background': theme.colors.tooltipBackground,
   };
 };