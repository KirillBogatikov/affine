generator client {
  provider        = "prisma-client-js"
  binaryTargets   = ["native", "debian-openssl-3.0.x", "linux-arm64-openssl-3.0.x"]
  previewFeatures = ["metrics", "tracing"]
}

datasource db {
  provider = "postgresql"
  url      = env("DATABASE_URL")
}

model Workspace {
  id        String                    @id @default(uuid()) @db.VarChar
  public    Boolean
  createdAt DateTime                  @default(now()) @map("created_at") @db.Timestamptz(6)
  users     UserWorkspacePermission[]

  @@map("workspaces")
}

model UserWorkspacePermission {
  id          String    @id @default(uuid()) @db.VarChar
  workspaceId String    @map("workspace_id") @db.VarChar
  subPageId   String?   @map("sub_page_id") @db.VarChar
  userId      String?   @map("entity_id") @db.VarChar
  /// Read/Write/Admin/Owner
  type        Int       @db.SmallInt
  /// Whether the permission invitation is accepted by the user
  accepted    Boolean   @default(false)
  createdAt   DateTime  @default(now()) @map("created_at") @db.Timestamptz(6)
  user        User?     @relation(fields: [userId], references: [id], onDelete: Cascade)
  workspace   Workspace @relation(fields: [workspaceId], references: [id], onDelete: Cascade)

  @@unique([workspaceId, subPageId, userId])
  @@map("user_workspace_permissions")
}

model User {
  id            String                    @id @default(uuid()) @db.VarChar
  name          String
  email         String                    @unique
  emailVerified DateTime?                 @map("email_verified")
  // image field is for the next-auth
  avatarUrl     String?                   @map("avatar_url") @db.VarChar
  accounts      Account[]
  sessions      Session[]
  workspaces    UserWorkspacePermission[]
  createdAt     DateTime                  @default(now()) @map("created_at") @db.Timestamptz(6)
  /// Not available if user signed up through OAuth providers
  password      String?                   @db.VarChar
  features      UserFeatureGates[]
  customer      UserStripeCustomer?
  subscription  UserSubscription?
  invoices      UserInvoice[]

  @@map("users")
}

model UserFeatureGates {
  id        String   @id @default(uuid()) @db.VarChar
  userId    String   @map("user_id") @db.VarChar
  feature   String   @db.VarChar
  reason    String   @db.VarChar
  createdAt DateTime @default(now()) @map("created_at") @db.Timestamptz(6)
  user      User     @relation(fields: [userId], references: [id], onDelete: Cascade)

  @@map("user_feature_gates")
}

model Account {
  id                String  @id @default(cuid())
  userId            String  @map("user_id")
  type              String
  provider          String
  providerAccountId String  @map("provider_account_id")
  refresh_token     String? @db.Text
  access_token      String? @db.Text
  expires_at        Int?
  token_type        String?
  scope             String?
  id_token          String? @db.Text
  session_state     String?

  user User @relation(fields: [userId], references: [id], onDelete: Cascade)

  @@unique([provider, providerAccountId])
  @@map("accounts")
}

model Session {
  id           String   @id @default(cuid())
  sessionToken String   @unique @map("session_token")
  userId       String   @map("user_id")
  expires      DateTime
  user         User     @relation(fields: [userId], references: [id], onDelete: Cascade)

  @@map("sessions")
}

model VerificationToken {
  identifier String
  token      String   @unique
  expires    DateTime

  @@unique([identifier, token])
  @@map("verificationtokens")
}

model Blob {
  id          Int      @id @default(autoincrement()) @db.Integer
  hash        String   @db.VarChar
  workspaceId String   @map("workspace_id") @db.VarChar
  blob        Bytes    @db.ByteA
  length      BigInt
  createdAt   DateTime @default(now()) @map("created_at") @db.Timestamptz(6)

  @@unique([workspaceId, hash])
  @@map("blobs")
}

model OptimizedBlob {
  id          Int      @id @default(autoincrement()) @db.Integer
  hash        String   @db.VarChar
  workspaceId String   @map("workspace_id") @db.VarChar
  params      String   @db.VarChar
  blob        Bytes    @db.ByteA
  length      BigInt
  createdAt   DateTime @default(now()) @map("created_at") @db.Timestamptz(6)

  @@unique([workspaceId, hash, params])
  @@map("optimized_blobs")
}

// the latest snapshot of each doc that we've seen
// Snapshot + Updates are the latest state of the doc
model Snapshot {
  id          String   @default(uuid()) @map("guid") @db.VarChar
  workspaceId String   @map("workspace_id") @db.VarChar
  blob        Bytes    @db.ByteA
  seq         Int      @default(0) @db.Integer
  state       Bytes?   @db.ByteA
  createdAt   DateTime @default(now()) @map("created_at") @db.Timestamptz(6)
  updatedAt   DateTime @updatedAt @map("updated_at") @db.Timestamptz(6)

  @@id([id, workspaceId])
  @@map("snapshots")
}

// backup during other update operation queue downtime
model Update {
  objectId    String   @id @default(uuid()) @map("object_id") @db.VarChar
  workspaceId String   @map("workspace_id") @db.VarChar
  id          String   @map("guid") @db.VarChar
  seq         Int      @db.Integer
  blob        Bytes    @db.ByteA
  createdAt   DateTime @default(now()) @map("created_at") @db.Timestamptz(6)

  @@unique([workspaceId, id, seq])
  @@map("updates")
}

model NewFeaturesWaitingList {
  id        String   @id @default(uuid()) @db.VarChar
  email     String   @unique
  type      Int      @db.SmallInt
  createdAt DateTime @default(now()) @map("created_at") @db.Timestamptz(6)

  @@map("new_features_waiting_list")
}

<<<<<<< HEAD
model UserStripeCustomer {
  userId           String   @id @map("user_id") @db.VarChar
  stripeCustomerId String   @unique @map("stripe_customer_id") @db.VarChar
  createdAt        DateTime @default(now()) @map("created_at") @db.Timestamptz(6)

  user User @relation(fields: [userId], references: [id], onDelete: Cascade)

  @@map("user_stripe_customers")
}

model UserSubscription {
  id                   Int       @id @default(autoincrement()) @db.Integer
  userId               String    @unique @map("user_id") @db.VarChar(36)
  plan                 String    @db.VarChar(20)
  // yearly/monthly
  recurring            String    @db.VarChar(20)
  // subscription.id
  stripeSubscriptionId String    @unique @map("stripe_subscription_id")
  // subscription.status, active/past_due/canceled/unpaid...
  status               String    @db.VarChar(20)
  // subscription.current_period_start
  start                DateTime  @map("start") @db.Timestamptz(6)
  // subscription.current_period_end
  end                  DateTime  @map("end") @db.Timestamptz(6)
  // subscription.billing_cycle_anchor
  nextBillAt           DateTime? @map("next_bill_at") @db.Timestamptz(6)
  // subscription.canceled_at
  canceledAt           DateTime? @map("canceled_at") @db.Timestamptz(6)
  // subscription.trial_start
  trialStart           DateTime? @map("trial_start") @db.Timestamptz(6)
  // subscription.trial_end
  trialEnd             DateTime? @map("trial_end") @db.Timestamptz(6)
  stripeScheduleId     String?   @map("stripe_schedule_id") @db.VarChar

  createdAt DateTime @default(now()) @map("created_at") @db.Timestamptz(6)
  updatedAt DateTime @updatedAt @map("updated_at") @db.Timestamptz(6)
  user      User     @relation(fields: [userId], references: [id], onDelete: Cascade)

  @@map("user_subscriptions")
}

model UserInvoice {
  id               Int      @id @default(autoincrement()) @db.Integer
  userId           String   @map("user_id") @db.VarChar(36)
  stripeInvoiceId  String   @unique @map("stripe_invoice_id")
  currency         String   @db.VarChar(3)
  // CNY 12.50 stored as 1250
  amount           Int      @db.Integer
  status           String   @db.VarChar(20)
  plan             String   @db.VarChar(20)
  recurring        String   @db.VarChar(20)
  createdAt        DateTime @default(now()) @map("created_at") @db.Timestamptz(6)
  updatedAt        DateTime @updatedAt @map("updated_at") @db.Timestamptz(6)
  // billing reason
  reason           String   @db.VarChar
  lastPaymentError String?  @map("last_payment_error") @db.Text
  // stripe hosted invoice link
  link             String?  @db.Text

  user User @relation(fields: [userId], references: [id], onDelete: Cascade)

  @@map("user_invoices")
=======
model DataMigration {
  id         String    @id @default(uuid()) @db.VarChar(36)
  name       String    @db.VarChar
  startedAt  DateTime  @default(now()) @map("started_at") @db.Timestamptz(6)
  finishedAt DateTime? @map("finished_at") @db.Timestamptz(6)

  @@map("_data_migrations")
>>>>>>> fc3516ac
}<|MERGE_RESOLUTION|>--- conflicted
+++ resolved
@@ -168,7 +168,6 @@
   @@map("new_features_waiting_list")
 }
 
-<<<<<<< HEAD
 model UserStripeCustomer {
   userId           String   @id @map("user_id") @db.VarChar
   stripeCustomerId String   @unique @map("stripe_customer_id") @db.VarChar
@@ -231,7 +230,8 @@
   user User @relation(fields: [userId], references: [id], onDelete: Cascade)
 
   @@map("user_invoices")
-=======
+}
+
 model DataMigration {
   id         String    @id @default(uuid()) @db.VarChar(36)
   name       String    @db.VarChar
@@ -239,5 +239,4 @@
   finishedAt DateTime? @map("finished_at") @db.Timestamptz(6)
 
   @@map("_data_migrations")
->>>>>>> fc3516ac
 }