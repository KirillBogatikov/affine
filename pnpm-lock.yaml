lockfileVersion: 5.4

importers:

  .:
    specifiers:
      '@changesets/cli': ^2.26.0
      '@jest/globals': ^29.3.1
      '@playwright/test': ^1.29.1
      '@types/eslint': ^8.4.10
      '@types/node': ^18.11.17
      '@typescript-eslint/eslint-plugin': ^5.47.0
      '@typescript-eslint/parser': ^5.47.0
      eslint: ^8.30.0
      eslint-config-next: 12.3.1
      eslint-config-prettier: ^8.5.0
      eslint-plugin-prettier: ^4.2.1
      fake-indexeddb: 4.0.1
      got: ^12.5.3
      husky: ^8.0.2
      jest: ^29.3.1
      lint-staged: ^13.1.0
      prettier: ^2.7.1
      typescript: ^4.9.3
    devDependencies:
      '@changesets/cli': 2.26.0
      '@jest/globals': 29.3.1
      '@playwright/test': 1.29.1
      '@types/eslint': 8.4.10
      '@types/node': 18.11.18
      '@typescript-eslint/eslint-plugin': 5.48.0_wxmz6cyorqfuzhhglktlvr5lve
      '@typescript-eslint/parser': 5.48.0_p4cjf2r47dnfiqufepc5hp43sq
      eslint: 8.31.0
      eslint-config-next: 12.3.1_p4cjf2r47dnfiqufepc5hp43sq
      eslint-config-prettier: 8.5.0_eslint@8.31.0
      eslint-plugin-prettier: 4.2.1_vkmhlldugy3fnk7p2bqhsfnaiq
      fake-indexeddb: 4.0.1
      got: 12.5.3
      husky: 8.0.2
      jest: 29.3.1_@types+node@18.11.18
      lint-staged: 13.1.0
      prettier: 2.7.1
      typescript: 4.9.3

  packages/app:
    specifiers:
      '@affine/datacenter': workspace:*
      '@affine/i18n': workspace:*
      '@blocksuite/blocks': 0.4.0-20230113023110-28a7fdc
      '@blocksuite/editor': 0.4.0-20230113023110-28a7fdc
      '@blocksuite/icons': ^2.0.2
      '@blocksuite/store': 0.4.0-20230113023110-28a7fdc
      '@emotion/css': ^11.10.0
      '@emotion/react': ^11.10.4
      '@emotion/server': ^11.10.0
      '@emotion/styled': ^11.10.4
      '@fontsource/poppins': ^4.5.10
      '@fontsource/space-mono': ^4.5.10
      '@mui/base': ^5.0.0-alpha.87
      '@mui/icons-material': ^5.10.9
      '@mui/material': ^5.8.6
      '@toeverything/pathfinder-logger': workspace:@affine/logger@*
      '@types/node': 18.7.18
      '@types/react': 18.0.20
      '@types/react-dom': 18.0.6
      '@types/wicg-file-system-access': ^2020.9.5
      chalk: ^4.1.2
      cmdk: ^0.1.20
      css-spring: ^4.1.0
      dayjs: ^1.11.7
      eslint: 8.22.0
      eslint-config-next: 12.3.1
      eslint-config-prettier: ^8.5.0
      eslint-plugin-prettier: ^4.2.1
      lit: ^2.3.1
      next: 13.1.0
      next-debug-local: ^0.1.5
      next-pwa: ^5.6.0
      prettier: ^2.7.1
      quill: ^1.3.7
      quill-cursors: ^4.0.0
      raw-loader: ^4.0.2
      react: 18.2.0
      react-dom: 18.2.0
      typescript: 4.8.3
      yjs: ^13.5.44
    dependencies:
      '@affine/datacenter': link:../data-center
      '@affine/i18n': link:../i18n
      '@blocksuite/blocks': 0.4.0-20230113023110-28a7fdc_yjs@13.5.44
      '@blocksuite/editor': 0.4.0-20230113023110-28a7fdc_yjs@13.5.44
      '@blocksuite/icons': 2.0.4_w5j4k42lgipnm43s3brx6h3c34
      '@blocksuite/store': 0.4.0-20230113023110-28a7fdc_yjs@13.5.44
      '@emotion/css': 11.10.0
      '@emotion/react': 11.10.4_w5j4k42lgipnm43s3brx6h3c34
      '@emotion/server': 11.10.0_@emotion+css@11.10.0
      '@emotion/styled': 11.10.4_yiaqs725o7pcd7rteavrnhgj4y
      '@fontsource/poppins': 4.5.10
      '@fontsource/space-mono': 4.5.10
      '@mui/base': 5.0.0-alpha.101_7ey2zzynotv32rpkwno45fsx4e
      '@mui/icons-material': 5.10.9_5fncb4nagb4cvvcnwamw2rozfa
      '@mui/material': 5.10.9_af5ln35zuaotaffazii6n6bke4
      '@toeverything/pathfinder-logger': link:../logger
      cmdk: 0.1.21_7ey2zzynotv32rpkwno45fsx4e
      css-spring: 4.1.0
      dayjs: 1.11.7
      lit: 2.4.0
      next: 13.1.0_biqbaboplfbrettd7655fr4n2y
      next-debug-local: 0.1.5
      prettier: 2.7.1
      quill: 1.3.7
      quill-cursors: 4.0.0
      react: 18.2.0
      react-dom: 18.2.0_react@18.2.0
      yjs: 13.5.44
    devDependencies:
      '@types/node': 18.7.18
      '@types/react': 18.0.20
      '@types/react-dom': 18.0.6
      '@types/wicg-file-system-access': 2020.9.5
      chalk: 4.1.2
      eslint: 8.22.0
      eslint-config-next: 12.3.1_76twfck5d7crjqrmw4yltga7zm
      eslint-config-prettier: 8.5.0_eslint@8.22.0
      eslint-plugin-prettier: 4.2.1_i2cojdczqdiurzgttlwdgf764e
      next-pwa: 5.6.0_next@13.1.0
      raw-loader: 4.0.2
      typescript: 4.8.3

  packages/data-center:
    specifiers:
<<<<<<< HEAD
      '@blocksuite/blocks': 0.4.0-20230111171650-bc63456
      '@blocksuite/store': 0.4.0-20230111171650-bc63456
=======
      '@blocksuite/blocks': 0.4.0-20230113023110-28a7fdc
      '@blocksuite/store': 0.4.0-20230113023110-28a7fdc
>>>>>>> 9f900f0c
      '@playwright/test': ^1.29.1
      '@types/debug': ^4.1.7
      debug: ^4.3.4
      encoding: ^0.1.13
      fake-indexeddb: 4.0.1
      firebase: ^9.15.0
      idb-keyval: ^6.2.0
      ky: ^0.33.0
      ky-universal: ^0.11.0
      lib0: ^0.2.58
      swr: ^2.0.0
      typescript: ^4.8.4
      y-protocols: ^1.0.5
      yjs: ^13.5.44
    dependencies:
<<<<<<< HEAD
      '@blocksuite/blocks': 0.4.0-20230111171650-bc63456_yjs@13.5.44
      '@blocksuite/store': 0.4.0-20230111171650-bc63456_yjs@13.5.44
=======
      '@blocksuite/blocks': 0.4.0-20230113023110-28a7fdc_yjs@13.5.44
      '@blocksuite/store': 0.4.0-20230113023110-28a7fdc_yjs@13.5.44
>>>>>>> 9f900f0c
      debug: 4.3.4
      encoding: 0.1.13
      firebase: 9.15.0_encoding@0.1.13
      idb-keyval: 6.2.0
      ky: 0.33.1
      ky-universal: 0.11.0_ky@0.33.1
      lib0: 0.2.58
      swr: 2.0.0
      y-protocols: 1.0.5
    devDependencies:
      '@playwright/test': 1.29.1
      '@types/debug': 4.1.7
      fake-indexeddb: 4.0.1
      typescript: 4.9.3
      yjs: 13.5.44

  packages/i18n:
    specifiers:
      '@types/prettier': ^2.7.2
      i18next: ^21.9.1
      prettier: ^2.7.1
      react-i18next: ^11.18.4
      ts-node: ^10.9.1
      typescript: ^4.8.4
    dependencies:
      i18next: 21.10.0
      prettier: 2.7.1
      react-i18next: 11.18.6_i18next@21.10.0
    devDependencies:
      '@types/prettier': 2.7.2
      ts-node: 10.9.1_typescript@4.9.3
      typescript: 4.9.3

  packages/logger:
    specifiers:
      '@types/react': ^18.0.21
      next: ^12.3.1
      react: ^18.2.0
      react-dom: ^18.2.0
      typescript: ^4.8.4
    dependencies:
      next: 12.3.1_biqbaboplfbrettd7655fr4n2y
      react: 18.2.0
      react-dom: 18.2.0_react@18.2.0
    devDependencies:
      '@types/react': 18.0.21
      typescript: 4.8.4

packages:

  /@ampproject/remapping/2.2.0:
    resolution: {integrity: sha512-qRmjj8nj9qmLTQXXmaR1cck3UXSRMPrbsLJAasZpF+t3riI71BXed5ebIOYwQntykeZuhjsdweEc9BxH5Jc26w==}
    engines: {node: '>=6.0.0'}
    dependencies:
      '@jridgewell/gen-mapping': 0.1.1
      '@jridgewell/trace-mapping': 0.3.17
    dev: true

  /@apideck/better-ajv-errors/0.3.6_ajv@8.11.2:
    resolution: {integrity: sha512-P+ZygBLZtkp0qqOAJJVX4oX/sFo5JR3eBWwwuqHHhK0GIgQOKWrAfiAaWX0aArHkRWHMuggFEgAZNxVPwPZYaA==}
    engines: {node: '>=10'}
    peerDependencies:
      ajv: '>=8'
    dependencies:
      ajv: 8.11.2
      json-schema: 0.4.0
      jsonpointer: 5.0.1
      leven: 3.1.0
    dev: true

  /@babel/code-frame/7.18.6:
    resolution: {integrity: sha512-TDCmlK5eOvH+eH7cdAFlNXeVJqWIQ7gW9tY1GJIpUtFb6CmjVyq2VM3u71bOyR8CRihcCgMUYoDNyLXao3+70Q==}
    engines: {node: '>=6.9.0'}
    dependencies:
      '@babel/highlight': 7.18.6

  /@babel/compat-data/7.20.5:
    resolution: {integrity: sha512-KZXo2t10+/jxmkhNXc7pZTqRvSOIvVv/+lJwHS+B2rErwOyjuVRh60yVpb7liQ1U5t7lLJ1bz+t8tSypUZdm0g==}
    engines: {node: '>=6.9.0'}
    dev: true

  /@babel/core/7.20.5:
    resolution: {integrity: sha512-UdOWmk4pNWTm/4DlPUl/Pt4Gz4rcEMb7CY0Y3eJl5Yz1vI8ZJGmHWaVE55LoxRjdpx0z259GE9U5STA9atUinQ==}
    engines: {node: '>=6.9.0'}
    dependencies:
      '@ampproject/remapping': 2.2.0
      '@babel/code-frame': 7.18.6
      '@babel/generator': 7.20.5
      '@babel/helper-compilation-targets': 7.20.0_@babel+core@7.20.5
      '@babel/helper-module-transforms': 7.20.2
      '@babel/helpers': 7.20.6
      '@babel/parser': 7.20.5
      '@babel/template': 7.18.10
      '@babel/traverse': 7.20.5
      '@babel/types': 7.20.5
      convert-source-map: 1.9.0
      debug: 4.3.4
      gensync: 1.0.0-beta.2
      json5: 2.2.1
      semver: 6.3.0
    transitivePeerDependencies:
      - supports-color
    dev: true

  /@babel/generator/7.20.5:
    resolution: {integrity: sha512-jl7JY2Ykn9S0yj4DQP82sYvPU+T3g0HFcWTqDLqiuA9tGRNIj9VfbtXGAYTTkyNEnQk1jkMGOdYka8aG/lulCA==}
    engines: {node: '>=6.9.0'}
    dependencies:
      '@babel/types': 7.20.5
      '@jridgewell/gen-mapping': 0.3.2
      jsesc: 2.5.2
    dev: true

  /@babel/generator/7.20.7:
    resolution: {integrity: sha512-7wqMOJq8doJMZmP4ApXTzLxSr7+oO2jroJURrVEp6XShrQUObV8Tq/D0NCcoYg2uHqUrjzO0zwBjoYzelxK+sw==}
    engines: {node: '>=6.9.0'}
    dependencies:
      '@babel/types': 7.20.7
      '@jridgewell/gen-mapping': 0.3.2
      jsesc: 2.5.2
    dev: true

  /@babel/helper-annotate-as-pure/7.18.6:
    resolution: {integrity: sha512-duORpUiYrEpzKIop6iNbjnwKLAKnJ47csTyRACyEmWj0QdUrm5aqNJGHSSEQSUAvNW0ojX0dOmK9dZduvkfeXA==}
    engines: {node: '>=6.9.0'}
    dependencies:
      '@babel/types': 7.20.5
    dev: true

  /@babel/helper-builder-binary-assignment-operator-visitor/7.18.9:
    resolution: {integrity: sha512-yFQ0YCHoIqarl8BCRwBL8ulYUaZpz3bNsA7oFepAzee+8/+ImtADXNOmO5vJvsPff3qi+hvpkY/NYBTrBQgdNw==}
    engines: {node: '>=6.9.0'}
    dependencies:
      '@babel/helper-explode-assignable-expression': 7.18.6
      '@babel/types': 7.20.5
    dev: true

  /@babel/helper-compilation-targets/7.20.0_@babel+core@7.20.5:
    resolution: {integrity: sha512-0jp//vDGp9e8hZzBc6N/KwA5ZK3Wsm/pfm4CrY7vzegkVxc65SgSn6wYOnwHe9Js9HRQ1YTCKLGPzDtaS3RoLQ==}
    engines: {node: '>=6.9.0'}
    peerDependencies:
      '@babel/core': ^7.0.0
    dependencies:
      '@babel/compat-data': 7.20.5
      '@babel/core': 7.20.5
      '@babel/helper-validator-option': 7.18.6
      browserslist: 4.21.4
      semver: 6.3.0
    dev: true

  /@babel/helper-compilation-targets/7.20.7_@babel+core@7.20.5:
    resolution: {integrity: sha512-4tGORmfQcrc+bvrjb5y3dG9Mx1IOZjsHqQVUz7XCNHO+iTmqxWnVg3KRygjGmpRLJGdQSKuvFinbIb0CnZwHAQ==}
    engines: {node: '>=6.9.0'}
    peerDependencies:
      '@babel/core': ^7.0.0
    dependencies:
      '@babel/compat-data': 7.20.5
      '@babel/core': 7.20.5
      '@babel/helper-validator-option': 7.18.6
      browserslist: 4.21.4
      lru-cache: 5.1.1
      semver: 6.3.0
    dev: true

  /@babel/helper-create-class-features-plugin/7.20.7_@babel+core@7.20.5:
    resolution: {integrity: sha512-LtoWbDXOaidEf50hmdDqn9g8VEzsorMexoWMQdQODbvmqYmaF23pBP5VNPAGIFHsFQCIeKokDiz3CH5Y2jlY6w==}
    engines: {node: '>=6.9.0'}
    peerDependencies:
      '@babel/core': ^7.0.0
    dependencies:
      '@babel/core': 7.20.5
      '@babel/helper-annotate-as-pure': 7.18.6
      '@babel/helper-environment-visitor': 7.18.9
      '@babel/helper-function-name': 7.19.0
      '@babel/helper-member-expression-to-functions': 7.20.7
      '@babel/helper-optimise-call-expression': 7.18.6
      '@babel/helper-replace-supers': 7.20.7
      '@babel/helper-split-export-declaration': 7.18.6
    transitivePeerDependencies:
      - supports-color
    dev: true

  /@babel/helper-create-regexp-features-plugin/7.20.5_@babel+core@7.20.5:
    resolution: {integrity: sha512-m68B1lkg3XDGX5yCvGO0kPx3v9WIYLnzjKfPcQiwntEQa5ZeRkPmo2X/ISJc8qxWGfwUr+kvZAeEzAwLec2r2w==}
    engines: {node: '>=6.9.0'}
    peerDependencies:
      '@babel/core': ^7.0.0
    dependencies:
      '@babel/core': 7.20.5
      '@babel/helper-annotate-as-pure': 7.18.6
      regexpu-core: 5.2.2
    dev: true

  /@babel/helper-define-polyfill-provider/0.3.3_@babel+core@7.20.5:
    resolution: {integrity: sha512-z5aQKU4IzbqCC1XH0nAqfsFLMVSo22SBKUc0BxGrLkolTdPTructy0ToNnlO2zA4j9Q/7pjMZf0DSY+DSTYzww==}
    peerDependencies:
      '@babel/core': ^7.4.0-0
    dependencies:
      '@babel/core': 7.20.5
      '@babel/helper-compilation-targets': 7.20.7_@babel+core@7.20.5
      '@babel/helper-plugin-utils': 7.20.2
      debug: 4.3.4
      lodash.debounce: 4.0.8
      resolve: 1.22.1
      semver: 6.3.0
    transitivePeerDependencies:
      - supports-color
    dev: true

  /@babel/helper-environment-visitor/7.18.9:
    resolution: {integrity: sha512-3r/aACDJ3fhQ/EVgFy0hpj8oHyHpQc+LPtJoY9SzTThAsStm4Ptegq92vqKoE3vD706ZVFWITnMnxucw+S9Ipg==}
    engines: {node: '>=6.9.0'}
    dev: true

  /@babel/helper-explode-assignable-expression/7.18.6:
    resolution: {integrity: sha512-eyAYAsQmB80jNfg4baAtLeWAQHfHFiR483rzFK+BhETlGZaQC9bsfrugfXDCbRHLQbIA7U5NxhhOxN7p/dWIcg==}
    engines: {node: '>=6.9.0'}
    dependencies:
      '@babel/types': 7.20.7
    dev: true

  /@babel/helper-function-name/7.19.0:
    resolution: {integrity: sha512-WAwHBINyrpqywkUH0nTnNgI5ina5TFn85HKS0pbPDfxFfhyR/aNQEn4hGi1P1JyT//I0t4OgXUlofzWILRvS5w==}
    engines: {node: '>=6.9.0'}
    dependencies:
      '@babel/template': 7.18.10
      '@babel/types': 7.20.5
    dev: true

  /@babel/helper-hoist-variables/7.18.6:
    resolution: {integrity: sha512-UlJQPkFqFULIcyW5sbzgbkxn2FKRgwWiRexcuaR8RNJRy8+LLveqPjwZV/bwrLZCN0eUHD/x8D0heK1ozuoo6Q==}
    engines: {node: '>=6.9.0'}
    dependencies:
      '@babel/types': 7.20.5
    dev: true

  /@babel/helper-member-expression-to-functions/7.20.7:
    resolution: {integrity: sha512-9J0CxJLq315fEdi4s7xK5TQaNYjZw+nDVpVqr1axNGKzdrdwYBD5b4uKv3n75aABG0rCCTK8Im8Ww7eYfMrZgw==}
    engines: {node: '>=6.9.0'}
    dependencies:
      '@babel/types': 7.20.7
    dev: true

  /@babel/helper-module-imports/7.18.6:
    resolution: {integrity: sha512-0NFvs3VkuSYbFi1x2Vd6tKrywq+z/cLeYC/RJNFrIX/30Bf5aiGYbtvGXolEktzJH8o5E5KJ3tT+nkxuuZFVlA==}
    engines: {node: '>=6.9.0'}
    dependencies:
      '@babel/types': 7.20.5

  /@babel/helper-module-transforms/7.20.11:
    resolution: {integrity: sha512-uRy78kN4psmji1s2QtbtcCSaj/LILFDp0f/ymhpQH5QY3nljUZCaNWz9X1dEj/8MBdBEFECs7yRhKn8i7NjZgg==}
    engines: {node: '>=6.9.0'}
    dependencies:
      '@babel/helper-environment-visitor': 7.18.9
      '@babel/helper-module-imports': 7.18.6
      '@babel/helper-simple-access': 7.20.2
      '@babel/helper-split-export-declaration': 7.18.6
      '@babel/helper-validator-identifier': 7.19.1
      '@babel/template': 7.20.7
      '@babel/traverse': 7.20.10
      '@babel/types': 7.20.7
    transitivePeerDependencies:
      - supports-color
    dev: true

  /@babel/helper-module-transforms/7.20.2:
    resolution: {integrity: sha512-zvBKyJXRbmK07XhMuujYoJ48B5yvvmM6+wcpv6Ivj4Yg6qO7NOZOSnvZN9CRl1zz1Z4cKf8YejmCMh8clOoOeA==}
    engines: {node: '>=6.9.0'}
    dependencies:
      '@babel/helper-environment-visitor': 7.18.9
      '@babel/helper-module-imports': 7.18.6
      '@babel/helper-simple-access': 7.20.2
      '@babel/helper-split-export-declaration': 7.18.6
      '@babel/helper-validator-identifier': 7.19.1
      '@babel/template': 7.18.10
      '@babel/traverse': 7.20.5
      '@babel/types': 7.20.5
    transitivePeerDependencies:
      - supports-color
    dev: true

  /@babel/helper-optimise-call-expression/7.18.6:
    resolution: {integrity: sha512-HP59oD9/fEHQkdcbgFCnbmgH5vIQTJbxh2yf+CdM89/glUNnuzr87Q8GIjGEnOktTROemO0Pe0iPAYbqZuOUiA==}
    engines: {node: '>=6.9.0'}
    dependencies:
      '@babel/types': 7.20.7
    dev: true

  /@babel/helper-plugin-utils/7.19.0:
    resolution: {integrity: sha512-40Ryx7I8mT+0gaNxm8JGTZFUITNqdLAgdg0hXzeVZxVD6nFsdhQvip6v8dqkRHzsz1VFpFAaOCHNn0vKBL7Czw==}
    engines: {node: '>=6.9.0'}

  /@babel/helper-plugin-utils/7.20.2:
    resolution: {integrity: sha512-8RvlJG2mj4huQ4pZ+rU9lqKi9ZKiRmuvGuM2HlWmkmgOhbs6zEAw6IEiJ5cQqGbDzGZOhwuOQNtZMi/ENLjZoQ==}
    engines: {node: '>=6.9.0'}
    dev: true

  /@babel/helper-remap-async-to-generator/7.18.9_@babel+core@7.20.5:
    resolution: {integrity: sha512-dI7q50YKd8BAv3VEfgg7PS7yD3Rtbi2J1XMXaalXO0W0164hYLnh8zpjRS0mte9MfVp/tltvr/cfdXPvJr1opA==}
    engines: {node: '>=6.9.0'}
    peerDependencies:
      '@babel/core': ^7.0.0
    dependencies:
      '@babel/core': 7.20.5
      '@babel/helper-annotate-as-pure': 7.18.6
      '@babel/helper-environment-visitor': 7.18.9
      '@babel/helper-wrap-function': 7.20.5
      '@babel/types': 7.20.5
    transitivePeerDependencies:
      - supports-color
    dev: true

  /@babel/helper-replace-supers/7.20.7:
    resolution: {integrity: sha512-vujDMtB6LVfNW13jhlCrp48QNslK6JXi7lQG736HVbHz/mbf4Dc7tIRh1Xf5C0rF7BP8iiSxGMCmY6Ci1ven3A==}
    engines: {node: '>=6.9.0'}
    dependencies:
      '@babel/helper-environment-visitor': 7.18.9
      '@babel/helper-member-expression-to-functions': 7.20.7
      '@babel/helper-optimise-call-expression': 7.18.6
      '@babel/template': 7.20.7
      '@babel/traverse': 7.20.10
      '@babel/types': 7.20.7
    transitivePeerDependencies:
      - supports-color
    dev: true

  /@babel/helper-simple-access/7.20.2:
    resolution: {integrity: sha512-+0woI/WPq59IrqDYbVGfshjT5Dmk/nnbdpcF8SnMhhXObpTq2KNBdLFRFrkVdbDOyUmHBCxzm5FHV1rACIkIbA==}
    engines: {node: '>=6.9.0'}
    dependencies:
      '@babel/types': 7.20.5
    dev: true

  /@babel/helper-skip-transparent-expression-wrappers/7.20.0:
    resolution: {integrity: sha512-5y1JYeNKfvnT8sZcK9DVRtpTbGiomYIHviSP3OQWmDPU3DeH4a1ZlT/N2lyQ5P8egjcRaT/Y9aNqUxK0WsnIIg==}
    engines: {node: '>=6.9.0'}
    dependencies:
      '@babel/types': 7.20.5
    dev: true

  /@babel/helper-split-export-declaration/7.18.6:
    resolution: {integrity: sha512-bde1etTx6ZyTmobl9LLMMQsaizFVZrquTEHOqKeQESMKo4PlObf+8+JA25ZsIpZhT/WEd39+vOdLXAFG/nELpA==}
    engines: {node: '>=6.9.0'}
    dependencies:
      '@babel/types': 7.20.5
    dev: true

  /@babel/helper-string-parser/7.19.4:
    resolution: {integrity: sha512-nHtDoQcuqFmwYNYPz3Rah5ph2p8PFeFCsZk9A/48dPc/rGocJ5J3hAAZ7pb76VWX3fZKu+uEr/FhH5jLx7umrw==}
    engines: {node: '>=6.9.0'}

  /@babel/helper-validator-identifier/7.19.1:
    resolution: {integrity: sha512-awrNfaMtnHUr653GgGEs++LlAvW6w+DcPrOliSMXWCKo597CwL5Acf/wWdNkf/tfEQE3mjkeD1YOVZOUV/od1w==}
    engines: {node: '>=6.9.0'}

  /@babel/helper-validator-option/7.18.6:
    resolution: {integrity: sha512-XO7gESt5ouv/LRJdrVjkShckw6STTaB7l9BrpBaAHDeF5YZT+01PCwmR0SJHnkW6i8OwW/EVWRShfi4j2x+KQw==}
    engines: {node: '>=6.9.0'}
    dev: true

  /@babel/helper-wrap-function/7.20.5:
    resolution: {integrity: sha512-bYMxIWK5mh+TgXGVqAtnu5Yn1un+v8DDZtqyzKRLUzrh70Eal2O3aZ7aPYiMADO4uKlkzOiRiZ6GX5q3qxvW9Q==}
    engines: {node: '>=6.9.0'}
    dependencies:
      '@babel/helper-function-name': 7.19.0
      '@babel/template': 7.20.7
      '@babel/traverse': 7.20.10
      '@babel/types': 7.20.7
    transitivePeerDependencies:
      - supports-color
    dev: true

  /@babel/helpers/7.20.6:
    resolution: {integrity: sha512-Pf/OjgfgFRW5bApskEz5pvidpim7tEDPlFtKcNRXWmfHGn9IEI2W2flqRQXTFb7gIPTyK++N6rVHuwKut4XK6w==}
    engines: {node: '>=6.9.0'}
    dependencies:
      '@babel/template': 7.18.10
      '@babel/traverse': 7.20.5
      '@babel/types': 7.20.5
    transitivePeerDependencies:
      - supports-color
    dev: true

  /@babel/highlight/7.18.6:
    resolution: {integrity: sha512-u7stbOuYjaPezCuLj29hNW1v64M2Md2qupEKP1fHc7WdOA3DgLh37suiSrZYY7haUB7iBeQZ9P1uiRF359do3g==}
    engines: {node: '>=6.9.0'}
    dependencies:
      '@babel/helper-validator-identifier': 7.19.1
      chalk: 2.4.2
      js-tokens: 4.0.0

  /@babel/parser/7.20.5:
    resolution: {integrity: sha512-r27t/cy/m9uKLXQNWWebeCUHgnAZq0CpG1OwKRxzJMP1vpSU4bSIK2hq+/cp0bQxetkXx38n09rNu8jVkcK/zA==}
    engines: {node: '>=6.0.0'}
    hasBin: true
    dependencies:
      '@babel/types': 7.20.5
    dev: true

  /@babel/parser/7.20.7:
    resolution: {integrity: sha512-T3Z9oHybU+0vZlY9CiDSJQTD5ZapcW18ZctFMi0MOAl/4BjFF4ul7NVSARLdbGO5vDqy9eQiGTV0LtKfvCYvcg==}
    engines: {node: '>=6.0.0'}
    hasBin: true
    dependencies:
      '@babel/types': 7.20.7
    dev: true

  /@babel/plugin-bugfix-safari-id-destructuring-collision-in-function-expression/7.18.6_@babel+core@7.20.5:
    resolution: {integrity: sha512-Dgxsyg54Fx1d4Nge8UnvTrED63vrwOdPmyvPzlNN/boaliRP54pm3pGzZD1SJUwrBA+Cs/xdG8kXX6Mn/RfISQ==}
    engines: {node: '>=6.9.0'}
    peerDependencies:
      '@babel/core': ^7.0.0
    dependencies:
      '@babel/core': 7.20.5
      '@babel/helper-plugin-utils': 7.20.2
    dev: true

  /@babel/plugin-bugfix-v8-spread-parameters-in-optional-chaining/7.20.7_@babel+core@7.20.5:
    resolution: {integrity: sha512-sbr9+wNE5aXMBBFBICk01tt7sBf2Oc9ikRFEcem/ZORup9IMUdNhW7/wVLEbbtlWOsEubJet46mHAL2C8+2jKQ==}
    engines: {node: '>=6.9.0'}
    peerDependencies:
      '@babel/core': ^7.13.0
    dependencies:
      '@babel/core': 7.20.5
      '@babel/helper-plugin-utils': 7.20.2
      '@babel/helper-skip-transparent-expression-wrappers': 7.20.0
      '@babel/plugin-proposal-optional-chaining': 7.20.7_@babel+core@7.20.5
    dev: true

  /@babel/plugin-proposal-async-generator-functions/7.20.7_@babel+core@7.20.5:
    resolution: {integrity: sha512-xMbiLsn/8RK7Wq7VeVytytS2L6qE69bXPB10YCmMdDZbKF4okCqY74pI/jJQ/8U0b/F6NrT2+14b8/P9/3AMGA==}
    engines: {node: '>=6.9.0'}
    peerDependencies:
      '@babel/core': ^7.0.0-0
    dependencies:
      '@babel/core': 7.20.5
      '@babel/helper-environment-visitor': 7.18.9
      '@babel/helper-plugin-utils': 7.20.2
      '@babel/helper-remap-async-to-generator': 7.18.9_@babel+core@7.20.5
      '@babel/plugin-syntax-async-generators': 7.8.4_@babel+core@7.20.5
    transitivePeerDependencies:
      - supports-color
    dev: true

  /@babel/plugin-proposal-class-properties/7.18.6_@babel+core@7.20.5:
    resolution: {integrity: sha512-cumfXOF0+nzZrrN8Rf0t7M+tF6sZc7vhQwYQck9q1/5w2OExlD+b4v4RpMJFaV1Z7WcDRgO6FqvxqxGlwo+RHQ==}
    engines: {node: '>=6.9.0'}
    peerDependencies:
      '@babel/core': ^7.0.0-0
    dependencies:
      '@babel/core': 7.20.5
      '@babel/helper-create-class-features-plugin': 7.20.7_@babel+core@7.20.5
      '@babel/helper-plugin-utils': 7.20.2
    transitivePeerDependencies:
      - supports-color
    dev: true

  /@babel/plugin-proposal-class-static-block/7.20.7_@babel+core@7.20.5:
    resolution: {integrity: sha512-AveGOoi9DAjUYYuUAG//Ig69GlazLnoyzMw68VCDux+c1tsnnH/OkYcpz/5xzMkEFC6UxjR5Gw1c+iY2wOGVeQ==}
    engines: {node: '>=6.9.0'}
    peerDependencies:
      '@babel/core': ^7.12.0
    dependencies:
      '@babel/core': 7.20.5
      '@babel/helper-create-class-features-plugin': 7.20.7_@babel+core@7.20.5
      '@babel/helper-plugin-utils': 7.20.2
      '@babel/plugin-syntax-class-static-block': 7.14.5_@babel+core@7.20.5
    transitivePeerDependencies:
      - supports-color
    dev: true

  /@babel/plugin-proposal-dynamic-import/7.18.6_@babel+core@7.20.5:
    resolution: {integrity: sha512-1auuwmK+Rz13SJj36R+jqFPMJWyKEDd7lLSdOj4oJK0UTgGueSAtkrCvz9ewmgyU/P941Rv2fQwZJN8s6QruXw==}
    engines: {node: '>=6.9.0'}
    peerDependencies:
      '@babel/core': ^7.0.0-0
    dependencies:
      '@babel/core': 7.20.5
      '@babel/helper-plugin-utils': 7.20.2
      '@babel/plugin-syntax-dynamic-import': 7.8.3_@babel+core@7.20.5
    dev: true

  /@babel/plugin-proposal-export-namespace-from/7.18.9_@babel+core@7.20.5:
    resolution: {integrity: sha512-k1NtHyOMvlDDFeb9G5PhUXuGj8m/wiwojgQVEhJ/fsVsMCpLyOP4h0uGEjYJKrRI+EVPlb5Jk+Gt9P97lOGwtA==}
    engines: {node: '>=6.9.0'}
    peerDependencies:
      '@babel/core': ^7.0.0-0
    dependencies:
      '@babel/core': 7.20.5
      '@babel/helper-plugin-utils': 7.20.2
      '@babel/plugin-syntax-export-namespace-from': 7.8.3_@babel+core@7.20.5
    dev: true

  /@babel/plugin-proposal-json-strings/7.18.6_@babel+core@7.20.5:
    resolution: {integrity: sha512-lr1peyn9kOdbYc0xr0OdHTZ5FMqS6Di+H0Fz2I/JwMzGmzJETNeOFq2pBySw6X/KFL5EWDjlJuMsUGRFb8fQgQ==}
    engines: {node: '>=6.9.0'}
    peerDependencies:
      '@babel/core': ^7.0.0-0
    dependencies:
      '@babel/core': 7.20.5
      '@babel/helper-plugin-utils': 7.20.2
      '@babel/plugin-syntax-json-strings': 7.8.3_@babel+core@7.20.5
    dev: true

  /@babel/plugin-proposal-logical-assignment-operators/7.20.7_@babel+core@7.20.5:
    resolution: {integrity: sha512-y7C7cZgpMIjWlKE5T7eJwp+tnRYM89HmRvWM5EQuB5BoHEONjmQ8lSNmBUwOyy/GFRsohJED51YBF79hE1djug==}
    engines: {node: '>=6.9.0'}
    peerDependencies:
      '@babel/core': ^7.0.0-0
    dependencies:
      '@babel/core': 7.20.5
      '@babel/helper-plugin-utils': 7.20.2
      '@babel/plugin-syntax-logical-assignment-operators': 7.10.4_@babel+core@7.20.5
    dev: true

  /@babel/plugin-proposal-nullish-coalescing-operator/7.18.6_@babel+core@7.20.5:
    resolution: {integrity: sha512-wQxQzxYeJqHcfppzBDnm1yAY0jSRkUXR2z8RePZYrKwMKgMlE8+Z6LUno+bd6LvbGh8Gltvy74+9pIYkr+XkKA==}
    engines: {node: '>=6.9.0'}
    peerDependencies:
      '@babel/core': ^7.0.0-0
    dependencies:
      '@babel/core': 7.20.5
      '@babel/helper-plugin-utils': 7.20.2
      '@babel/plugin-syntax-nullish-coalescing-operator': 7.8.3_@babel+core@7.20.5
    dev: true

  /@babel/plugin-proposal-numeric-separator/7.18.6_@babel+core@7.20.5:
    resolution: {integrity: sha512-ozlZFogPqoLm8WBr5Z8UckIoE4YQ5KESVcNudyXOR8uqIkliTEgJ3RoketfG6pmzLdeZF0H/wjE9/cCEitBl7Q==}
    engines: {node: '>=6.9.0'}
    peerDependencies:
      '@babel/core': ^7.0.0-0
    dependencies:
      '@babel/core': 7.20.5
      '@babel/helper-plugin-utils': 7.20.2
      '@babel/plugin-syntax-numeric-separator': 7.10.4_@babel+core@7.20.5
    dev: true

  /@babel/plugin-proposal-object-rest-spread/7.20.7_@babel+core@7.20.5:
    resolution: {integrity: sha512-d2S98yCiLxDVmBmE8UjGcfPvNEUbA1U5q5WxaWFUGRzJSVAZqm5W6MbPct0jxnegUZ0niLeNX+IOzEs7wYg9Dg==}
    engines: {node: '>=6.9.0'}
    peerDependencies:
      '@babel/core': ^7.0.0-0
    dependencies:
      '@babel/compat-data': 7.20.5
      '@babel/core': 7.20.5
      '@babel/helper-compilation-targets': 7.20.7_@babel+core@7.20.5
      '@babel/helper-plugin-utils': 7.20.2
      '@babel/plugin-syntax-object-rest-spread': 7.8.3_@babel+core@7.20.5
      '@babel/plugin-transform-parameters': 7.20.7_@babel+core@7.20.5
    dev: true

  /@babel/plugin-proposal-optional-catch-binding/7.18.6_@babel+core@7.20.5:
    resolution: {integrity: sha512-Q40HEhs9DJQyaZfUjjn6vE8Cv4GmMHCYuMGIWUnlxH6400VGxOuwWsPt4FxXxJkC/5eOzgn0z21M9gMT4MOhbw==}
    engines: {node: '>=6.9.0'}
    peerDependencies:
      '@babel/core': ^7.0.0-0
    dependencies:
      '@babel/core': 7.20.5
      '@babel/helper-plugin-utils': 7.20.2
      '@babel/plugin-syntax-optional-catch-binding': 7.8.3_@babel+core@7.20.5
    dev: true

  /@babel/plugin-proposal-optional-chaining/7.20.7_@babel+core@7.20.5:
    resolution: {integrity: sha512-T+A7b1kfjtRM51ssoOfS1+wbyCVqorfyZhT99TvxxLMirPShD8CzKMRepMlCBGM5RpHMbn8s+5MMHnPstJH6mQ==}
    engines: {node: '>=6.9.0'}
    peerDependencies:
      '@babel/core': ^7.0.0-0
    dependencies:
      '@babel/core': 7.20.5
      '@babel/helper-plugin-utils': 7.20.2
      '@babel/helper-skip-transparent-expression-wrappers': 7.20.0
      '@babel/plugin-syntax-optional-chaining': 7.8.3_@babel+core@7.20.5
    dev: true

  /@babel/plugin-proposal-private-methods/7.18.6_@babel+core@7.20.5:
    resolution: {integrity: sha512-nutsvktDItsNn4rpGItSNV2sz1XwS+nfU0Rg8aCx3W3NOKVzdMjJRu0O5OkgDp3ZGICSTbgRpxZoWsxoKRvbeA==}
    engines: {node: '>=6.9.0'}
    peerDependencies:
      '@babel/core': ^7.0.0-0
    dependencies:
      '@babel/core': 7.20.5
      '@babel/helper-create-class-features-plugin': 7.20.7_@babel+core@7.20.5
      '@babel/helper-plugin-utils': 7.20.2
    transitivePeerDependencies:
      - supports-color
    dev: true

  /@babel/plugin-proposal-private-property-in-object/7.20.5_@babel+core@7.20.5:
    resolution: {integrity: sha512-Vq7b9dUA12ByzB4EjQTPo25sFhY+08pQDBSZRtUAkj7lb7jahaHR5igera16QZ+3my1nYR4dKsNdYj5IjPHilQ==}
    engines: {node: '>=6.9.0'}
    peerDependencies:
      '@babel/core': ^7.0.0-0
    dependencies:
      '@babel/core': 7.20.5
      '@babel/helper-annotate-as-pure': 7.18.6
      '@babel/helper-create-class-features-plugin': 7.20.7_@babel+core@7.20.5
      '@babel/helper-plugin-utils': 7.20.2
      '@babel/plugin-syntax-private-property-in-object': 7.14.5_@babel+core@7.20.5
    transitivePeerDependencies:
      - supports-color
    dev: true

  /@babel/plugin-proposal-unicode-property-regex/7.18.6_@babel+core@7.20.5:
    resolution: {integrity: sha512-2BShG/d5yoZyXZfVePH91urL5wTG6ASZU9M4o03lKK8u8UW1y08OMttBSOADTcJrnPMpvDXRG3G8fyLh4ovs8w==}
    engines: {node: '>=4'}
    peerDependencies:
      '@babel/core': ^7.0.0-0
    dependencies:
      '@babel/core': 7.20.5
      '@babel/helper-create-regexp-features-plugin': 7.20.5_@babel+core@7.20.5
      '@babel/helper-plugin-utils': 7.20.2
    dev: true

  /@babel/plugin-syntax-async-generators/7.8.4_@babel+core@7.20.5:
    resolution: {integrity: sha512-tycmZxkGfZaxhMRbXlPXuVFpdWlXpir2W4AMhSJgRKzk/eDlIXOhb2LHWoLpDF7TEHylV5zNhykX6KAgHJmTNw==}
    peerDependencies:
      '@babel/core': ^7.0.0-0
    dependencies:
      '@babel/core': 7.20.5
      '@babel/helper-plugin-utils': 7.19.0
    dev: true

  /@babel/plugin-syntax-bigint/7.8.3_@babel+core@7.20.5:
    resolution: {integrity: sha512-wnTnFlG+YxQm3vDxpGE57Pj0srRU4sHE/mDkt1qv2YJJSeUAec2ma4WLUnUPeKjyrfntVwe/N6dCXpU+zL3Npg==}
    peerDependencies:
      '@babel/core': ^7.0.0-0
    dependencies:
      '@babel/core': 7.20.5
      '@babel/helper-plugin-utils': 7.20.2
    dev: true

  /@babel/plugin-syntax-class-properties/7.12.13_@babel+core@7.20.5:
    resolution: {integrity: sha512-fm4idjKla0YahUNgFNLCB0qySdsoPiZP3iQE3rky0mBUtMZ23yDJ9SJdg6dXTSDnulOVqiF3Hgr9nbXvXTQZYA==}
    peerDependencies:
      '@babel/core': ^7.0.0-0
    dependencies:
      '@babel/core': 7.20.5
      '@babel/helper-plugin-utils': 7.19.0
    dev: true

  /@babel/plugin-syntax-class-static-block/7.14.5_@babel+core@7.20.5:
    resolution: {integrity: sha512-b+YyPmr6ldyNnM6sqYeMWE+bgJcJpO6yS4QD7ymxgH34GBPNDM/THBh8iunyvKIZztiwLH4CJZ0RxTk9emgpjw==}
    engines: {node: '>=6.9.0'}
    peerDependencies:
      '@babel/core': ^7.0.0-0
    dependencies:
      '@babel/core': 7.20.5
      '@babel/helper-plugin-utils': 7.20.2
    dev: true

  /@babel/plugin-syntax-dynamic-import/7.8.3_@babel+core@7.20.5:
    resolution: {integrity: sha512-5gdGbFon+PszYzqs83S3E5mpi7/y/8M9eC90MRTZfduQOYW76ig6SOSPNe41IG5LoP3FGBn2N0RjVDSQiS94kQ==}
    peerDependencies:
      '@babel/core': ^7.0.0-0
    dependencies:
      '@babel/core': 7.20.5
      '@babel/helper-plugin-utils': 7.20.2
    dev: true

  /@babel/plugin-syntax-export-namespace-from/7.8.3_@babel+core@7.20.5:
    resolution: {integrity: sha512-MXf5laXo6c1IbEbegDmzGPwGNTsHZmEy6QGznu5Sh2UCWvueywb2ee+CCE4zQiZstxU9BMoQO9i6zUFSY0Kj0Q==}
    peerDependencies:
      '@babel/core': ^7.0.0-0
    dependencies:
      '@babel/core': 7.20.5
      '@babel/helper-plugin-utils': 7.20.2
    dev: true

  /@babel/plugin-syntax-import-assertions/7.20.0_@babel+core@7.20.5:
    resolution: {integrity: sha512-IUh1vakzNoWalR8ch/areW7qFopR2AEw03JlG7BbrDqmQ4X3q9uuipQwSGrUn7oGiemKjtSLDhNtQHzMHr1JdQ==}
    engines: {node: '>=6.9.0'}
    peerDependencies:
      '@babel/core': ^7.0.0-0
    dependencies:
      '@babel/core': 7.20.5
      '@babel/helper-plugin-utils': 7.20.2
    dev: true

  /@babel/plugin-syntax-import-meta/7.10.4_@babel+core@7.20.5:
    resolution: {integrity: sha512-Yqfm+XDx0+Prh3VSeEQCPU81yC+JWZ2pDPFSS4ZdpfZhp4MkFMaDC1UqseovEKwSUpnIL7+vK+Clp7bfh0iD7g==}
    peerDependencies:
      '@babel/core': ^7.0.0-0
    dependencies:
      '@babel/core': 7.20.5
      '@babel/helper-plugin-utils': 7.20.2
    dev: true

  /@babel/plugin-syntax-json-strings/7.8.3_@babel+core@7.20.5:
    resolution: {integrity: sha512-lY6kdGpWHvjoe2vk4WrAapEuBR69EMxZl+RoGRhrFGNYVK8mOPAW8VfbT/ZgrFbXlDNiiaxQnAtgVCZ6jv30EA==}
    peerDependencies:
      '@babel/core': ^7.0.0-0
    dependencies:
      '@babel/core': 7.20.5
      '@babel/helper-plugin-utils': 7.19.0
    dev: true

  /@babel/plugin-syntax-jsx/7.18.6:
    resolution: {integrity: sha512-6mmljtAedFGTWu2p/8WIORGwy+61PLgOMPOdazc7YoJ9ZCWUyFy3A6CpPkRKLKD1ToAesxX8KGEViAiLo9N+7Q==}
    engines: {node: '>=6.9.0'}
    peerDependencies:
      '@babel/core': ^7.0.0-0
    dependencies:
      '@babel/helper-plugin-utils': 7.19.0
    dev: false

  /@babel/plugin-syntax-jsx/7.18.6_@babel+core@7.20.5:
    resolution: {integrity: sha512-6mmljtAedFGTWu2p/8WIORGwy+61PLgOMPOdazc7YoJ9ZCWUyFy3A6CpPkRKLKD1ToAesxX8KGEViAiLo9N+7Q==}
    engines: {node: '>=6.9.0'}
    peerDependencies:
      '@babel/core': ^7.0.0-0
    dependencies:
      '@babel/core': 7.20.5
      '@babel/helper-plugin-utils': 7.19.0
    dev: true

  /@babel/plugin-syntax-logical-assignment-operators/7.10.4_@babel+core@7.20.5:
    resolution: {integrity: sha512-d8waShlpFDinQ5MtvGU9xDAOzKH47+FFoney2baFIoMr952hKOLp1HR7VszoZvOsV/4+RRszNY7D17ba0te0ig==}
    peerDependencies:
      '@babel/core': ^7.0.0-0
    dependencies:
      '@babel/core': 7.20.5
      '@babel/helper-plugin-utils': 7.19.0
    dev: true

  /@babel/plugin-syntax-nullish-coalescing-operator/7.8.3_@babel+core@7.20.5:
    resolution: {integrity: sha512-aSff4zPII1u2QD7y+F8oDsz19ew4IGEJg9SVW+bqwpwtfFleiQDMdzA/R+UlWDzfnHFCxxleFT0PMIrR36XLNQ==}
    peerDependencies:
      '@babel/core': ^7.0.0-0
    dependencies:
      '@babel/core': 7.20.5
      '@babel/helper-plugin-utils': 7.19.0
    dev: true

  /@babel/plugin-syntax-numeric-separator/7.10.4_@babel+core@7.20.5:
    resolution: {integrity: sha512-9H6YdfkcK/uOnY/K7/aA2xpzaAgkQn37yzWUMRK7OaPOqOpGS1+n0H5hxT9AUw9EsSjPW8SVyMJwYRtWs3X3ug==}
    peerDependencies:
      '@babel/core': ^7.0.0-0
    dependencies:
      '@babel/core': 7.20.5
      '@babel/helper-plugin-utils': 7.19.0
    dev: true

  /@babel/plugin-syntax-object-rest-spread/7.8.3_@babel+core@7.20.5:
    resolution: {integrity: sha512-XoqMijGZb9y3y2XskN+P1wUGiVwWZ5JmoDRwx5+3GmEplNyVM2s2Dg8ILFQm8rWM48orGy5YpI5Bl8U1y7ydlA==}
    peerDependencies:
      '@babel/core': ^7.0.0-0
    dependencies:
      '@babel/core': 7.20.5
      '@babel/helper-plugin-utils': 7.19.0
    dev: true

  /@babel/plugin-syntax-optional-catch-binding/7.8.3_@babel+core@7.20.5:
    resolution: {integrity: sha512-6VPD0Pc1lpTqw0aKoeRTMiB+kWhAoT24PA+ksWSBrFtl5SIRVpZlwN3NNPQjehA2E/91FV3RjLWoVTglWcSV3Q==}
    peerDependencies:
      '@babel/core': ^7.0.0-0
    dependencies:
      '@babel/core': 7.20.5
      '@babel/helper-plugin-utils': 7.19.0
    dev: true

  /@babel/plugin-syntax-optional-chaining/7.8.3_@babel+core@7.20.5:
    resolution: {integrity: sha512-KoK9ErH1MBlCPxV0VANkXW2/dw4vlbGDrFgz8bmUsBGYkFRcbRwMh6cIJubdPrkxRwuGdtCk0v/wPTKbQgBjkg==}
    peerDependencies:
      '@babel/core': ^7.0.0-0
    dependencies:
      '@babel/core': 7.20.5
      '@babel/helper-plugin-utils': 7.19.0
    dev: true

  /@babel/plugin-syntax-private-property-in-object/7.14.5_@babel+core@7.20.5:
    resolution: {integrity: sha512-0wVnp9dxJ72ZUJDV27ZfbSj6iHLoytYZmh3rFcxNnvsJF3ktkzLDZPy/mA17HGsaQT3/DQsWYX1f1QGWkCoVUg==}
    engines: {node: '>=6.9.0'}
    peerDependencies:
      '@babel/core': ^7.0.0-0
    dependencies:
      '@babel/core': 7.20.5
      '@babel/helper-plugin-utils': 7.20.2
    dev: true

  /@babel/plugin-syntax-top-level-await/7.14.5_@babel+core@7.20.5:
    resolution: {integrity: sha512-hx++upLv5U1rgYfwe1xBQUhRmU41NEvpUvrp8jkrSCdvGSnM5/qdRMtylJ6PG5OFkBaHkbTAKTnd3/YyESRHFw==}
    engines: {node: '>=6.9.0'}
    peerDependencies:
      '@babel/core': ^7.0.0-0
    dependencies:
      '@babel/core': 7.20.5
      '@babel/helper-plugin-utils': 7.19.0
    dev: true

  /@babel/plugin-syntax-typescript/7.20.0_@babel+core@7.20.5:
    resolution: {integrity: sha512-rd9TkG+u1CExzS4SM1BlMEhMXwFLKVjOAFFCDx9PbX5ycJWDoWMcwdJH9RhkPu1dOgn5TrxLot/Gx6lWFuAUNQ==}
    engines: {node: '>=6.9.0'}
    peerDependencies:
      '@babel/core': ^7.0.0-0
    dependencies:
      '@babel/core': 7.20.5
      '@babel/helper-plugin-utils': 7.20.2
    dev: true

  /@babel/plugin-transform-arrow-functions/7.20.7_@babel+core@7.20.5:
    resolution: {integrity: sha512-3poA5E7dzDomxj9WXWwuD6A5F3kc7VXwIJO+E+J8qtDtS+pXPAhrgEyh+9GBwBgPq1Z+bB+/JD60lp5jsN7JPQ==}
    engines: {node: '>=6.9.0'}
    peerDependencies:
      '@babel/core': ^7.0.0-0
    dependencies:
      '@babel/core': 7.20.5
      '@babel/helper-plugin-utils': 7.20.2
    dev: true

  /@babel/plugin-transform-async-to-generator/7.20.7_@babel+core@7.20.5:
    resolution: {integrity: sha512-Uo5gwHPT9vgnSXQxqGtpdufUiWp96gk7yiP4Mp5bm1QMkEmLXBO7PAGYbKoJ6DhAwiNkcHFBol/x5zZZkL/t0Q==}
    engines: {node: '>=6.9.0'}
    peerDependencies:
      '@babel/core': ^7.0.0-0
    dependencies:
      '@babel/core': 7.20.5
      '@babel/helper-module-imports': 7.18.6
      '@babel/helper-plugin-utils': 7.20.2
      '@babel/helper-remap-async-to-generator': 7.18.9_@babel+core@7.20.5
    transitivePeerDependencies:
      - supports-color
    dev: true

  /@babel/plugin-transform-block-scoped-functions/7.18.6_@babel+core@7.20.5:
    resolution: {integrity: sha512-ExUcOqpPWnliRcPqves5HJcJOvHvIIWfuS4sroBUenPuMdmW+SMHDakmtS7qOo13sVppmUijqeTv7qqGsvURpQ==}
    engines: {node: '>=6.9.0'}
    peerDependencies:
      '@babel/core': ^7.0.0-0
    dependencies:
      '@babel/core': 7.20.5
      '@babel/helper-plugin-utils': 7.20.2
    dev: true

  /@babel/plugin-transform-block-scoping/7.20.11_@babel+core@7.20.5:
    resolution: {integrity: sha512-tA4N427a7fjf1P0/2I4ScsHGc5jcHPbb30xMbaTke2gxDuWpUfXDuX1FEymJwKk4tuGUvGcejAR6HdZVqmmPyw==}
    engines: {node: '>=6.9.0'}
    peerDependencies:
      '@babel/core': ^7.0.0-0
    dependencies:
      '@babel/core': 7.20.5
      '@babel/helper-plugin-utils': 7.20.2
    dev: true

  /@babel/plugin-transform-classes/7.20.7_@babel+core@7.20.5:
    resolution: {integrity: sha512-LWYbsiXTPKl+oBlXUGlwNlJZetXD5Am+CyBdqhPsDVjM9Jc8jwBJFrKhHf900Kfk2eZG1y9MAG3UNajol7A4VQ==}
    engines: {node: '>=6.9.0'}
    peerDependencies:
      '@babel/core': ^7.0.0-0
    dependencies:
      '@babel/core': 7.20.5
      '@babel/helper-annotate-as-pure': 7.18.6
      '@babel/helper-compilation-targets': 7.20.7_@babel+core@7.20.5
      '@babel/helper-environment-visitor': 7.18.9
      '@babel/helper-function-name': 7.19.0
      '@babel/helper-optimise-call-expression': 7.18.6
      '@babel/helper-plugin-utils': 7.20.2
      '@babel/helper-replace-supers': 7.20.7
      '@babel/helper-split-export-declaration': 7.18.6
      globals: 11.12.0
    transitivePeerDependencies:
      - supports-color
    dev: true

  /@babel/plugin-transform-computed-properties/7.20.7_@babel+core@7.20.5:
    resolution: {integrity: sha512-Lz7MvBK6DTjElHAmfu6bfANzKcxpyNPeYBGEafyA6E5HtRpjpZwU+u7Qrgz/2OR0z+5TvKYbPdphfSaAcZBrYQ==}
    engines: {node: '>=6.9.0'}
    peerDependencies:
      '@babel/core': ^7.0.0-0
    dependencies:
      '@babel/core': 7.20.5
      '@babel/helper-plugin-utils': 7.20.2
      '@babel/template': 7.20.7
    dev: true

  /@babel/plugin-transform-destructuring/7.20.7_@babel+core@7.20.5:
    resolution: {integrity: sha512-Xwg403sRrZb81IVB79ZPqNQME23yhugYVqgTxAhT99h485F4f+GMELFhhOsscDUB7HCswepKeCKLn/GZvUKoBA==}
    engines: {node: '>=6.9.0'}
    peerDependencies:
      '@babel/core': ^7.0.0-0
    dependencies:
      '@babel/core': 7.20.5
      '@babel/helper-plugin-utils': 7.20.2
    dev: true

  /@babel/plugin-transform-dotall-regex/7.18.6_@babel+core@7.20.5:
    resolution: {integrity: sha512-6S3jpun1eEbAxq7TdjLotAsl4WpQI9DxfkycRcKrjhQYzU87qpXdknpBg/e+TdcMehqGnLFi7tnFUBR02Vq6wg==}
    engines: {node: '>=6.9.0'}
    peerDependencies:
      '@babel/core': ^7.0.0-0
    dependencies:
      '@babel/core': 7.20.5
      '@babel/helper-create-regexp-features-plugin': 7.20.5_@babel+core@7.20.5
      '@babel/helper-plugin-utils': 7.20.2
    dev: true

  /@babel/plugin-transform-duplicate-keys/7.18.9_@babel+core@7.20.5:
    resolution: {integrity: sha512-d2bmXCtZXYc59/0SanQKbiWINadaJXqtvIQIzd4+hNwkWBgyCd5F/2t1kXoUdvPMrxzPvhK6EMQRROxsue+mfw==}
    engines: {node: '>=6.9.0'}
    peerDependencies:
      '@babel/core': ^7.0.0-0
    dependencies:
      '@babel/core': 7.20.5
      '@babel/helper-plugin-utils': 7.20.2
    dev: true

  /@babel/plugin-transform-exponentiation-operator/7.18.6_@babel+core@7.20.5:
    resolution: {integrity: sha512-wzEtc0+2c88FVR34aQmiz56dxEkxr2g8DQb/KfaFa1JYXOFVsbhvAonFN6PwVWj++fKmku8NP80plJ5Et4wqHw==}
    engines: {node: '>=6.9.0'}
    peerDependencies:
      '@babel/core': ^7.0.0-0
    dependencies:
      '@babel/core': 7.20.5
      '@babel/helper-builder-binary-assignment-operator-visitor': 7.18.9
      '@babel/helper-plugin-utils': 7.20.2
    dev: true

  /@babel/plugin-transform-for-of/7.18.8_@babel+core@7.20.5:
    resolution: {integrity: sha512-yEfTRnjuskWYo0k1mHUqrVWaZwrdq8AYbfrpqULOJOaucGSp4mNMVps+YtA8byoevxS/urwU75vyhQIxcCgiBQ==}
    engines: {node: '>=6.9.0'}
    peerDependencies:
      '@babel/core': ^7.0.0-0
    dependencies:
      '@babel/core': 7.20.5
      '@babel/helper-plugin-utils': 7.20.2
    dev: true

  /@babel/plugin-transform-function-name/7.18.9_@babel+core@7.20.5:
    resolution: {integrity: sha512-WvIBoRPaJQ5yVHzcnJFor7oS5Ls0PYixlTYE63lCj2RtdQEl15M68FXQlxnG6wdraJIXRdR7KI+hQ7q/9QjrCQ==}
    engines: {node: '>=6.9.0'}
    peerDependencies:
      '@babel/core': ^7.0.0-0
    dependencies:
      '@babel/core': 7.20.5
      '@babel/helper-compilation-targets': 7.20.7_@babel+core@7.20.5
      '@babel/helper-function-name': 7.19.0
      '@babel/helper-plugin-utils': 7.20.2
    dev: true

  /@babel/plugin-transform-literals/7.18.9_@babel+core@7.20.5:
    resolution: {integrity: sha512-IFQDSRoTPnrAIrI5zoZv73IFeZu2dhu6irxQjY9rNjTT53VmKg9fenjvoiOWOkJ6mm4jKVPtdMzBY98Fp4Z4cg==}
    engines: {node: '>=6.9.0'}
    peerDependencies:
      '@babel/core': ^7.0.0-0
    dependencies:
      '@babel/core': 7.20.5
      '@babel/helper-plugin-utils': 7.20.2
    dev: true

  /@babel/plugin-transform-member-expression-literals/7.18.6_@babel+core@7.20.5:
    resolution: {integrity: sha512-qSF1ihLGO3q+/g48k85tUjD033C29TNTVB2paCwZPVmOsjn9pClvYYrM2VeJpBY2bcNkuny0YUyTNRyRxJ54KA==}
    engines: {node: '>=6.9.0'}
    peerDependencies:
      '@babel/core': ^7.0.0-0
    dependencies:
      '@babel/core': 7.20.5
      '@babel/helper-plugin-utils': 7.20.2
    dev: true

  /@babel/plugin-transform-modules-amd/7.20.11_@babel+core@7.20.5:
    resolution: {integrity: sha512-NuzCt5IIYOW0O30UvqktzHYR2ud5bOWbY0yaxWZ6G+aFzOMJvrs5YHNikrbdaT15+KNO31nPOy5Fim3ku6Zb5g==}
    engines: {node: '>=6.9.0'}
    peerDependencies:
      '@babel/core': ^7.0.0-0
    dependencies:
      '@babel/core': 7.20.5
      '@babel/helper-module-transforms': 7.20.11
      '@babel/helper-plugin-utils': 7.20.2
    transitivePeerDependencies:
      - supports-color
    dev: true

  /@babel/plugin-transform-modules-commonjs/7.20.11_@babel+core@7.20.5:
    resolution: {integrity: sha512-S8e1f7WQ7cimJQ51JkAaDrEtohVEitXjgCGAS2N8S31Y42E+kWwfSz83LYz57QdBm7q9diARVqanIaH2oVgQnw==}
    engines: {node: '>=6.9.0'}
    peerDependencies:
      '@babel/core': ^7.0.0-0
    dependencies:
      '@babel/core': 7.20.5
      '@babel/helper-module-transforms': 7.20.11
      '@babel/helper-plugin-utils': 7.20.2
      '@babel/helper-simple-access': 7.20.2
    transitivePeerDependencies:
      - supports-color
    dev: true

  /@babel/plugin-transform-modules-systemjs/7.20.11_@babel+core@7.20.5:
    resolution: {integrity: sha512-vVu5g9BPQKSFEmvt2TA4Da5N+QVS66EX21d8uoOihC+OCpUoGvzVsXeqFdtAEfVa5BILAeFt+U7yVmLbQnAJmw==}
    engines: {node: '>=6.9.0'}
    peerDependencies:
      '@babel/core': ^7.0.0-0
    dependencies:
      '@babel/core': 7.20.5
      '@babel/helper-hoist-variables': 7.18.6
      '@babel/helper-module-transforms': 7.20.11
      '@babel/helper-plugin-utils': 7.20.2
      '@babel/helper-validator-identifier': 7.19.1
    transitivePeerDependencies:
      - supports-color
    dev: true

  /@babel/plugin-transform-modules-umd/7.18.6_@babel+core@7.20.5:
    resolution: {integrity: sha512-dcegErExVeXcRqNtkRU/z8WlBLnvD4MRnHgNs3MytRO1Mn1sHRyhbcpYbVMGclAqOjdW+9cfkdZno9dFdfKLfQ==}
    engines: {node: '>=6.9.0'}
    peerDependencies:
      '@babel/core': ^7.0.0-0
    dependencies:
      '@babel/core': 7.20.5
      '@babel/helper-module-transforms': 7.20.2
      '@babel/helper-plugin-utils': 7.20.2
    transitivePeerDependencies:
      - supports-color
    dev: true

  /@babel/plugin-transform-named-capturing-groups-regex/7.20.5_@babel+core@7.20.5:
    resolution: {integrity: sha512-mOW4tTzi5iTLnw+78iEq3gr8Aoq4WNRGpmSlrogqaiCBoR1HFhpU4JkpQFOHfeYx3ReVIFWOQJS4aZBRvuZ6mA==}
    engines: {node: '>=6.9.0'}
    peerDependencies:
      '@babel/core': ^7.0.0
    dependencies:
      '@babel/core': 7.20.5
      '@babel/helper-create-regexp-features-plugin': 7.20.5_@babel+core@7.20.5
      '@babel/helper-plugin-utils': 7.20.2
    dev: true

  /@babel/plugin-transform-new-target/7.18.6_@babel+core@7.20.5:
    resolution: {integrity: sha512-DjwFA/9Iu3Z+vrAn+8pBUGcjhxKguSMlsFqeCKbhb9BAV756v0krzVK04CRDi/4aqmk8BsHb4a/gFcaA5joXRw==}
    engines: {node: '>=6.9.0'}
    peerDependencies:
      '@babel/core': ^7.0.0-0
    dependencies:
      '@babel/core': 7.20.5
      '@babel/helper-plugin-utils': 7.20.2
    dev: true

  /@babel/plugin-transform-object-super/7.18.6_@babel+core@7.20.5:
    resolution: {integrity: sha512-uvGz6zk+pZoS1aTZrOvrbj6Pp/kK2mp45t2B+bTDre2UgsZZ8EZLSJtUg7m/no0zOJUWgFONpB7Zv9W2tSaFlA==}
    engines: {node: '>=6.9.0'}
    peerDependencies:
      '@babel/core': ^7.0.0-0
    dependencies:
      '@babel/core': 7.20.5
      '@babel/helper-plugin-utils': 7.20.2
      '@babel/helper-replace-supers': 7.20.7
    transitivePeerDependencies:
      - supports-color
    dev: true

  /@babel/plugin-transform-parameters/7.20.7_@babel+core@7.20.5:
    resolution: {integrity: sha512-WiWBIkeHKVOSYPO0pWkxGPfKeWrCJyD3NJ53+Lrp/QMSZbsVPovrVl2aWZ19D/LTVnaDv5Ap7GJ/B2CTOZdrfA==}
    engines: {node: '>=6.9.0'}
    peerDependencies:
      '@babel/core': ^7.0.0-0
    dependencies:
      '@babel/core': 7.20.5
      '@babel/helper-plugin-utils': 7.20.2
    dev: true

  /@babel/plugin-transform-property-literals/7.18.6_@babel+core@7.20.5:
    resolution: {integrity: sha512-cYcs6qlgafTud3PAzrrRNbQtfpQ8+y/+M5tKmksS9+M1ckbH6kzY8MrexEM9mcA6JDsukE19iIRvAyYl463sMg==}
    engines: {node: '>=6.9.0'}
    peerDependencies:
      '@babel/core': ^7.0.0-0
    dependencies:
      '@babel/core': 7.20.5
      '@babel/helper-plugin-utils': 7.20.2
    dev: true

  /@babel/plugin-transform-regenerator/7.20.5_@babel+core@7.20.5:
    resolution: {integrity: sha512-kW/oO7HPBtntbsahzQ0qSE3tFvkFwnbozz3NWFhLGqH75vLEg+sCGngLlhVkePlCs3Jv0dBBHDzCHxNiFAQKCQ==}
    engines: {node: '>=6.9.0'}
    peerDependencies:
      '@babel/core': ^7.0.0-0
    dependencies:
      '@babel/core': 7.20.5
      '@babel/helper-plugin-utils': 7.20.2
      regenerator-transform: 0.15.1
    dev: true

  /@babel/plugin-transform-reserved-words/7.18.6_@babel+core@7.20.5:
    resolution: {integrity: sha512-oX/4MyMoypzHjFrT1CdivfKZ+XvIPMFXwwxHp/r0Ddy2Vuomt4HDFGmft1TAY2yiTKiNSsh3kjBAzcM8kSdsjA==}
    engines: {node: '>=6.9.0'}
    peerDependencies:
      '@babel/core': ^7.0.0-0
    dependencies:
      '@babel/core': 7.20.5
      '@babel/helper-plugin-utils': 7.20.2
    dev: true

  /@babel/plugin-transform-shorthand-properties/7.18.6_@babel+core@7.20.5:
    resolution: {integrity: sha512-eCLXXJqv8okzg86ywZJbRn19YJHU4XUa55oz2wbHhaQVn/MM+XhukiT7SYqp/7o00dg52Rj51Ny+Ecw4oyoygw==}
    engines: {node: '>=6.9.0'}
    peerDependencies:
      '@babel/core': ^7.0.0-0
    dependencies:
      '@babel/core': 7.20.5
      '@babel/helper-plugin-utils': 7.20.2
    dev: true

  /@babel/plugin-transform-spread/7.20.7_@babel+core@7.20.5:
    resolution: {integrity: sha512-ewBbHQ+1U/VnH1fxltbJqDeWBU1oNLG8Dj11uIv3xVf7nrQu0bPGe5Rf716r7K5Qz+SqtAOVswoVunoiBtGhxw==}
    engines: {node: '>=6.9.0'}
    peerDependencies:
      '@babel/core': ^7.0.0-0
    dependencies:
      '@babel/core': 7.20.5
      '@babel/helper-plugin-utils': 7.20.2
      '@babel/helper-skip-transparent-expression-wrappers': 7.20.0
    dev: true

  /@babel/plugin-transform-sticky-regex/7.18.6_@babel+core@7.20.5:
    resolution: {integrity: sha512-kfiDrDQ+PBsQDO85yj1icueWMfGfJFKN1KCkndygtu/C9+XUfydLC8Iv5UYJqRwy4zk8EcplRxEOeLyjq1gm6Q==}
    engines: {node: '>=6.9.0'}
    peerDependencies:
      '@babel/core': ^7.0.0-0
    dependencies:
      '@babel/core': 7.20.5
      '@babel/helper-plugin-utils': 7.20.2
    dev: true

  /@babel/plugin-transform-template-literals/7.18.9_@babel+core@7.20.5:
    resolution: {integrity: sha512-S8cOWfT82gTezpYOiVaGHrCbhlHgKhQt8XH5ES46P2XWmX92yisoZywf5km75wv5sYcXDUCLMmMxOLCtthDgMA==}
    engines: {node: '>=6.9.0'}
    peerDependencies:
      '@babel/core': ^7.0.0-0
    dependencies:
      '@babel/core': 7.20.5
      '@babel/helper-plugin-utils': 7.20.2
    dev: true

  /@babel/plugin-transform-typeof-symbol/7.18.9_@babel+core@7.20.5:
    resolution: {integrity: sha512-SRfwTtF11G2aemAZWivL7PD+C9z52v9EvMqH9BuYbabyPuKUvSWks3oCg6041pT925L4zVFqaVBeECwsmlguEw==}
    engines: {node: '>=6.9.0'}
    peerDependencies:
      '@babel/core': ^7.0.0-0
    dependencies:
      '@babel/core': 7.20.5
      '@babel/helper-plugin-utils': 7.20.2
    dev: true

  /@babel/plugin-transform-unicode-escapes/7.18.10_@babel+core@7.20.5:
    resolution: {integrity: sha512-kKAdAI+YzPgGY/ftStBFXTI1LZFju38rYThnfMykS+IXy8BVx+res7s2fxf1l8I35DV2T97ezo6+SGrXz6B3iQ==}
    engines: {node: '>=6.9.0'}
    peerDependencies:
      '@babel/core': ^7.0.0-0
    dependencies:
      '@babel/core': 7.20.5
      '@babel/helper-plugin-utils': 7.20.2
    dev: true

  /@babel/plugin-transform-unicode-regex/7.18.6_@babel+core@7.20.5:
    resolution: {integrity: sha512-gE7A6Lt7YLnNOL3Pb9BNeZvi+d8l7tcRrG4+pwJjK9hD2xX4mEvjlQW60G9EEmfXVYRPv9VRQcyegIVHCql/AA==}
    engines: {node: '>=6.9.0'}
    peerDependencies:
      '@babel/core': ^7.0.0-0
    dependencies:
      '@babel/core': 7.20.5
      '@babel/helper-create-regexp-features-plugin': 7.20.5_@babel+core@7.20.5
      '@babel/helper-plugin-utils': 7.20.2
    dev: true

  /@babel/preset-env/7.20.2_@babel+core@7.20.5:
    resolution: {integrity: sha512-1G0efQEWR1EHkKvKHqbG+IN/QdgwfByUpM5V5QroDzGV2t3S/WXNQd693cHiHTlCFMpr9B6FkPFXDA2lQcKoDg==}
    engines: {node: '>=6.9.0'}
    peerDependencies:
      '@babel/core': ^7.0.0-0
    dependencies:
      '@babel/compat-data': 7.20.5
      '@babel/core': 7.20.5
      '@babel/helper-compilation-targets': 7.20.0_@babel+core@7.20.5
      '@babel/helper-plugin-utils': 7.20.2
      '@babel/helper-validator-option': 7.18.6
      '@babel/plugin-bugfix-safari-id-destructuring-collision-in-function-expression': 7.18.6_@babel+core@7.20.5
      '@babel/plugin-bugfix-v8-spread-parameters-in-optional-chaining': 7.20.7_@babel+core@7.20.5
      '@babel/plugin-proposal-async-generator-functions': 7.20.7_@babel+core@7.20.5
      '@babel/plugin-proposal-class-properties': 7.18.6_@babel+core@7.20.5
      '@babel/plugin-proposal-class-static-block': 7.20.7_@babel+core@7.20.5
      '@babel/plugin-proposal-dynamic-import': 7.18.6_@babel+core@7.20.5
      '@babel/plugin-proposal-export-namespace-from': 7.18.9_@babel+core@7.20.5
      '@babel/plugin-proposal-json-strings': 7.18.6_@babel+core@7.20.5
      '@babel/plugin-proposal-logical-assignment-operators': 7.20.7_@babel+core@7.20.5
      '@babel/plugin-proposal-nullish-coalescing-operator': 7.18.6_@babel+core@7.20.5
      '@babel/plugin-proposal-numeric-separator': 7.18.6_@babel+core@7.20.5
      '@babel/plugin-proposal-object-rest-spread': 7.20.7_@babel+core@7.20.5
      '@babel/plugin-proposal-optional-catch-binding': 7.18.6_@babel+core@7.20.5
      '@babel/plugin-proposal-optional-chaining': 7.20.7_@babel+core@7.20.5
      '@babel/plugin-proposal-private-methods': 7.18.6_@babel+core@7.20.5
      '@babel/plugin-proposal-private-property-in-object': 7.20.5_@babel+core@7.20.5
      '@babel/plugin-proposal-unicode-property-regex': 7.18.6_@babel+core@7.20.5
      '@babel/plugin-syntax-async-generators': 7.8.4_@babel+core@7.20.5
      '@babel/plugin-syntax-class-properties': 7.12.13_@babel+core@7.20.5
      '@babel/plugin-syntax-class-static-block': 7.14.5_@babel+core@7.20.5
      '@babel/plugin-syntax-dynamic-import': 7.8.3_@babel+core@7.20.5
      '@babel/plugin-syntax-export-namespace-from': 7.8.3_@babel+core@7.20.5
      '@babel/plugin-syntax-import-assertions': 7.20.0_@babel+core@7.20.5
      '@babel/plugin-syntax-json-strings': 7.8.3_@babel+core@7.20.5
      '@babel/plugin-syntax-logical-assignment-operators': 7.10.4_@babel+core@7.20.5
      '@babel/plugin-syntax-nullish-coalescing-operator': 7.8.3_@babel+core@7.20.5
      '@babel/plugin-syntax-numeric-separator': 7.10.4_@babel+core@7.20.5
      '@babel/plugin-syntax-object-rest-spread': 7.8.3_@babel+core@7.20.5
      '@babel/plugin-syntax-optional-catch-binding': 7.8.3_@babel+core@7.20.5
      '@babel/plugin-syntax-optional-chaining': 7.8.3_@babel+core@7.20.5
      '@babel/plugin-syntax-private-property-in-object': 7.14.5_@babel+core@7.20.5
      '@babel/plugin-syntax-top-level-await': 7.14.5_@babel+core@7.20.5
      '@babel/plugin-transform-arrow-functions': 7.20.7_@babel+core@7.20.5
      '@babel/plugin-transform-async-to-generator': 7.20.7_@babel+core@7.20.5
      '@babel/plugin-transform-block-scoped-functions': 7.18.6_@babel+core@7.20.5
      '@babel/plugin-transform-block-scoping': 7.20.11_@babel+core@7.20.5
      '@babel/plugin-transform-classes': 7.20.7_@babel+core@7.20.5
      '@babel/plugin-transform-computed-properties': 7.20.7_@babel+core@7.20.5
      '@babel/plugin-transform-destructuring': 7.20.7_@babel+core@7.20.5
      '@babel/plugin-transform-dotall-regex': 7.18.6_@babel+core@7.20.5
      '@babel/plugin-transform-duplicate-keys': 7.18.9_@babel+core@7.20.5
      '@babel/plugin-transform-exponentiation-operator': 7.18.6_@babel+core@7.20.5
      '@babel/plugin-transform-for-of': 7.18.8_@babel+core@7.20.5
      '@babel/plugin-transform-function-name': 7.18.9_@babel+core@7.20.5
      '@babel/plugin-transform-literals': 7.18.9_@babel+core@7.20.5
      '@babel/plugin-transform-member-expression-literals': 7.18.6_@babel+core@7.20.5
      '@babel/plugin-transform-modules-amd': 7.20.11_@babel+core@7.20.5
      '@babel/plugin-transform-modules-commonjs': 7.20.11_@babel+core@7.20.5
      '@babel/plugin-transform-modules-systemjs': 7.20.11_@babel+core@7.20.5
      '@babel/plugin-transform-modules-umd': 7.18.6_@babel+core@7.20.5
      '@babel/plugin-transform-named-capturing-groups-regex': 7.20.5_@babel+core@7.20.5
      '@babel/plugin-transform-new-target': 7.18.6_@babel+core@7.20.5
      '@babel/plugin-transform-object-super': 7.18.6_@babel+core@7.20.5
      '@babel/plugin-transform-parameters': 7.20.7_@babel+core@7.20.5
      '@babel/plugin-transform-property-literals': 7.18.6_@babel+core@7.20.5
      '@babel/plugin-transform-regenerator': 7.20.5_@babel+core@7.20.5
      '@babel/plugin-transform-reserved-words': 7.18.6_@babel+core@7.20.5
      '@babel/plugin-transform-shorthand-properties': 7.18.6_@babel+core@7.20.5
      '@babel/plugin-transform-spread': 7.20.7_@babel+core@7.20.5
      '@babel/plugin-transform-sticky-regex': 7.18.6_@babel+core@7.20.5
      '@babel/plugin-transform-template-literals': 7.18.9_@babel+core@7.20.5
      '@babel/plugin-transform-typeof-symbol': 7.18.9_@babel+core@7.20.5
      '@babel/plugin-transform-unicode-escapes': 7.18.10_@babel+core@7.20.5
      '@babel/plugin-transform-unicode-regex': 7.18.6_@babel+core@7.20.5
      '@babel/preset-modules': 0.1.5_@babel+core@7.20.5
      '@babel/types': 7.20.5
      babel-plugin-polyfill-corejs2: 0.3.3_@babel+core@7.20.5
      babel-plugin-polyfill-corejs3: 0.6.0_@babel+core@7.20.5
      babel-plugin-polyfill-regenerator: 0.4.1_@babel+core@7.20.5
      core-js-compat: 3.27.1
      semver: 6.3.0
    transitivePeerDependencies:
      - supports-color
    dev: true

  /@babel/preset-modules/0.1.5_@babel+core@7.20.5:
    resolution: {integrity: sha512-A57th6YRG7oR3cq/yt/Y84MvGgE0eJG2F1JLhKuyG+jFxEgrd/HAMJatiFtmOiZurz+0DkrvbheCLaV5f2JfjA==}
    peerDependencies:
      '@babel/core': ^7.0.0-0
    dependencies:
      '@babel/core': 7.20.5
      '@babel/helper-plugin-utils': 7.20.2
      '@babel/plugin-proposal-unicode-property-regex': 7.18.6_@babel+core@7.20.5
      '@babel/plugin-transform-dotall-regex': 7.18.6_@babel+core@7.20.5
      '@babel/types': 7.20.5
      esutils: 2.0.3
    dev: true

  /@babel/runtime-corejs3/7.19.1:
    resolution: {integrity: sha512-j2vJGnkopRzH+ykJ8h68wrHnEUmtK//E723jjixiAl/PPf6FhqY/vYRcMVlNydRKQjQsTsYEjpx+DZMIvnGk/g==}
    engines: {node: '>=6.9.0'}
    dependencies:
      core-js-pure: 3.25.2
      regenerator-runtime: 0.13.9
    dev: true

  /@babel/runtime/7.19.0:
    resolution: {integrity: sha512-eR8Lo9hnDS7tqkO7NsV+mKvCmv5boaXFSZ70DnfhcgiEne8hv9oCEd36Klw74EtizEqLsy4YnW8UWwpBVolHZA==}
    engines: {node: '>=6.9.0'}
    dependencies:
      regenerator-runtime: 0.13.9
    dev: false

  /@babel/runtime/7.20.7:
    resolution: {integrity: sha512-UF0tvkUtxwAgZ5W/KrkHf0Rn0fdnLDU9ScxBrEVNUprE/MzirjK4MJUX1/BVDv00Sv8cljtukVK1aky++X1SjQ==}
    engines: {node: '>=6.9.0'}
    dependencies:
      regenerator-runtime: 0.13.11

  /@babel/template/7.18.10:
    resolution: {integrity: sha512-TI+rCtooWHr3QJ27kJxfjutghu44DLnasDMwpDqCXVTal9RLp3RSYNh4NdBrRP2cQAoG9A8juOQl6P6oZG4JxA==}
    engines: {node: '>=6.9.0'}
    dependencies:
      '@babel/code-frame': 7.18.6
      '@babel/parser': 7.20.5
      '@babel/types': 7.20.5
    dev: true

  /@babel/template/7.20.7:
    resolution: {integrity: sha512-8SegXApWe6VoNw0r9JHpSteLKTpTiLZ4rMlGIm9JQ18KiCtyQiAMEazujAHrUS5flrcqYZa75ukev3P6QmUwUw==}
    engines: {node: '>=6.9.0'}
    dependencies:
      '@babel/code-frame': 7.18.6
      '@babel/parser': 7.20.7
      '@babel/types': 7.20.7
    dev: true

  /@babel/traverse/7.20.10:
    resolution: {integrity: sha512-oSf1juCgymrSez8NI4A2sr4+uB/mFd9MXplYGPEBnfAuWmmyeVcHa6xLPiaRBcXkcb/28bgxmQLTVwFKE1yfsg==}
    engines: {node: '>=6.9.0'}
    dependencies:
      '@babel/code-frame': 7.18.6
      '@babel/generator': 7.20.7
      '@babel/helper-environment-visitor': 7.18.9
      '@babel/helper-function-name': 7.19.0
      '@babel/helper-hoist-variables': 7.18.6
      '@babel/helper-split-export-declaration': 7.18.6
      '@babel/parser': 7.20.7
      '@babel/types': 7.20.7
      debug: 4.3.4
      globals: 11.12.0
    transitivePeerDependencies:
      - supports-color
    dev: true

  /@babel/traverse/7.20.5:
    resolution: {integrity: sha512-WM5ZNN3JITQIq9tFZaw1ojLU3WgWdtkxnhM1AegMS+PvHjkM5IXjmYEGY7yukz5XS4sJyEf2VzWjI8uAavhxBQ==}
    engines: {node: '>=6.9.0'}
    dependencies:
      '@babel/code-frame': 7.18.6
      '@babel/generator': 7.20.5
      '@babel/helper-environment-visitor': 7.18.9
      '@babel/helper-function-name': 7.19.0
      '@babel/helper-hoist-variables': 7.18.6
      '@babel/helper-split-export-declaration': 7.18.6
      '@babel/parser': 7.20.5
      '@babel/types': 7.20.5
      debug: 4.3.4
      globals: 11.12.0
    transitivePeerDependencies:
      - supports-color
    dev: true

  /@babel/types/7.20.5:
    resolution: {integrity: sha512-c9fst/h2/dcF7H+MJKZ2T0KjEQ8hY/BNnDk/H3XY8C4Aw/eWQXWn/lWntHF9ooUBnGmEvbfGrTgLWc+um0YDUg==}
    engines: {node: '>=6.9.0'}
    dependencies:
      '@babel/helper-string-parser': 7.19.4
      '@babel/helper-validator-identifier': 7.19.1
      to-fast-properties: 2.0.0

  /@babel/types/7.20.7:
    resolution: {integrity: sha512-69OnhBxSSgK0OzTJai4kyPDiKTIe3j+ctaHdIGVbRahTLAT7L3R9oeXHC2aVSuGYt3cVnoAMDmOCgJ2yaiLMvg==}
    engines: {node: '>=6.9.0'}
    dependencies:
      '@babel/helper-string-parser': 7.19.4
      '@babel/helper-validator-identifier': 7.19.1
      to-fast-properties: 2.0.0
    dev: true

<<<<<<< HEAD
  /@bcoe/v8-coverage/0.2.3:
    resolution: {integrity: sha512-0hYQ8SB4Db5zvZB4axdMHGwEaQjkZzFjQiN9LVYvIFB2nSUHW9tYpxWriPrWDASIxiaXax83REcLxuSdnGPZtw==}
    dev: true

  /@blocksuite/blocks/0.4.0-20230111171650-bc63456_yjs@13.5.44:
    resolution: {integrity: sha512-7fpb++pT9laoyLFWl4h09v7TUqZ/9udMrC1qxdX2XFgMPJjg3MJ9RG+Ud2s/zqZ1SkU1+0hMBvJP5ci9vV44gw==}
=======
  /@blocksuite/blocks/0.4.0-20230113023110-28a7fdc_yjs@13.5.44:
    resolution: {integrity: sha512-o9J3Sl/GARVjoJJL3wIFPwMWdU+4jhRS8hmN2bRFu6l9BNybpNkJQnGFK1rC5RRYOTAXSCYP+xi3X0qcO1pjHA==}
>>>>>>> 9f900f0c
    dependencies:
      '@blocksuite/global': 0.4.0-20230113023110-28a7fdc
      '@blocksuite/phasor': 0.4.0-20230113023110-28a7fdc_yjs@13.5.44
      '@blocksuite/store': 0.4.0-20230113023110-28a7fdc_yjs@13.5.44
      '@tldraw/intersect': 1.8.0
      autosize: 5.0.2
      highlight.js: 11.7.0
      hotkeys-js: 3.10.1
      lit: 2.6.1
      perfect-freehand: 1.2.0
      quill: 1.3.7
      quill-cursors: 4.0.0
    transitivePeerDependencies:
      - bufferutil
      - supports-color
      - utf-8-validate
      - yjs
    dev: false

  /@blocksuite/editor/0.4.0-20230113023110-28a7fdc_yjs@13.5.44:
    resolution: {integrity: sha512-H0RkldzjVu8RlYb8gIZGKTFIYaY/M220sg+KEL0it7yjwiOWwrr/z0CeG6WvnBdBMnC/gkp4cdNQRFH3Sqkowg==}
    dependencies:
<<<<<<< HEAD
      '@blocksuite/blocks': 0.4.0-20230111171650-bc63456_yjs@13.5.44
      '@blocksuite/store': 0.4.0-20230111171650-bc63456_yjs@13.5.44
      lit: 2.6.1
=======
      '@blocksuite/blocks': 0.4.0-20230113023110-28a7fdc_yjs@13.5.44
      '@blocksuite/store': 0.4.0-20230113023110-28a7fdc_yjs@13.5.44
      lit: 2.6.0
>>>>>>> 9f900f0c
      marked: 4.2.5
      turndown: 7.1.1
    transitivePeerDependencies:
      - bufferutil
      - supports-color
      - utf-8-validate
      - yjs
    dev: false

  /@blocksuite/global/0.4.0-20230113023110-28a7fdc:
    resolution: {integrity: sha512-urzR//wUMzZMB1NPLMUCguowYrfS/XK5FV8927IE+oK86GL3O2sWTnhrf/EgPGPn8CyBOBYbQPVUBNqkMl5q7A==}
    dev: false

  /@blocksuite/icons/2.0.4_w5j4k42lgipnm43s3brx6h3c34:
    resolution: {integrity: sha512-Ewx30d3W6MXJGPXYvv48UpvAVfDB+gIVu90sHZX5curnSn+e1DdpCVfL0DeZA7Iyq6aLbxnKVzOAewlfoP8kDQ==}
    peerDependencies:
      '@types/react': ^18.0.25
      react: ^18.2.0
    dependencies:
      '@types/react': 18.0.20
      react: 18.2.0
    dev: false

  /@blocksuite/phasor/0.4.0-20230113023110-28a7fdc_yjs@13.5.44:
    resolution: {integrity: sha512-HnV2kUd9DX7seaaH/Xtv4oZQfipNWAh1uBLPtl2J17nNJ2gGzZpySXJXFIb4J4Wr5FXGSgnr0RiB8Jd+PyTOow==}
    peerDependencies:
      yjs: ^13
    dependencies:
      yjs: 13.5.44
    dev: false

  /@blocksuite/store/0.4.0-20230113023110-28a7fdc_yjs@13.5.44:
    resolution: {integrity: sha512-+xwQUQbrRiyePf+VDsryhQa5ykO9nukHaCQTPmU1zQVBhlvEO2sfhy5f9VGQLts3hXW+8EqvNbr1RrASDh/x3g==}
    peerDependencies:
      yjs: ^13
    dependencies:
      '@blocksuite/global': 0.4.0-20230113023110-28a7fdc
      '@types/flexsearch': 0.7.3
      '@types/quill': 1.3.10
      buffer: 6.0.3
      flexsearch: 0.7.21
      idb-keyval: 6.2.0
      ky: 0.33.1
      lib0: 0.2.58
      y-protocols: 1.0.5
      y-webrtc: 10.2.3
      yjs: 13.5.44
    transitivePeerDependencies:
      - bufferutil
      - supports-color
      - utf-8-validate
    dev: false

  /@changesets/apply-release-plan/6.1.3:
    resolution: {integrity: sha512-ECDNeoc3nfeAe1jqJb5aFQX7CqzQhD2klXRez2JDb/aVpGUbX673HgKrnrgJRuQR/9f2TtLoYIzrGB9qwD77mg==}
    dependencies:
      '@babel/runtime': 7.20.7
      '@changesets/config': 2.3.0
      '@changesets/get-version-range-type': 0.3.2
      '@changesets/git': 2.0.0
      '@changesets/types': 5.2.1
      '@manypkg/get-packages': 1.1.3
      detect-indent: 6.1.0
      fs-extra: 7.0.1
      lodash.startcase: 4.4.0
      outdent: 0.5.0
      prettier: 2.8.1
      resolve-from: 5.0.0
      semver: 5.7.1
    dev: true

  /@changesets/assemble-release-plan/5.2.3:
    resolution: {integrity: sha512-g7EVZCmnWz3zMBAdrcKhid4hkHT+Ft1n0mLussFMcB1dE2zCuwcvGoy9ec3yOgPGF4hoMtgHaMIk3T3TBdvU9g==}
    dependencies:
      '@babel/runtime': 7.20.7
      '@changesets/errors': 0.1.4
      '@changesets/get-dependents-graph': 1.3.5
      '@changesets/types': 5.2.1
      '@manypkg/get-packages': 1.1.3
      semver: 5.7.1
    dev: true

  /@changesets/changelog-git/0.1.14:
    resolution: {integrity: sha512-+vRfnKtXVWsDDxGctOfzJsPhaCdXRYoe+KyWYoq5X/GqoISREiat0l3L8B0a453B2B4dfHGcZaGyowHbp9BSaA==}
    dependencies:
      '@changesets/types': 5.2.1
    dev: true

  /@changesets/cli/2.26.0:
    resolution: {integrity: sha512-0cbTiDms+ICTVtEwAFLNW0jBNex9f5+fFv3I771nBvdnV/mOjd1QJ4+f8KtVSOrwD9SJkk9xbDkWFb0oXd8d1Q==}
    hasBin: true
    dependencies:
      '@babel/runtime': 7.20.7
      '@changesets/apply-release-plan': 6.1.3
      '@changesets/assemble-release-plan': 5.2.3
      '@changesets/changelog-git': 0.1.14
      '@changesets/config': 2.3.0
      '@changesets/errors': 0.1.4
      '@changesets/get-dependents-graph': 1.3.5
      '@changesets/get-release-plan': 3.0.16
      '@changesets/git': 2.0.0
      '@changesets/logger': 0.0.5
      '@changesets/pre': 1.0.14
      '@changesets/read': 0.5.9
      '@changesets/types': 5.2.1
      '@changesets/write': 0.2.3
      '@manypkg/get-packages': 1.1.3
      '@types/is-ci': 3.0.0
      '@types/semver': 6.2.3
      ansi-colors: 4.1.3
      chalk: 2.4.2
      enquirer: 2.3.6
      external-editor: 3.1.0
      fs-extra: 7.0.1
      human-id: 1.0.2
      is-ci: 3.0.1
      meow: 6.1.1
      outdent: 0.5.0
      p-limit: 2.3.0
      preferred-pm: 3.0.3
      resolve-from: 5.0.0
      semver: 5.7.1
      spawndamnit: 2.0.0
      term-size: 2.2.1
      tty-table: 4.1.6
    dev: true

  /@changesets/config/2.3.0:
    resolution: {integrity: sha512-EgP/px6mhCx8QeaMAvWtRrgyxW08k/Bx2tpGT+M84jEdX37v3VKfh4Cz1BkwrYKuMV2HZKeHOh8sHvja/HcXfQ==}
    dependencies:
      '@changesets/errors': 0.1.4
      '@changesets/get-dependents-graph': 1.3.5
      '@changesets/logger': 0.0.5
      '@changesets/types': 5.2.1
      '@manypkg/get-packages': 1.1.3
      fs-extra: 7.0.1
      micromatch: 4.0.5
    dev: true

  /@changesets/errors/0.1.4:
    resolution: {integrity: sha512-HAcqPF7snsUJ/QzkWoKfRfXushHTu+K5KZLJWPb34s4eCZShIf8BFO3fwq6KU8+G7L5KdtN2BzQAXOSXEyiY9Q==}
    dependencies:
      extendable-error: 0.1.7
    dev: true

  /@changesets/get-dependents-graph/1.3.5:
    resolution: {integrity: sha512-w1eEvnWlbVDIY8mWXqWuYE9oKhvIaBhzqzo4ITSJY9hgoqQ3RoBqwlcAzg11qHxv/b8ReDWnMrpjpKrW6m1ZTA==}
    dependencies:
      '@changesets/types': 5.2.1
      '@manypkg/get-packages': 1.1.3
      chalk: 2.4.2
      fs-extra: 7.0.1
      semver: 5.7.1
    dev: true

  /@changesets/get-release-plan/3.0.16:
    resolution: {integrity: sha512-OpP9QILpBp1bY2YNIKFzwigKh7Qe9KizRsZomzLe6pK8IUo8onkAAVUD8+JRKSr8R7d4+JRuQrfSSNlEwKyPYg==}
    dependencies:
      '@babel/runtime': 7.20.7
      '@changesets/assemble-release-plan': 5.2.3
      '@changesets/config': 2.3.0
      '@changesets/pre': 1.0.14
      '@changesets/read': 0.5.9
      '@changesets/types': 5.2.1
      '@manypkg/get-packages': 1.1.3
    dev: true

  /@changesets/get-version-range-type/0.3.2:
    resolution: {integrity: sha512-SVqwYs5pULYjYT4op21F2pVbcrca4qA/bAA3FmFXKMN7Y+HcO8sbZUTx3TAy2VXulP2FACd1aC7f2nTuqSPbqg==}
    dev: true

  /@changesets/git/2.0.0:
    resolution: {integrity: sha512-enUVEWbiqUTxqSnmesyJGWfzd51PY4H7mH9yUw0hPVpZBJ6tQZFMU3F3mT/t9OJ/GjyiM4770i+sehAn6ymx6A==}
    dependencies:
      '@babel/runtime': 7.20.7
      '@changesets/errors': 0.1.4
      '@changesets/types': 5.2.1
      '@manypkg/get-packages': 1.1.3
      is-subdir: 1.2.0
      micromatch: 4.0.5
      spawndamnit: 2.0.0
    dev: true

  /@changesets/logger/0.0.5:
    resolution: {integrity: sha512-gJyZHomu8nASHpaANzc6bkQMO9gU/ib20lqew1rVx753FOxffnCrJlGIeQVxNWCqM+o6OOleCo/ivL8UAO5iFw==}
    dependencies:
      chalk: 2.4.2
    dev: true

  /@changesets/parse/0.3.16:
    resolution: {integrity: sha512-127JKNd167ayAuBjUggZBkmDS5fIKsthnr9jr6bdnuUljroiERW7FBTDNnNVyJ4l69PzR57pk6mXQdtJyBCJKg==}
    dependencies:
      '@changesets/types': 5.2.1
      js-yaml: 3.14.1
    dev: true

  /@changesets/pre/1.0.14:
    resolution: {integrity: sha512-dTsHmxQWEQekHYHbg+M1mDVYFvegDh9j/kySNuDKdylwfMEevTeDouR7IfHNyVodxZXu17sXoJuf2D0vi55FHQ==}
    dependencies:
      '@babel/runtime': 7.20.7
      '@changesets/errors': 0.1.4
      '@changesets/types': 5.2.1
      '@manypkg/get-packages': 1.1.3
      fs-extra: 7.0.1
    dev: true

  /@changesets/read/0.5.9:
    resolution: {integrity: sha512-T8BJ6JS6j1gfO1HFq50kU3qawYxa4NTbI/ASNVVCBTsKquy2HYwM9r7ZnzkiMe8IEObAJtUVGSrePCOxAK2haQ==}
    dependencies:
      '@babel/runtime': 7.20.7
      '@changesets/git': 2.0.0
      '@changesets/logger': 0.0.5
      '@changesets/parse': 0.3.16
      '@changesets/types': 5.2.1
      chalk: 2.4.2
      fs-extra: 7.0.1
      p-filter: 2.1.0
    dev: true

  /@changesets/types/4.1.0:
    resolution: {integrity: sha512-LDQvVDv5Kb50ny2s25Fhm3d9QSZimsoUGBsUioj6MC3qbMUCuC8GPIvk/M6IvXx3lYhAs0lwWUQLb+VIEUCECw==}
    dev: true

  /@changesets/types/5.2.1:
    resolution: {integrity: sha512-myLfHbVOqaq9UtUKqR/nZA/OY7xFjQMdfgfqeZIBK4d0hA6pgxArvdv8M+6NUzzBsjWLOtvApv8YHr4qM+Kpfg==}
    dev: true

  /@changesets/write/0.2.3:
    resolution: {integrity: sha512-Dbamr7AIMvslKnNYsLFafaVORx4H0pvCA2MHqgtNCySMe1blImEyAEOzDmcgKAkgz4+uwoLz7demIrX+JBr/Xw==}
    dependencies:
      '@babel/runtime': 7.20.7
      '@changesets/types': 5.2.1
      fs-extra: 7.0.1
      human-id: 1.0.2
      prettier: 2.8.1
    dev: true

  /@cspotcode/source-map-support/0.8.1:
    resolution: {integrity: sha512-IchNf6dN4tHoMFIn/7OE8LWZ19Y6q/67Bmf6vnGREv8RSbBVb9LPJxEcnwrcwX6ixSvaiGoomAUvu4YSxXrVgw==}
    engines: {node: '>=12'}
    dependencies:
      '@jridgewell/trace-mapping': 0.3.9
    dev: true

  /@emotion/babel-plugin/11.10.2:
    resolution: {integrity: sha512-xNQ57njWTFVfPAc3cjfuaPdsgLp5QOSuRsj9MA6ndEhH/AzuZM86qIQzt6rq+aGBwj3n5/TkLmU5lhAfdRmogA==}
    peerDependencies:
      '@babel/core': ^7.0.0
    dependencies:
      '@babel/helper-module-imports': 7.18.6
      '@babel/plugin-syntax-jsx': 7.18.6
      '@babel/runtime': 7.20.7
      '@emotion/hash': 0.9.0
      '@emotion/memoize': 0.8.0
      '@emotion/serialize': 1.1.0
      babel-plugin-macros: 3.1.0
      convert-source-map: 1.9.0
      escape-string-regexp: 4.0.0
      find-root: 1.1.0
      source-map: 0.5.7
      stylis: 4.0.13
    dev: false

  /@emotion/cache/11.10.3:
    resolution: {integrity: sha512-Psmp/7ovAa8appWh3g51goxu/z3iVms7JXOreq136D8Bbn6dYraPnmL6mdM8GThEx9vwSn92Fz+mGSjBzN8UPQ==}
    dependencies:
      '@emotion/memoize': 0.8.0
      '@emotion/sheet': 1.2.0
      '@emotion/utils': 1.2.0
      '@emotion/weak-memoize': 0.3.0
      stylis: 4.0.13
    dev: false

  /@emotion/cache/11.10.5:
    resolution: {integrity: sha512-dGYHWyzTdmK+f2+EnIGBpkz1lKc4Zbj2KHd4cX3Wi8/OWr5pKslNjc3yABKH4adRGCvSX4VDC0i04mrrq0aiRA==}
    dependencies:
      '@emotion/memoize': 0.8.0
      '@emotion/sheet': 1.2.1
      '@emotion/utils': 1.2.0
      '@emotion/weak-memoize': 0.3.0
      stylis: 4.1.3
    dev: false

  /@emotion/css/11.10.0:
    resolution: {integrity: sha512-dH9f+kSCucc8ilMg0MUA1AemabcyzYpe5EKX24F528PJjD7HyIY/VBNJHxfUdc8l400h2ncAjR6yEDu+DBj2cg==}
    peerDependencies:
      '@babel/core': ^7.0.0
    peerDependenciesMeta:
      '@babel/core':
        optional: true
    dependencies:
      '@emotion/babel-plugin': 11.10.2
      '@emotion/cache': 11.10.3
      '@emotion/serialize': 1.1.0
      '@emotion/sheet': 1.2.0
      '@emotion/utils': 1.2.0
    dev: false

  /@emotion/hash/0.9.0:
    resolution: {integrity: sha512-14FtKiHhy2QoPIzdTcvh//8OyBlknNs2nXRwIhG904opCby3l+9Xaf/wuPvICBF0rc1ZCNBd3nKe9cd2mecVkQ==}
    dev: false

  /@emotion/is-prop-valid/1.2.0:
    resolution: {integrity: sha512-3aDpDprjM0AwaxGE09bOPkNxHpBd+kA6jty3RnaEXdweX1DF1U3VQpPYb0g1IStAuK7SVQ1cy+bNBBKp4W3Fjg==}
    dependencies:
      '@emotion/memoize': 0.8.0
    dev: false

  /@emotion/memoize/0.8.0:
    resolution: {integrity: sha512-G/YwXTkv7Den9mXDO7AhLWkE3q+I92B+VqAE+dYG4NGPaHZGvt3G8Q0p9vmE+sq7rTGphUbAvmQ9YpbfMQGGlA==}
    dev: false

  /@emotion/react/11.10.4_w5j4k42lgipnm43s3brx6h3c34:
    resolution: {integrity: sha512-j0AkMpr6BL8gldJZ6XQsQ8DnS9TxEQu1R+OGmDZiWjBAJtCcbt0tS3I/YffoqHXxH6MjgI7KdMbYKw3MEiU9eA==}
    peerDependencies:
      '@babel/core': ^7.0.0
      '@types/react': '*'
      react: '>=16.8.0'
    peerDependenciesMeta:
      '@babel/core':
        optional: true
      '@types/react':
        optional: true
    dependencies:
      '@babel/runtime': 7.19.0
      '@emotion/babel-plugin': 11.10.2
      '@emotion/cache': 11.10.3
      '@emotion/serialize': 1.1.0
      '@emotion/use-insertion-effect-with-fallbacks': 1.0.0_react@18.2.0
      '@emotion/utils': 1.2.0
      '@emotion/weak-memoize': 0.3.0
      '@types/react': 18.0.20
      hoist-non-react-statics: 3.3.2
      react: 18.2.0
    dev: false

  /@emotion/serialize/1.1.0:
    resolution: {integrity: sha512-F1ZZZW51T/fx+wKbVlwsfchr5q97iW8brAnXmsskz4d0hVB4O3M/SiA3SaeH06x02lSNzkkQv+n3AX3kCXKSFA==}
    dependencies:
      '@emotion/hash': 0.9.0
      '@emotion/memoize': 0.8.0
      '@emotion/unitless': 0.8.0
      '@emotion/utils': 1.2.0
      csstype: 3.1.1
    dev: false

  /@emotion/server/11.10.0_@emotion+css@11.10.0:
    resolution: {integrity: sha512-MTvJ21JPo9aS02GdjFW4nhdwOi2tNNpMmAM/YED0pkxzjDNi5WbiTwXqaCnvLc2Lr8NFtjhT0az1vTJyLIHYcw==}
    peerDependencies:
      '@emotion/css': ^11.0.0-rc.0
    peerDependenciesMeta:
      '@emotion/css':
        optional: true
    dependencies:
      '@emotion/css': 11.10.0
      '@emotion/utils': 1.2.0
      html-tokenize: 2.0.1
      multipipe: 1.0.2
      through: 2.3.8
    dev: false

  /@emotion/sheet/1.2.0:
    resolution: {integrity: sha512-OiTkRgpxescko+M51tZsMq7Puu/KP55wMT8BgpcXVG2hqXc0Vo0mfymJ/Uj24Hp0i083ji/o0aLddh08UEjq8w==}
    dev: false

  /@emotion/sheet/1.2.1:
    resolution: {integrity: sha512-zxRBwl93sHMsOj4zs+OslQKg/uhF38MB+OMKoCrVuS0nyTkqnau+BM3WGEoOptg9Oz45T/aIGs1qbVAsEFo3nA==}
    dev: false

  /@emotion/styled/11.10.4_yiaqs725o7pcd7rteavrnhgj4y:
    resolution: {integrity: sha512-pRl4R8Ez3UXvOPfc2bzIoV8u9P97UedgHS4FPX594ntwEuAMA114wlaHvOK24HB48uqfXiGlYIZYCxVJ1R1ttQ==}
    peerDependencies:
      '@babel/core': ^7.0.0
      '@emotion/react': ^11.0.0-rc.0
      '@types/react': '*'
      react: '>=16.8.0'
    peerDependenciesMeta:
      '@babel/core':
        optional: true
      '@types/react':
        optional: true
    dependencies:
      '@babel/runtime': 7.19.0
      '@emotion/babel-plugin': 11.10.2
      '@emotion/is-prop-valid': 1.2.0
      '@emotion/react': 11.10.4_w5j4k42lgipnm43s3brx6h3c34
      '@emotion/serialize': 1.1.0
      '@emotion/use-insertion-effect-with-fallbacks': 1.0.0_react@18.2.0
      '@emotion/utils': 1.2.0
      '@types/react': 18.0.20
      react: 18.2.0
    dev: false

  /@emotion/unitless/0.8.0:
    resolution: {integrity: sha512-VINS5vEYAscRl2ZUDiT3uMPlrFQupiKgHz5AA4bCH1miKBg4qtwkim1qPmJj/4WG6TreYMY111rEFsjupcOKHw==}
    dev: false

  /@emotion/use-insertion-effect-with-fallbacks/1.0.0_react@18.2.0:
    resolution: {integrity: sha512-1eEgUGmkaljiBnRMTdksDV1W4kUnmwgp7X9G8B++9GYwl1lUdqSndSriIrTJ0N7LQaoauY9JJ2yhiOYK5+NI4A==}
    peerDependencies:
      react: '>=16.8.0'
    dependencies:
      react: 18.2.0
    dev: false

  /@emotion/utils/1.2.0:
    resolution: {integrity: sha512-sn3WH53Kzpw8oQ5mgMmIzzyAaH2ZqFEbozVVBSYp538E06OSE6ytOp7pRAjNQR+Q/orwqdQYJSe2m3hCOeznkw==}
    dev: false

  /@emotion/weak-memoize/0.3.0:
    resolution: {integrity: sha512-AHPmaAx+RYfZz0eYu6Gviiagpmiyw98ySSlQvCUhVGDRtDFe4DBS0x1bSjdF3gqUDYOczB+yYvBTtEylYSdRhg==}
    dev: false

  /@eslint/eslintrc/1.3.2:
    resolution: {integrity: sha512-AXYd23w1S/bv3fTs3Lz0vjiYemS08jWkI3hYyS9I1ry+0f+Yjs1wm+sU0BS8qDOPrBIkp4qHYC16I8uVtpLajQ==}
    engines: {node: ^12.22.0 || ^14.17.0 || >=16.0.0}
    dependencies:
      ajv: 6.12.6
      debug: 4.3.4
      espree: 9.4.0
      globals: 13.17.0
      ignore: 5.2.0
      import-fresh: 3.3.0
      js-yaml: 4.1.0
      minimatch: 3.1.2
      strip-json-comments: 3.1.1
    transitivePeerDependencies:
      - supports-color
    dev: true

  /@eslint/eslintrc/1.4.1:
    resolution: {integrity: sha512-XXrH9Uarn0stsyldqDYq8r++mROmWRI1xKMXa640Bb//SY1+ECYX6VzT6Lcx5frD0V30XieqJ0oX9I2Xj5aoMA==}
    engines: {node: ^12.22.0 || ^14.17.0 || >=16.0.0}
    dependencies:
      ajv: 6.12.6
      debug: 4.3.4
      espree: 9.4.0
      globals: 13.19.0
      ignore: 5.2.0
      import-fresh: 3.3.0
      js-yaml: 4.1.0
      minimatch: 3.1.2
      strip-json-comments: 3.1.1
    transitivePeerDependencies:
      - supports-color
    dev: true

  /@firebase/analytics-compat/0.2.0_5z7svkifsmkn6ro3hru7lnxwrq:
    resolution: {integrity: sha512-brk8IN4ErWiZoB/UdJ0mWZhQOKt90ztv4MUwQjhuYJ4iwnVMz0Mzj9+tplU1hVpSZXdfbKQFfRN9kp/3sTiyWw==}
    peerDependencies:
      '@firebase/app-compat': 0.x
    dependencies:
      '@firebase/analytics': 0.9.0_@firebase+app@0.9.0
      '@firebase/analytics-types': 0.8.0
      '@firebase/app-compat': 0.2.0
      '@firebase/component': 0.6.0
      '@firebase/util': 1.8.0
      tslib: 2.4.0
    transitivePeerDependencies:
      - '@firebase/app'
    dev: false

  /@firebase/analytics-types/0.8.0:
    resolution: {integrity: sha512-iRP+QKI2+oz3UAh4nPEq14CsEjrjD6a5+fuypjScisAh9kXKFvdJOZJDwk7kikLvWVLGEs9+kIUS4LPQV7VZVw==}
    dev: false

  /@firebase/analytics/0.9.0_@firebase+app@0.9.0:
    resolution: {integrity: sha512-cE6JAvaGDVhn3B09VuQ5pATLCtmQg3AUSDuCmMNzWlP7+12LBarV1JcGWKIi7YQK2ks3B73wRsawi08XKwsolQ==}
    peerDependencies:
      '@firebase/app': 0.x
    dependencies:
      '@firebase/app': 0.9.0
      '@firebase/component': 0.6.0
      '@firebase/installations': 0.6.0_@firebase+app@0.9.0
      '@firebase/logger': 0.4.0
      '@firebase/util': 1.8.0
      tslib: 2.4.0
    dev: false

  /@firebase/app-check-compat/0.3.0_5z7svkifsmkn6ro3hru7lnxwrq:
    resolution: {integrity: sha512-CJFHWGMvWRkkvLPTvWdLrEYnfH7WS9zFLsWctSzRjQnzg6dQUTs5FDyg9RN7BIWoaSr9q7FTxkRnsOgardDPLA==}
    peerDependencies:
      '@firebase/app-compat': 0.x
    dependencies:
      '@firebase/app-check': 0.6.0_@firebase+app@0.9.0
      '@firebase/app-check-types': 0.5.0
      '@firebase/app-compat': 0.2.0
      '@firebase/component': 0.6.0
      '@firebase/logger': 0.4.0
      '@firebase/util': 1.8.0
      tslib: 2.4.0
    transitivePeerDependencies:
      - '@firebase/app'
    dev: false

  /@firebase/app-check-interop-types/0.2.0:
    resolution: {integrity: sha512-+3PQIeX6/eiVK+x/yg8r6xTNR97fN7MahFDm+jiQmDjcyvSefoGuTTNQuuMScGyx3vYUBeZn+Cp9kC0yY/9uxQ==}
    dev: false

  /@firebase/app-check-types/0.5.0:
    resolution: {integrity: sha512-uwSUj32Mlubybw7tedRzR24RP8M8JUVR3NPiMk3/Z4bCmgEKTlQBwMXrehDAZ2wF+TsBq0SN1c6ema71U/JPyQ==}
    dev: false

  /@firebase/app-check/0.6.0_@firebase+app@0.9.0:
    resolution: {integrity: sha512-DevuiUQujsG18NQ1fQ1g2X+75Vp1YfSxPsw363/HE2+ABmCWHf4ByPmxEf16y4PVcqJ2MZqYv8kXZYxzRJCS4g==}
    peerDependencies:
      '@firebase/app': 0.x
    dependencies:
      '@firebase/app': 0.9.0
      '@firebase/component': 0.6.0
      '@firebase/logger': 0.4.0
      '@firebase/util': 1.8.0
      tslib: 2.4.0
    dev: false

  /@firebase/app-compat/0.2.0:
    resolution: {integrity: sha512-Y8Cpuheai61jCdVflt437I94n8cdRbXY0e1dQMmTWHCShJUfWwpa5y2ZMnxClWnorXy9hC/3yNZMVlu79f1zGA==}
    dependencies:
      '@firebase/app': 0.9.0
      '@firebase/component': 0.6.0
      '@firebase/logger': 0.4.0
      '@firebase/util': 1.8.0
      tslib: 2.4.0
    dev: false

  /@firebase/app-types/0.9.0:
    resolution: {integrity: sha512-AeweANOIo0Mb8GiYm3xhTEBVCmPwTYAu9Hcd2qSkLuga/6+j9b1Jskl5bpiSQWy9eJ/j5pavxj6eYogmnuzm+Q==}
    dev: false

  /@firebase/app/0.9.0:
    resolution: {integrity: sha512-sa15stSK6FoGW4mCeAVDt0TvBFxPjvNcG2rhacGudOzMaW3g2TS326zXTFG+p5jnTCPZ2SO5TTSiGHn1NNcD9Q==}
    dependencies:
      '@firebase/component': 0.6.0
      '@firebase/logger': 0.4.0
      '@firebase/util': 1.8.0
      idb: 7.0.1
      tslib: 2.4.0
    dev: false

  /@firebase/auth-compat/0.3.0_smx2rqj2kjyjzx5x66zunbdpee:
    resolution: {integrity: sha512-tcofcrQKBOo5Wrz59onWtZDJfVW09auvG/XRh7lZ4yfEWdGerTJXmEdQU6j3E8AnJ3X91BYltNYhh0ZJOoCJqQ==}
    peerDependencies:
      '@firebase/app-compat': 0.x
    dependencies:
      '@firebase/app-compat': 0.2.0
      '@firebase/auth': 0.21.0_nw4m4mwqwngj7zodqmw3xrcjja
      '@firebase/auth-types': 0.12.0_ymjb4f6a56kabcdqyfm4cet2ly
      '@firebase/component': 0.6.0
      '@firebase/util': 1.8.0
      node-fetch: 2.6.7_encoding@0.1.13
      tslib: 2.4.0
    transitivePeerDependencies:
      - '@firebase/app'
      - '@firebase/app-types'
      - encoding
    dev: false

  /@firebase/auth-interop-types/0.2.0_ymjb4f6a56kabcdqyfm4cet2ly:
    resolution: {integrity: sha512-7Mt2qzwvu5X3Qxz24gjj0qITrBsMmy1W4vGBP8TZRuQrjA4OTlGVCTG8ysvweZ3xpdl1XGhBsIjo2KjfOPg0xA==}
    peerDependencies:
      '@firebase/app-types': 0.x
      '@firebase/util': 1.x
    dependencies:
      '@firebase/app-types': 0.9.0
      '@firebase/util': 1.8.0
    dev: false

  /@firebase/auth-types/0.12.0_ymjb4f6a56kabcdqyfm4cet2ly:
    resolution: {integrity: sha512-pPwaZt+SPOshK8xNoiQlK5XIrS97kFYc3Rc7xmy373QsOJ9MmqXxLaYssP5Kcds4wd2qK//amx/c+A8O2fVeZA==}
    peerDependencies:
      '@firebase/app-types': 0.x
      '@firebase/util': 1.x
    dependencies:
      '@firebase/app-types': 0.9.0
      '@firebase/util': 1.8.0
    dev: false

  /@firebase/auth/0.21.0_nw4m4mwqwngj7zodqmw3xrcjja:
    resolution: {integrity: sha512-kXOQl/hyLuGKxs0r2icLsDmAyeO0uM4zV9Q+fx6VE8Ncl94TBUc/n895GSrF3RkNHdiq/DZxV/PUCZ/ozPQNKw==}
    peerDependencies:
      '@firebase/app': 0.x
    dependencies:
      '@firebase/app': 0.9.0
      '@firebase/component': 0.6.0
      '@firebase/logger': 0.4.0
      '@firebase/util': 1.8.0
      node-fetch: 2.6.7_encoding@0.1.13
      tslib: 2.4.0
    transitivePeerDependencies:
      - encoding
    dev: false

  /@firebase/component/0.6.0:
    resolution: {integrity: sha512-9hyNc4OmrXMtthDJq6zyJHll/UIYBWYmMG3rXty2eMeWxHWB0vlsq3AOI+k14PL15aSBAQolv0EZJWVJv/gCEg==}
    dependencies:
      '@firebase/util': 1.8.0
      tslib: 2.4.0
    dev: false

  /@firebase/database-compat/0.3.0_@firebase+app-types@0.9.0:
    resolution: {integrity: sha512-5kzhXdACd+RX/G8k/DKYAuiMYHDHIZ9WFV/ccVoPsC+bxIQEgPilDEtkljY5ZxiKbUj+PEOSYUfYdV/LQMJatQ==}
    dependencies:
      '@firebase/component': 0.6.0
      '@firebase/database': 0.14.0_@firebase+app-types@0.9.0
      '@firebase/database-types': 0.10.0
      '@firebase/logger': 0.4.0
      '@firebase/util': 1.8.0
      tslib: 2.4.0
    transitivePeerDependencies:
      - '@firebase/app-types'
    dev: false

  /@firebase/database-types/0.10.0:
    resolution: {integrity: sha512-jZHI1fY1tm+8heLR4sbgJHtSYI2kTlSp4QTXWALwdT+dfST5OlZYsZeb+hGWeqjHEElzUnkLbw8XuZSy9Uy6rA==}
    dependencies:
      '@firebase/app-types': 0.9.0
      '@firebase/util': 1.8.0
    dev: false

  /@firebase/database/0.14.0_@firebase+app-types@0.9.0:
    resolution: {integrity: sha512-SM5eri3eGuPjQdXBRObqKTsgmkRwrSGsbgtD43EpGzU+lIeBVLqwRzfcFialYrWzFFI5V7hWXdS2oJxAkfnBFw==}
    dependencies:
      '@firebase/auth-interop-types': 0.2.0_ymjb4f6a56kabcdqyfm4cet2ly
      '@firebase/component': 0.6.0
      '@firebase/logger': 0.4.0
      '@firebase/util': 1.8.0
      faye-websocket: 0.11.4
      tslib: 2.4.0
    transitivePeerDependencies:
      - '@firebase/app-types'
    dev: false

  /@firebase/firestore-compat/0.3.0_smx2rqj2kjyjzx5x66zunbdpee:
    resolution: {integrity: sha512-ckU4mkziDnsFKxgYv+OAJHPuNpti2RjyoeIAqz3EqRHAsYFC70U5w4aXC2Sbu2jJp3Ba2BoD7MV/4Qb2A7CJtw==}
    peerDependencies:
      '@firebase/app-compat': 0.x
    dependencies:
      '@firebase/app-compat': 0.2.0
      '@firebase/component': 0.6.0
      '@firebase/firestore': 3.8.0_nw4m4mwqwngj7zodqmw3xrcjja
      '@firebase/firestore-types': 2.5.1_ymjb4f6a56kabcdqyfm4cet2ly
      '@firebase/util': 1.8.0
      tslib: 2.4.0
    transitivePeerDependencies:
      - '@firebase/app'
      - '@firebase/app-types'
      - encoding
    dev: false

  /@firebase/firestore-types/2.5.1_ymjb4f6a56kabcdqyfm4cet2ly:
    resolution: {integrity: sha512-xG0CA6EMfYo8YeUxC8FeDzf6W3FX1cLlcAGBYV6Cku12sZRI81oWcu61RSKM66K6kUENP+78Qm8mvroBcm1whw==}
    peerDependencies:
      '@firebase/app-types': 0.x
      '@firebase/util': 1.x
    dependencies:
      '@firebase/app-types': 0.9.0
      '@firebase/util': 1.8.0
    dev: false

  /@firebase/firestore/3.8.0_nw4m4mwqwngj7zodqmw3xrcjja:
    resolution: {integrity: sha512-aKwfZ73FmOV8e/dN0anDtrq6+1IhX4zmjxUcXcgaypZ14q6bq0QpUdlRxjsfiUQ5m3H3MwWWIFOcT5Xa89sIkw==}
    engines: {node: '>=10.10.0'}
    peerDependencies:
      '@firebase/app': 0.x
    dependencies:
      '@firebase/app': 0.9.0
      '@firebase/component': 0.6.0
      '@firebase/logger': 0.4.0
      '@firebase/util': 1.8.0
      '@firebase/webchannel-wrapper': 0.9.0
      '@grpc/grpc-js': 1.7.3
      '@grpc/proto-loader': 0.6.13
      node-fetch: 2.6.7_encoding@0.1.13
      tslib: 2.4.0
    transitivePeerDependencies:
      - encoding
    dev: false

  /@firebase/functions-compat/0.3.0_smx2rqj2kjyjzx5x66zunbdpee:
    resolution: {integrity: sha512-xOEdqOVeHXJ2ZjDbTntNGLl1lgW9umx73bWXJn9h68bSD4f9ldIVoz+h15s8i/e1pJOO/LlEp2BMvoA35U1P/Q==}
    peerDependencies:
      '@firebase/app-compat': 0.x
    dependencies:
      '@firebase/app-compat': 0.2.0
      '@firebase/component': 0.6.0
      '@firebase/functions': 0.9.0_abctzvz6bda5rcfr257jyree6a
      '@firebase/functions-types': 0.6.0
      '@firebase/util': 1.8.0
      tslib: 2.4.0
    transitivePeerDependencies:
      - '@firebase/app'
      - '@firebase/app-types'
      - encoding
    dev: false

  /@firebase/functions-types/0.6.0:
    resolution: {integrity: sha512-hfEw5VJtgWXIRf92ImLkgENqpL6IWpYaXVYiRkFY1jJ9+6tIhWM7IzzwbevwIIud/jaxKVdRzD7QBWfPmkwCYw==}
    dev: false

  /@firebase/functions/0.9.0_abctzvz6bda5rcfr257jyree6a:
    resolution: {integrity: sha512-na/+7uc9ViQVBadEsCVjBnbZsfUCMyS/x6SID1Nz4Z5nkhuxrls9Jcv7jc28tMqHR0VpoGq8W6oLProyjT8JPg==}
    peerDependencies:
      '@firebase/app': 0.x
    dependencies:
      '@firebase/app': 0.9.0
      '@firebase/app-check-interop-types': 0.2.0
      '@firebase/auth-interop-types': 0.2.0_ymjb4f6a56kabcdqyfm4cet2ly
      '@firebase/component': 0.6.0
      '@firebase/messaging-interop-types': 0.2.0
      '@firebase/util': 1.8.0
      node-fetch: 2.6.7_encoding@0.1.13
      tslib: 2.4.0
    transitivePeerDependencies:
      - '@firebase/app-types'
      - encoding
    dev: false

  /@firebase/installations-compat/0.2.0_z6klzwxqggigirvqix3ggnu6f4:
    resolution: {integrity: sha512-EqCU8C9XPQN6npfTCW+6agzQ0yPLvbSCY5WROdnU1ZJfOsGFrMMVMRk42XBzah1dHBoSQYggVaixEzJUOH7zbQ==}
    peerDependencies:
      '@firebase/app-compat': 0.x
    dependencies:
      '@firebase/app-compat': 0.2.0
      '@firebase/component': 0.6.0
      '@firebase/installations': 0.6.0_@firebase+app@0.9.0
      '@firebase/installations-types': 0.5.0_@firebase+app-types@0.9.0
      '@firebase/util': 1.8.0
      tslib: 2.4.0
    transitivePeerDependencies:
      - '@firebase/app'
      - '@firebase/app-types'
    dev: false

  /@firebase/installations-types/0.5.0_@firebase+app-types@0.9.0:
    resolution: {integrity: sha512-9DP+RGfzoI2jH7gY4SlzqvZ+hr7gYzPODrbzVD82Y12kScZ6ZpRg/i3j6rleto8vTFC8n6Len4560FnV1w2IRg==}
    peerDependencies:
      '@firebase/app-types': 0.x
    dependencies:
      '@firebase/app-types': 0.9.0
    dev: false

  /@firebase/installations/0.6.0_@firebase+app@0.9.0:
    resolution: {integrity: sha512-Aks56ThZs1MsM0qJzJxhdeXak+Ob3tjd3JSY2poJptreLWsIOSBCxYO7Ev4yZ7DE7twMdZ0x70NhQ1ceXfdy0w==}
    peerDependencies:
      '@firebase/app': 0.x
    dependencies:
      '@firebase/app': 0.9.0
      '@firebase/component': 0.6.0
      '@firebase/util': 1.8.0
      idb: 7.0.1
      tslib: 2.4.0
    dev: false

  /@firebase/logger/0.4.0:
    resolution: {integrity: sha512-eRKSeykumZ5+cJPdxxJRgAC3G5NknY2GwEbKfymdnXtnT0Ucm4pspfR6GT4MUQEDuJwRVbVcSx85kgJulMoFFA==}
    dependencies:
      tslib: 2.4.0
    dev: false

  /@firebase/messaging-compat/0.2.0_5z7svkifsmkn6ro3hru7lnxwrq:
    resolution: {integrity: sha512-Qk9W9lVmTO67bR5jCaQ9HqS9MipkCuPGKCcO5JnnDd/p+Y2beWzScYxwzYGh9pEga3qzDAMSCB1PYoNgNTMzew==}
    peerDependencies:
      '@firebase/app-compat': 0.x
    dependencies:
      '@firebase/app-compat': 0.2.0
      '@firebase/component': 0.6.0
      '@firebase/messaging': 0.12.0_@firebase+app@0.9.0
      '@firebase/util': 1.8.0
      tslib: 2.4.0
    transitivePeerDependencies:
      - '@firebase/app'
    dev: false

  /@firebase/messaging-interop-types/0.2.0:
    resolution: {integrity: sha512-ujA8dcRuVeBixGR9CtegfpU4YmZf3Lt7QYkcj693FFannwNuZgfAYaTmbJ40dtjB81SAu6tbFPL9YLNT15KmOQ==}
    dev: false

  /@firebase/messaging/0.12.0_@firebase+app@0.9.0:
    resolution: {integrity: sha512-M+LWaBH392SLF7/wAH5byJrP5f1MpromUG02NIr0sbgJ6Ot2nc+qDrDGjKF4qLXFqYzhNRlhskCCdf0ClgDM0A==}
    peerDependencies:
      '@firebase/app': 0.x
    dependencies:
      '@firebase/app': 0.9.0
      '@firebase/component': 0.6.0
      '@firebase/installations': 0.6.0_@firebase+app@0.9.0
      '@firebase/messaging-interop-types': 0.2.0
      '@firebase/util': 1.8.0
      idb: 7.0.1
      tslib: 2.4.0
    dev: false

  /@firebase/performance-compat/0.2.0_5z7svkifsmkn6ro3hru7lnxwrq:
    resolution: {integrity: sha512-iO0fspVpiVOGxR08Y51nXoSMPH/bdRkRVQXYo4wuDDfQoZ5WZ0DXQuE0kXy3/T9QgqXdr8tSU0P0nil/jvnOcg==}
    peerDependencies:
      '@firebase/app-compat': 0.x
    dependencies:
      '@firebase/app-compat': 0.2.0
      '@firebase/component': 0.6.0
      '@firebase/logger': 0.4.0
      '@firebase/performance': 0.6.0_@firebase+app@0.9.0
      '@firebase/performance-types': 0.2.0
      '@firebase/util': 1.8.0
      tslib: 2.4.0
    transitivePeerDependencies:
      - '@firebase/app'
    dev: false

  /@firebase/performance-types/0.2.0:
    resolution: {integrity: sha512-kYrbr8e/CYr1KLrLYZZt2noNnf+pRwDq2KK9Au9jHrBMnb0/C9X9yWSXmZkFt4UIdsQknBq8uBB7fsybZdOBTA==}
    dev: false

  /@firebase/performance/0.6.0_@firebase+app@0.9.0:
    resolution: {integrity: sha512-mmCQ/8F0hQZ+J+JBvfQPlPAgKIRZccYW6N9321NbX8swd7EQP3dsW905RBmdXRsbjBpBqhn20zcQU6TDOKRwYA==}
    peerDependencies:
      '@firebase/app': 0.x
    dependencies:
      '@firebase/app': 0.9.0
      '@firebase/component': 0.6.0
      '@firebase/installations': 0.6.0_@firebase+app@0.9.0
      '@firebase/logger': 0.4.0
      '@firebase/util': 1.8.0
      tslib: 2.4.0
    dev: false

  /@firebase/remote-config-compat/0.2.0_5z7svkifsmkn6ro3hru7lnxwrq:
    resolution: {integrity: sha512-2t+w4ngp1DPtZc04a6IjicbUGBpLb/MuFPlqpT8kHNqa/fNvA+ZFcAlEtHvzjS4o9rnTfjHgB+OJMgFP+r9OOw==}
    peerDependencies:
      '@firebase/app-compat': 0.x
    dependencies:
      '@firebase/app-compat': 0.2.0
      '@firebase/component': 0.6.0
      '@firebase/logger': 0.4.0
      '@firebase/remote-config': 0.4.0_@firebase+app@0.9.0
      '@firebase/remote-config-types': 0.3.0
      '@firebase/util': 1.8.0
      tslib: 2.4.0
    transitivePeerDependencies:
      - '@firebase/app'
    dev: false

  /@firebase/remote-config-types/0.3.0:
    resolution: {integrity: sha512-RtEH4vdcbXZuZWRZbIRmQVBNsE7VDQpet2qFvq6vwKLBIQRQR5Kh58M4ok3A3US8Sr3rubYnaGqZSurCwI8uMA==}
    dev: false

  /@firebase/remote-config/0.4.0_@firebase+app@0.9.0:
    resolution: {integrity: sha512-sedVYE4PwN4qtXfb7EkUYe9mz7hqBP/3y3c7WRMmTuh2VRNz5C5+NYULr5zySeJq+UZd6KyaS+KUOIxmx70tTw==}
    peerDependencies:
      '@firebase/app': 0.x
    dependencies:
      '@firebase/app': 0.9.0
      '@firebase/component': 0.6.0
      '@firebase/installations': 0.6.0_@firebase+app@0.9.0
      '@firebase/logger': 0.4.0
      '@firebase/util': 1.8.0
      tslib: 2.4.0
    dev: false

  /@firebase/storage-compat/0.2.0_smx2rqj2kjyjzx5x66zunbdpee:
    resolution: {integrity: sha512-w+7CyZyZ53YQWlTb8YOQ9YcmScgDwkvkXhpUbRWHlvlzAs06l0au42MydmHCeeTcSqvLOzpgURiVfm15ZifARg==}
    peerDependencies:
      '@firebase/app-compat': 0.x
    dependencies:
      '@firebase/app-compat': 0.2.0
      '@firebase/component': 0.6.0
      '@firebase/storage': 0.10.0_nw4m4mwqwngj7zodqmw3xrcjja
      '@firebase/storage-types': 0.7.0_ymjb4f6a56kabcdqyfm4cet2ly
      '@firebase/util': 1.8.0
      tslib: 2.4.0
    transitivePeerDependencies:
      - '@firebase/app'
      - '@firebase/app-types'
      - encoding
    dev: false

  /@firebase/storage-types/0.7.0_ymjb4f6a56kabcdqyfm4cet2ly:
    resolution: {integrity: sha512-n/8pYd82hc9XItV3Pa2KGpnuJ/2h/n/oTAaBberhe6GeyWQPnsmwwRK94W3GxUwBA/ZsszBAYZd7w7tTE+6XXA==}
    peerDependencies:
      '@firebase/app-types': 0.x
      '@firebase/util': 1.x
    dependencies:
      '@firebase/app-types': 0.9.0
      '@firebase/util': 1.8.0
    dev: false

  /@firebase/storage/0.10.0_nw4m4mwqwngj7zodqmw3xrcjja:
    resolution: {integrity: sha512-2rp7+/bQ1gkUgrqDv5qHf/vlPAOKV+a/h1tnZ8D9zN0/6wc42gqFTORJUZj/A4efVnX7Ix8MWHBe4woO/2Th0w==}
    peerDependencies:
      '@firebase/app': 0.x
    dependencies:
      '@firebase/app': 0.9.0
      '@firebase/component': 0.6.0
      '@firebase/util': 1.8.0
      node-fetch: 2.6.7_encoding@0.1.13
      tslib: 2.4.0
    transitivePeerDependencies:
      - encoding
    dev: false

  /@firebase/util/1.8.0:
    resolution: {integrity: sha512-clK6pTTxIiLMYz4UrvDTVAs2rIaOiroAuFdX67C0JalvEwzi6Vv8li6xAGj38tkj7Qax06mosM1fQkxf2h4VTg==}
    dependencies:
      tslib: 2.4.0
    dev: false

  /@firebase/webchannel-wrapper/0.9.0:
    resolution: {integrity: sha512-BpiZLBWdLFw+qFel9p3Zs1jD6QmH7Ii4aTDu6+vx8ShdidChZUXqDhYJly4ZjSgQh54miXbBgBrk0S+jTIh/Qg==}
    dev: false

  /@fontsource/poppins/4.5.10:
    resolution: {integrity: sha512-oYZVHsnlwV3VWM1SE/m6SUxVh0QLk5+2wB+lBiXcI7N/0KVQWmV9YykaPqfJHBLvmdya+MAOnv+BQHeLU1vOOw==}
    dev: false

  /@fontsource/space-mono/4.5.10:
    resolution: {integrity: sha512-OTrWNdcPp01bZjEbSu52vMu9PaReUFylHAMI4lctKVbYUnm+e7a4eG6YcnRvDrJEMYHBDtEWLAsqGVldV5r1EQ==}
    dev: false

  /@grpc/grpc-js/1.7.3:
    resolution: {integrity: sha512-H9l79u4kJ2PVSxUNA08HMYAnUBLj9v6KjYQ7SQ71hOZcEXhShE/y5iQCesP8+6/Ik/7i2O0a10bPquIcYfufog==}
    engines: {node: ^8.13.0 || >=10.10.0}
    dependencies:
      '@grpc/proto-loader': 0.7.4
      '@types/node': 18.11.18
    dev: false

  /@grpc/proto-loader/0.6.13:
    resolution: {integrity: sha512-FjxPYDRTn6Ec3V0arm1FtSpmP6V50wuph2yILpyvTKzjc76oDdoihXqM1DzOW5ubvCC8GivfCnNtfaRE8myJ7g==}
    engines: {node: '>=6'}
    hasBin: true
    dependencies:
      '@types/long': 4.0.2
      lodash.camelcase: 4.3.0
      long: 4.0.0
      protobufjs: 6.11.3
      yargs: 16.2.0
    dev: false

  /@grpc/proto-loader/0.7.4:
    resolution: {integrity: sha512-MnWjkGwqQ3W8fx94/c1CwqLsNmHHv2t0CFn+9++6+cDphC1lolpg9M2OU0iebIjK//pBNX9e94ho+gjx6vz39w==}
    engines: {node: '>=6'}
    hasBin: true
    dependencies:
      '@types/long': 4.0.2
      lodash.camelcase: 4.3.0
      long: 4.0.0
      protobufjs: 7.1.2
      yargs: 16.2.0
    dev: false

  /@humanwhocodes/config-array/0.10.4:
    resolution: {integrity: sha512-mXAIHxZT3Vcpg83opl1wGlVZ9xydbfZO3r5YfRSH6Gpp2J/PfdBP0wbDa2sO6/qRbcalpoevVyW6A/fI6LfeMw==}
    engines: {node: '>=10.10.0'}
    dependencies:
      '@humanwhocodes/object-schema': 1.2.1
      debug: 4.3.4
      minimatch: 3.1.2
    transitivePeerDependencies:
      - supports-color
    dev: true

  /@humanwhocodes/config-array/0.11.8:
    resolution: {integrity: sha512-UybHIJzJnR5Qc/MsD9Kr+RpO2h+/P1GhOwdiLPXK5TWk5sgTdu88bTD9UP+CKbPPh5Rni1u0GjAdYQLemG8g+g==}
    engines: {node: '>=10.10.0'}
    dependencies:
      '@humanwhocodes/object-schema': 1.2.1
      debug: 4.3.4
      minimatch: 3.1.2
    transitivePeerDependencies:
      - supports-color
    dev: true

  /@humanwhocodes/gitignore-to-minimatch/1.0.2:
    resolution: {integrity: sha512-rSqmMJDdLFUsyxR6FMtD00nfQKKLFb1kv+qBbOVKqErvloEIJLo5bDTJTQNTYgeyp78JsA7u/NPi5jT1GR/MuA==}
    dev: true

  /@humanwhocodes/module-importer/1.0.1:
    resolution: {integrity: sha512-bxveV4V8v5Yb4ncFTT3rPSgZBOpCkjfK0y4oVVVJwIuDVBRMDXrPyXRL988i5ap9m9bnyEEjWfm5WkBmtffLfA==}
    engines: {node: '>=12.22'}
    dev: true

  /@humanwhocodes/object-schema/1.2.1:
    resolution: {integrity: sha512-ZnQMnLV4e7hDlUvw8H+U8ASL02SS2Gn6+9Ac3wGGLIe7+je2AeAOxPY+izIPJDfFDb7eDjev0Us8MO1iFRN8hA==}
    dev: true

  /@istanbuljs/load-nyc-config/1.1.0:
    resolution: {integrity: sha512-VjeHSlIzpv/NyD3N0YuHfXOPDIixcA1q2ZV98wsMqcYlPmv2n3Yb2lYP9XMElnaFVXg5A7YLTeLu6V84uQDjmQ==}
    engines: {node: '>=8'}
    dependencies:
      camelcase: 5.3.1
      find-up: 4.1.0
      get-package-type: 0.1.0
      js-yaml: 3.14.1
      resolve-from: 5.0.0
    dev: true

  /@istanbuljs/schema/0.1.3:
    resolution: {integrity: sha512-ZXRY4jNvVgSVQ8DL3LTcakaAtXwTVUxE81hslsyD2AtoXW/wVob10HkOJ1X/pAlcI7D+2YoZKg5do8G/w6RYgA==}
    engines: {node: '>=8'}
    dev: true

  /@jest/console/29.3.1:
    resolution: {integrity: sha512-IRE6GD47KwcqA09RIWrabKdHPiKDGgtAL31xDxbi/RjQMsr+lY+ppxmHwY0dUEV3qvvxZzoe5Hl0RXZJOjQNUg==}
    engines: {node: ^14.15.0 || ^16.10.0 || >=18.0.0}
    dependencies:
      '@jest/types': 29.3.1
      '@types/node': 18.11.18
      chalk: 4.1.2
      jest-message-util: 29.3.1
      jest-util: 29.3.1
      slash: 3.0.0
    dev: true

  /@jest/core/29.3.1:
    resolution: {integrity: sha512-0ohVjjRex985w5MmO5L3u5GR1O30DexhBSpuwx2P+9ftyqHdJXnk7IUWiP80oHMvt7ubHCJHxV0a0vlKVuZirw==}
    engines: {node: ^14.15.0 || ^16.10.0 || >=18.0.0}
    peerDependencies:
      node-notifier: ^8.0.1 || ^9.0.0 || ^10.0.0
    peerDependenciesMeta:
      node-notifier:
        optional: true
    dependencies:
      '@jest/console': 29.3.1
      '@jest/reporters': 29.3.1
      '@jest/test-result': 29.3.1
      '@jest/transform': 29.3.1
      '@jest/types': 29.3.1
      '@types/node': 18.11.18
      ansi-escapes: 4.3.2
      chalk: 4.1.2
      ci-info: 3.7.0
      exit: 0.1.2
      graceful-fs: 4.2.10
      jest-changed-files: 29.2.0
      jest-config: 29.3.1_@types+node@18.11.18
      jest-haste-map: 29.3.1
      jest-message-util: 29.3.1
      jest-regex-util: 29.2.0
      jest-resolve: 29.3.1
      jest-resolve-dependencies: 29.3.1
      jest-runner: 29.3.1
      jest-runtime: 29.3.1
      jest-snapshot: 29.3.1
      jest-util: 29.3.1
      jest-validate: 29.3.1
      jest-watcher: 29.3.1
      micromatch: 4.0.5
      pretty-format: 29.3.1
      slash: 3.0.0
      strip-ansi: 6.0.1
    transitivePeerDependencies:
      - supports-color
      - ts-node
    dev: true

  /@jest/environment/29.3.1:
    resolution: {integrity: sha512-pMmvfOPmoa1c1QpfFW0nXYtNLpofqo4BrCIk6f2kW4JFeNlHV2t3vd+3iDLf31e2ot2Mec0uqZfmI+U0K2CFag==}
    engines: {node: ^14.15.0 || ^16.10.0 || >=18.0.0}
    dependencies:
      '@jest/fake-timers': 29.3.1
      '@jest/types': 29.3.1
      '@types/node': 18.11.18
      jest-mock: 29.3.1
    dev: true

  /@jest/expect-utils/29.3.1:
    resolution: {integrity: sha512-wlrznINZI5sMjwvUoLVk617ll/UYfGIZNxmbU+Pa7wmkL4vYzhV9R2pwVqUh4NWWuLQWkI8+8mOkxs//prKQ3g==}
    engines: {node: ^14.15.0 || ^16.10.0 || >=18.0.0}
    dependencies:
      jest-get-type: 29.2.0
    dev: true

  /@jest/expect/29.3.1:
    resolution: {integrity: sha512-QivM7GlSHSsIAWzgfyP8dgeExPRZ9BIe2LsdPyEhCGkZkoyA+kGsoIzbKAfZCvvRzfZioKwPtCZIt5SaoxYCvg==}
    engines: {node: ^14.15.0 || ^16.10.0 || >=18.0.0}
    dependencies:
      expect: 29.3.1
      jest-snapshot: 29.3.1
    transitivePeerDependencies:
      - supports-color
    dev: true

  /@jest/fake-timers/29.3.1:
    resolution: {integrity: sha512-iHTL/XpnDlFki9Tq0Q1GGuVeQ8BHZGIYsvCO5eN/O/oJaRzofG9Xndd9HuSDBI/0ZS79pg0iwn07OMTQ7ngF2A==}
    engines: {node: ^14.15.0 || ^16.10.0 || >=18.0.0}
    dependencies:
      '@jest/types': 29.3.1
      '@sinonjs/fake-timers': 9.1.2
      '@types/node': 18.11.18
      jest-message-util: 29.3.1
      jest-mock: 29.3.1
      jest-util: 29.3.1
    dev: true

  /@jest/globals/29.3.1:
    resolution: {integrity: sha512-cTicd134vOcwO59OPaB6AmdHQMCtWOe+/DitpTZVxWgMJ+YvXL1HNAmPyiGbSHmF/mXVBkvlm8YYtQhyHPnV6Q==}
    engines: {node: ^14.15.0 || ^16.10.0 || >=18.0.0}
    dependencies:
      '@jest/environment': 29.3.1
      '@jest/expect': 29.3.1
      '@jest/types': 29.3.1
      jest-mock: 29.3.1
    transitivePeerDependencies:
      - supports-color
    dev: true

  /@jest/reporters/29.3.1:
    resolution: {integrity: sha512-GhBu3YFuDrcAYW/UESz1JphEAbvUjaY2vShRZRoRY1mxpCMB3yGSJ4j9n0GxVlEOdCf7qjvUfBCrTUUqhVfbRA==}
    engines: {node: ^14.15.0 || ^16.10.0 || >=18.0.0}
    peerDependencies:
      node-notifier: ^8.0.1 || ^9.0.0 || ^10.0.0
    peerDependenciesMeta:
      node-notifier:
        optional: true
    dependencies:
      '@bcoe/v8-coverage': 0.2.3
      '@jest/console': 29.3.1
      '@jest/test-result': 29.3.1
      '@jest/transform': 29.3.1
      '@jest/types': 29.3.1
      '@jridgewell/trace-mapping': 0.3.17
      '@types/node': 18.11.18
      chalk: 4.1.2
      collect-v8-coverage: 1.0.1
      exit: 0.1.2
      glob: 7.2.3
      graceful-fs: 4.2.10
      istanbul-lib-coverage: 3.2.0
      istanbul-lib-instrument: 5.2.1
      istanbul-lib-report: 3.0.0
      istanbul-lib-source-maps: 4.0.1
      istanbul-reports: 3.1.5
      jest-message-util: 29.3.1
      jest-util: 29.3.1
      jest-worker: 29.3.1
      slash: 3.0.0
      string-length: 4.0.2
      strip-ansi: 6.0.1
      v8-to-istanbul: 9.0.1
    transitivePeerDependencies:
      - supports-color
    dev: true

  /@jest/schemas/29.0.0:
    resolution: {integrity: sha512-3Ab5HgYIIAnS0HjqJHQYZS+zXc4tUmTmBH3z83ajI6afXp8X3ZtdLX+nXx+I7LNkJD7uN9LAVhgnjDgZa2z0kA==}
    engines: {node: ^14.15.0 || ^16.10.0 || >=18.0.0}
    dependencies:
      '@sinclair/typebox': 0.24.51
    dev: true

  /@jest/source-map/29.2.0:
    resolution: {integrity: sha512-1NX9/7zzI0nqa6+kgpSdKPK+WU1p+SJk3TloWZf5MzPbxri9UEeXX5bWZAPCzbQcyuAzubcdUHA7hcNznmRqWQ==}
    engines: {node: ^14.15.0 || ^16.10.0 || >=18.0.0}
    dependencies:
      '@jridgewell/trace-mapping': 0.3.17
      callsites: 3.1.0
      graceful-fs: 4.2.10
    dev: true

  /@jest/test-result/29.3.1:
    resolution: {integrity: sha512-qeLa6qc0ddB0kuOZyZIhfN5q0e2htngokyTWsGriedsDhItisW7SDYZ7ceOe57Ii03sL988/03wAcBh3TChMGw==}
    engines: {node: ^14.15.0 || ^16.10.0 || >=18.0.0}
    dependencies:
      '@jest/console': 29.3.1
      '@jest/types': 29.3.1
      '@types/istanbul-lib-coverage': 2.0.4
      collect-v8-coverage: 1.0.1
    dev: true

  /@jest/test-sequencer/29.3.1:
    resolution: {integrity: sha512-IqYvLbieTv20ArgKoAMyhLHNrVHJfzO6ARZAbQRlY4UGWfdDnLlZEF0BvKOMd77uIiIjSZRwq3Jb3Fa3I8+2UA==}
    engines: {node: ^14.15.0 || ^16.10.0 || >=18.0.0}
    dependencies:
      '@jest/test-result': 29.3.1
      graceful-fs: 4.2.10
      jest-haste-map: 29.3.1
      slash: 3.0.0
    dev: true

  /@jest/transform/29.3.1:
    resolution: {integrity: sha512-8wmCFBTVGYqFNLWfcOWoVuMuKYPUBTnTMDkdvFtAYELwDOl9RGwOsvQWGPFxDJ8AWY9xM/8xCXdqmPK3+Q5Lug==}
    engines: {node: ^14.15.0 || ^16.10.0 || >=18.0.0}
    dependencies:
      '@babel/core': 7.20.5
      '@jest/types': 29.3.1
      '@jridgewell/trace-mapping': 0.3.17
      babel-plugin-istanbul: 6.1.1
      chalk: 4.1.2
      convert-source-map: 2.0.0
      fast-json-stable-stringify: 2.1.0
      graceful-fs: 4.2.10
      jest-haste-map: 29.3.1
      jest-regex-util: 29.2.0
      jest-util: 29.3.1
      micromatch: 4.0.5
      pirates: 4.0.5
      slash: 3.0.0
      write-file-atomic: 4.0.2
    transitivePeerDependencies:
      - supports-color
    dev: true

  /@jest/types/29.3.1:
    resolution: {integrity: sha512-d0S0jmmTpjnhCmNpApgX3jrUZgZ22ivKJRvL2lli5hpCRoNnp1f85r2/wpKfXuYu8E7Jjh1hGfhPyup1NM5AmA==}
    engines: {node: ^14.15.0 || ^16.10.0 || >=18.0.0}
    dependencies:
      '@jest/schemas': 29.0.0
      '@types/istanbul-lib-coverage': 2.0.4
      '@types/istanbul-reports': 3.0.1
      '@types/node': 18.11.18
      '@types/yargs': 17.0.19
      chalk: 4.1.2
    dev: true

  /@jridgewell/gen-mapping/0.1.1:
    resolution: {integrity: sha512-sQXCasFk+U8lWYEe66WxRDOE9PjVz4vSM51fTu3Hw+ClTpUSQb718772vH3pyS5pShp6lvQM7SxgIDXXXmOX7w==}
    engines: {node: '>=6.0.0'}
    dependencies:
      '@jridgewell/set-array': 1.1.2
      '@jridgewell/sourcemap-codec': 1.4.14
    dev: true

  /@jridgewell/gen-mapping/0.3.2:
    resolution: {integrity: sha512-mh65xKQAzI6iBcFzwv28KVWSmCkdRBWoOh+bYQGW3+6OZvbbN3TqMGo5hqYxQniRcH9F2VZIoJCm4pa3BPDK/A==}
    engines: {node: '>=6.0.0'}
    dependencies:
      '@jridgewell/set-array': 1.1.2
      '@jridgewell/sourcemap-codec': 1.4.14
      '@jridgewell/trace-mapping': 0.3.17
    dev: true

  /@jridgewell/resolve-uri/3.1.0:
    resolution: {integrity: sha512-F2msla3tad+Mfht5cJq7LSXcdudKTWCVYUgw6pLFOOHSTtZlj6SWNYAp+AhuqLmWdBO2X5hPrLcu8cVP8fy28w==}
    engines: {node: '>=6.0.0'}
    dev: true

  /@jridgewell/set-array/1.1.2:
    resolution: {integrity: sha512-xnkseuNADM0gt2bs+BvhO0p78Mk762YnZdsuzFV018NoG1Sj1SCQvpSqa7XUaTam5vAGasABV9qXASMKnFMwMw==}
    engines: {node: '>=6.0.0'}
    dev: true

  /@jridgewell/source-map/0.3.2:
    resolution: {integrity: sha512-m7O9o2uR8k2ObDysZYzdfhb08VuEml5oWGiosa1VdaPZ/A6QyPkAJuwN0Q1lhULOf6B7MtQmHENS743hWtCrgw==}
    dependencies:
      '@jridgewell/gen-mapping': 0.3.2
      '@jridgewell/trace-mapping': 0.3.17
    dev: true

  /@jridgewell/sourcemap-codec/1.4.14:
    resolution: {integrity: sha512-XPSJHWmi394fuUuzDnGz1wiKqWfo1yXecHQMRf2l6hztTO+nPru658AyDngaBe7isIxEkRsPR3FZh+s7iVa4Uw==}
    dev: true

  /@jridgewell/trace-mapping/0.3.17:
    resolution: {integrity: sha512-MCNzAp77qzKca9+W/+I0+sEpaUnZoeasnghNeVc41VZCEKaCH73Vq3BZZ/SzWIgrqE4H4ceI+p+b6C0mHf9T4g==}
    dependencies:
      '@jridgewell/resolve-uri': 3.1.0
      '@jridgewell/sourcemap-codec': 1.4.14
    dev: true

  /@jridgewell/trace-mapping/0.3.9:
    resolution: {integrity: sha512-3Belt6tdc8bPgAtbcmdtNJlirVoTmEb5e2gC94PnkwEW9jI6CAHUeoG85tjWP5WquqfavoMtMwiG4P926ZKKuQ==}
    dependencies:
      '@jridgewell/resolve-uri': 3.1.0
      '@jridgewell/sourcemap-codec': 1.4.14
    dev: true

  /@lit-labs/ssr-dom-shim/1.0.0:
    resolution: {integrity: sha512-ic93MBXfApIFTrup4a70M/+ddD8xdt2zxxj9sRwHQzhS9ag/syqkD8JPdTXsc1gUy2K8TTirhlCqyTEM/sifNw==}
    dev: false

  /@lit/reactive-element/1.4.1:
    resolution: {integrity: sha512-qDv4851VFSaBWzpS02cXHclo40jsbAjRXnebNXpm0uVg32kCneZPo9RYVQtrTNICtZ+1wAYHu1ZtxWSWMbKrBw==}
    dev: false

  /@lit/reactive-element/1.5.0:
    resolution: {integrity: sha512-fQh9FDK0LPTwDk+0HhSZEtb8K0LTN1wXerwpGrWA+a8tWulYRDLI4vQDWp4GOIsewn0572KYV/oZ3+492D7osA==}
    dev: false

  /@lit/reactive-element/1.6.1:
    resolution: {integrity: sha512-va15kYZr7KZNNPZdxONGQzpUr+4sxVu7V/VG7a8mRfPPXUyhEYj5RzXCQmGrlP3tAh0L3HHm5AjBMFYRqlM9SA==}
    dependencies:
      '@lit-labs/ssr-dom-shim': 1.0.0
    dev: false

  /@manypkg/find-root/1.1.0:
    resolution: {integrity: sha512-mki5uBvhHzO8kYYix/WRy2WX8S3B5wdVSc9D6KcU5lQNglP2yt58/VfLuAK49glRXChosY8ap2oJ1qgma3GUVA==}
    dependencies:
      '@babel/runtime': 7.20.7
      '@types/node': 12.20.55
      find-up: 4.1.0
      fs-extra: 8.1.0
    dev: true

  /@manypkg/get-packages/1.1.3:
    resolution: {integrity: sha512-fo+QhuU3qE/2TQMQmbVMqaQ6EWbMhi4ABWP+O4AM1NqPBuy0OrApV5LO6BrrgnhtAHS2NH6RrVk9OL181tTi8A==}
    dependencies:
      '@babel/runtime': 7.20.7
      '@changesets/types': 4.1.0
      '@manypkg/find-root': 1.1.0
      fs-extra: 8.1.0
      globby: 11.1.0
      read-yaml-file: 1.1.0
    dev: true

  /@mui/base/5.0.0-alpha.101_7ey2zzynotv32rpkwno45fsx4e:
    resolution: {integrity: sha512-a54BcXvArGOKUZ2zyS/7B9GNhAGgfomEQSkfEZ88Nc9jKvXA+Mppenfz5o4JCAnD8c4VlePmz9rKOYvvum1bZw==}
    engines: {node: '>=12.0.0'}
    peerDependencies:
      '@types/react': ^17.0.0 || ^18.0.0
      react: ^17.0.0 || ^18.0.0
      react-dom: ^17.0.0 || ^18.0.0
    peerDependenciesMeta:
      '@types/react':
        optional: true
    dependencies:
      '@babel/runtime': 7.19.0
      '@emotion/is-prop-valid': 1.2.0
      '@mui/types': 7.2.0_@types+react@18.0.20
      '@mui/utils': 5.10.9_react@18.2.0
      '@popperjs/core': 2.11.6
      '@types/react': 18.0.20
      clsx: 1.2.1
      prop-types: 15.8.1
      react: 18.2.0
      react-dom: 18.2.0_react@18.2.0
      react-is: 18.2.0
    dev: false

  /@mui/core-downloads-tracker/5.10.9:
    resolution: {integrity: sha512-rqoFu4qww6KJBbXYhyRd9YXjwBHa3ylnBPSWbGf1bdfG0AYMKmVzg8zxkWvxAWOp97kvx3M2kNPb0xMIDZiogQ==}
    dev: false

  /@mui/icons-material/5.10.9_5fncb4nagb4cvvcnwamw2rozfa:
    resolution: {integrity: sha512-sqClXdEM39WKQJOQ0ZCPTptaZgqwibhj2EFV9N0v7BU1PO8y4OcX/a2wIQHn4fNuDjIZktJIBrmU23h7aqlGgg==}
    engines: {node: '>=12.0.0'}
    peerDependencies:
      '@mui/material': ^5.0.0
      '@types/react': ^17.0.0 || ^18.0.0
      react: ^17.0.0 || ^18.0.0
    peerDependenciesMeta:
      '@types/react':
        optional: true
    dependencies:
      '@babel/runtime': 7.19.0
      '@mui/material': 5.10.9_af5ln35zuaotaffazii6n6bke4
      '@types/react': 18.0.20
      react: 18.2.0
    dev: false

  /@mui/material/5.10.9_af5ln35zuaotaffazii6n6bke4:
    resolution: {integrity: sha512-sdOzlgpCmyw48je+E7o9UGGJpgBaF+60FlTRpVpcd/z+LUhnuzzuis891yPI5dPPXLBDL/bO4SsGg51lgNeLBw==}
    engines: {node: '>=12.0.0'}
    peerDependencies:
      '@emotion/react': ^11.5.0
      '@emotion/styled': ^11.3.0
      '@types/react': ^17.0.0 || ^18.0.0
      react: ^17.0.0 || ^18.0.0
      react-dom: ^17.0.0 || ^18.0.0
    peerDependenciesMeta:
      '@emotion/react':
        optional: true
      '@emotion/styled':
        optional: true
      '@types/react':
        optional: true
    dependencies:
      '@babel/runtime': 7.19.0
      '@emotion/react': 11.10.4_w5j4k42lgipnm43s3brx6h3c34
      '@emotion/styled': 11.10.4_yiaqs725o7pcd7rteavrnhgj4y
      '@mui/base': 5.0.0-alpha.101_7ey2zzynotv32rpkwno45fsx4e
      '@mui/core-downloads-tracker': 5.10.9
      '@mui/system': 5.10.10_4mv32nu4vciambuqqzuu4gtvj4
      '@mui/types': 7.2.0_@types+react@18.0.20
      '@mui/utils': 5.10.9_react@18.2.0
      '@types/react': 18.0.20
      '@types/react-transition-group': 4.4.5
      clsx: 1.2.1
      csstype: 3.1.1
      prop-types: 15.8.1
      react: 18.2.0
      react-dom: 18.2.0_react@18.2.0
      react-is: 18.2.0
      react-transition-group: 4.4.5_biqbaboplfbrettd7655fr4n2y
    dev: false

  /@mui/private-theming/5.10.9_w5j4k42lgipnm43s3brx6h3c34:
    resolution: {integrity: sha512-BN7/CnsVPVyBaQpDTij4uV2xGYHHHhOgpdxeYLlIu+TqnsVM7wUeF+37kXvHovxM6xmL5qoaVUD98gDC0IZnHg==}
    engines: {node: '>=12.0.0'}
    peerDependencies:
      '@types/react': ^17.0.0 || ^18.0.0
      react: ^17.0.0 || ^18.0.0
    peerDependenciesMeta:
      '@types/react':
        optional: true
    dependencies:
      '@babel/runtime': 7.20.7
      '@mui/utils': 5.10.9_react@18.2.0
      '@types/react': 18.0.20
      prop-types: 15.8.1
      react: 18.2.0
    dev: false

  /@mui/styled-engine/5.10.8_hfzxdiydbrbhhfpkwuv3jhvwmq:
    resolution: {integrity: sha512-w+y8WI18EJV6zM/q41ug19cE70JTeO6sWFsQ7tgePQFpy6ToCVPh0YLrtqxUZXSoMStW5FMw0t9fHTFAqPbngw==}
    engines: {node: '>=12.0.0'}
    peerDependencies:
      '@emotion/react': ^11.4.1
      '@emotion/styled': ^11.3.0
      react: ^17.0.0 || ^18.0.0
    peerDependenciesMeta:
      '@emotion/react':
        optional: true
      '@emotion/styled':
        optional: true
    dependencies:
      '@babel/runtime': 7.20.7
      '@emotion/cache': 11.10.5
      '@emotion/react': 11.10.4_w5j4k42lgipnm43s3brx6h3c34
      '@emotion/styled': 11.10.4_yiaqs725o7pcd7rteavrnhgj4y
      csstype: 3.1.1
      prop-types: 15.8.1
      react: 18.2.0
    dev: false

  /@mui/system/5.10.10_4mv32nu4vciambuqqzuu4gtvj4:
    resolution: {integrity: sha512-TXwtKN0adKpBrZmO+eilQWoPf2veh050HLYrN78Kps9OhlvO70v/2Kya0+mORFhu9yhpAwjHXO8JII/R4a5ZLA==}
    engines: {node: '>=12.0.0'}
    peerDependencies:
      '@emotion/react': ^11.5.0
      '@emotion/styled': ^11.3.0
      '@types/react': ^17.0.0 || ^18.0.0
      react: ^17.0.0 || ^18.0.0
    peerDependenciesMeta:
      '@emotion/react':
        optional: true
      '@emotion/styled':
        optional: true
      '@types/react':
        optional: true
    dependencies:
      '@babel/runtime': 7.20.7
      '@emotion/react': 11.10.4_w5j4k42lgipnm43s3brx6h3c34
      '@emotion/styled': 11.10.4_yiaqs725o7pcd7rteavrnhgj4y
      '@mui/private-theming': 5.10.9_w5j4k42lgipnm43s3brx6h3c34
      '@mui/styled-engine': 5.10.8_hfzxdiydbrbhhfpkwuv3jhvwmq
      '@mui/types': 7.2.0_@types+react@18.0.20
      '@mui/utils': 5.10.9_react@18.2.0
      '@types/react': 18.0.20
      clsx: 1.2.1
      csstype: 3.1.1
      prop-types: 15.8.1
      react: 18.2.0
    dev: false

  /@mui/types/7.2.0_@types+react@18.0.20:
    resolution: {integrity: sha512-lGXtFKe5lp3UxTBGqKI1l7G8sE2xBik8qCfrLHD5olwP/YU0/ReWoWT7Lp1//ri32dK39oPMrJN8TgbkCSbsNA==}
    peerDependencies:
      '@types/react': '*'
    peerDependenciesMeta:
      '@types/react':
        optional: true
    dependencies:
      '@types/react': 18.0.20
    dev: false

  /@mui/utils/5.10.9_react@18.2.0:
    resolution: {integrity: sha512-2tdHWrq3+WCy+G6TIIaFx3cg7PorXZ71P375ExuX61od1NOAJP1mK90VxQ8N4aqnj2vmO3AQDkV4oV2Ktvt4bA==}
    engines: {node: '>=12.0.0'}
    peerDependencies:
      react: ^17.0.0 || ^18.0.0
    dependencies:
      '@babel/runtime': 7.20.7
      '@types/prop-types': 15.7.5
      '@types/react-is': 17.0.3
      prop-types: 15.8.1
      react: 18.2.0
      react-is: 18.2.0
    dev: false

  /@next/env/12.3.1:
    resolution: {integrity: sha512-9P9THmRFVKGKt9DYqeC2aKIxm8rlvkK38V1P1sRE7qyoPBIs8l9oo79QoSdPtOWfzkbDAVUqvbQGgTMsb8BtJg==}
    dev: false

  /@next/env/13.1.0:
    resolution: {integrity: sha512-6iNixFzCndH+Bl4FetQzOMjxCJqg8fs0LAlZviig1K6mIjOWH2m2oPcHcOg1Ta5VCe7Bx5KG1Hs+NrWDUkBt9A==}

  /@next/eslint-plugin-next/12.3.1:
    resolution: {integrity: sha512-sw+lTf6r6P0j+g/n9y4qdWWI2syPqZx+uc0+B/fRENqfR3KpSid6MIKqc9gNwGhJASazEQ5b3w8h4cAET213jw==}
    dependencies:
      glob: 7.1.7
    dev: true

  /@next/swc-android-arm-eabi/12.3.1:
    resolution: {integrity: sha512-i+BvKA8tB//srVPPQxIQN5lvfROcfv4OB23/L1nXznP+N/TyKL8lql3l7oo2LNhnH66zWhfoemg3Q4VJZSruzQ==}
    engines: {node: '>= 10'}
    cpu: [arm]
    os: [android]
    requiresBuild: true
    dev: false
    optional: true

  /@next/swc-android-arm-eabi/13.1.0:
    resolution: {integrity: sha512-ANBZZRjZBV+Sii11ZVxbxSvfIi6dZwu4w+XnJBDmz+0/wtAigpjYWyMkuWZ/RCD7INdusOlU4EgJ99WzWGIDjA==}
    engines: {node: '>= 10'}
    cpu: [arm]
    os: [android]
    requiresBuild: true
    optional: true

  /@next/swc-android-arm64/12.3.1:
    resolution: {integrity: sha512-CmgU2ZNyBP0rkugOOqLnjl3+eRpXBzB/I2sjwcGZ7/Z6RcUJXK5Evz+N0ucOxqE4cZ3gkTeXtSzRrMK2mGYV8Q==}
    engines: {node: '>= 10'}
    cpu: [arm64]
    os: [android]
    requiresBuild: true
    dev: false
    optional: true

  /@next/swc-android-arm64/13.1.0:
    resolution: {integrity: sha512-nPwbkS3aZjCIe61wztgjXjIeylijOP8uGtDGjjJVUF3B/5GLVx3ngZu6tjPTMEgaLM0u//HuGK+aZolWUQWE4g==}
    engines: {node: '>= 10'}
    cpu: [arm64]
    os: [android]
    requiresBuild: true
    optional: true

  /@next/swc-darwin-arm64/12.3.1:
    resolution: {integrity: sha512-hT/EBGNcu0ITiuWDYU9ur57Oa4LybD5DOQp4f22T6zLfpoBMfBibPtR8XktXmOyFHrL/6FC2p9ojdLZhWhvBHg==}
    engines: {node: '>= 10'}
    cpu: [arm64]
    os: [darwin]
    requiresBuild: true
    dev: false
    optional: true

  /@next/swc-darwin-arm64/13.1.0:
    resolution: {integrity: sha512-0hUydiAW18jK2uGPnZRdnRQtdB/3ZoPo84A6zH7MJHxAWw9lzVsv3kMg9kgVBBlrivzqdNN8rdgA+eYNxzXU9w==}
    engines: {node: '>= 10'}
    cpu: [arm64]
    os: [darwin]
    requiresBuild: true
    optional: true

  /@next/swc-darwin-x64/12.3.1:
    resolution: {integrity: sha512-9S6EVueCVCyGf2vuiLiGEHZCJcPAxglyckTZcEwLdJwozLqN0gtS0Eq0bQlGS3dH49Py/rQYpZ3KVWZ9BUf/WA==}
    engines: {node: '>= 10'}
    cpu: [x64]
    os: [darwin]
    requiresBuild: true
    dev: false
    optional: true

  /@next/swc-darwin-x64/13.1.0:
    resolution: {integrity: sha512-3S3iQqJIysklj0Q9gnanuYMzF8H9p+fUVhvSHxVVLcKH4HsE8EGddNkXsaOyznL1kC6vGKw7h6uz1ojaXEafCA==}
    engines: {node: '>= 10'}
    cpu: [x64]
    os: [darwin]
    requiresBuild: true
    optional: true

  /@next/swc-freebsd-x64/12.3.1:
    resolution: {integrity: sha512-qcuUQkaBZWqzM0F1N4AkAh88lLzzpfE6ImOcI1P6YeyJSsBmpBIV8o70zV+Wxpc26yV9vpzb+e5gCyxNjKJg5Q==}
    engines: {node: '>= 10'}
    cpu: [x64]
    os: [freebsd]
    requiresBuild: true
    dev: false
    optional: true

  /@next/swc-freebsd-x64/13.1.0:
    resolution: {integrity: sha512-wAgzwm/em48GIuWq3OYr0BpncMy7c+UA3hsyX+xKh/vb/sOIpQly7JTa+GNdk17s7kprhMfsgzPG3da36NLpkA==}
    engines: {node: '>= 10'}
    cpu: [x64]
    os: [freebsd]
    requiresBuild: true
    optional: true

  /@next/swc-linux-arm-gnueabihf/12.3.1:
    resolution: {integrity: sha512-diL9MSYrEI5nY2wc/h/DBewEDUzr/DqBjIgHJ3RUNtETAOB3spMNHvJk2XKUDjnQuluLmFMloet9tpEqU2TT9w==}
    engines: {node: '>= 10'}
    cpu: [arm]
    os: [linux]
    requiresBuild: true
    dev: false
    optional: true

  /@next/swc-linux-arm-gnueabihf/13.1.0:
    resolution: {integrity: sha512-Cr2hzL7ad+4nj9KrR1Cz1RDcsWa61X6I7gc6PToRYIY4gL480Sijq19xo7dlXQPnr1viVzbNiNnNXZASHv7uvw==}
    engines: {node: '>= 10'}
    cpu: [arm]
    os: [linux]
    requiresBuild: true
    optional: true

  /@next/swc-linux-arm64-gnu/12.3.1:
    resolution: {integrity: sha512-o/xB2nztoaC7jnXU3Q36vGgOolJpsGG8ETNjxM1VAPxRwM7FyGCPHOMk1XavG88QZSQf+1r+POBW0tLxQOJ9DQ==}
    engines: {node: '>= 10'}
    cpu: [arm64]
    os: [linux]
    requiresBuild: true
    dev: false
    optional: true

  /@next/swc-linux-arm64-gnu/13.1.0:
    resolution: {integrity: sha512-EjCIKfeZB9h72evL2yGNwBvE5Im96Zn7o2zxImlvCiUYb/xXDqn4hzhck035BSP3g3sGDLfijFTE1wKRyXIk4w==}
    engines: {node: '>= 10'}
    cpu: [arm64]
    os: [linux]
    requiresBuild: true
    optional: true

  /@next/swc-linux-arm64-musl/12.3.1:
    resolution: {integrity: sha512-2WEasRxJzgAmP43glFNhADpe8zB7kJofhEAVNbDJZANp+H4+wq+/cW1CdDi8DqjkShPEA6/ejJw+xnEyDID2jg==}
    engines: {node: '>= 10'}
    cpu: [arm64]
    os: [linux]
    requiresBuild: true
    dev: false
    optional: true

  /@next/swc-linux-arm64-musl/13.1.0:
    resolution: {integrity: sha512-WAsZtCtPXlz/7/bnW9ryw856xEun+c6xSwZwbcvrMxtcSiW3z0LD91Nsj3AkexsjRtBjeEpNeVtDExqF2VKKSA==}
    engines: {node: '>= 10'}
    cpu: [arm64]
    os: [linux]
    requiresBuild: true
    optional: true

  /@next/swc-linux-x64-gnu/12.3.1:
    resolution: {integrity: sha512-JWEaMyvNrXuM3dyy9Pp5cFPuSSvG82+yABqsWugjWlvfmnlnx9HOQZY23bFq3cNghy5V/t0iPb6cffzRWylgsA==}
    engines: {node: '>= 10'}
    cpu: [x64]
    os: [linux]
    requiresBuild: true
    dev: false
    optional: true

  /@next/swc-linux-x64-gnu/13.1.0:
    resolution: {integrity: sha512-Tjd5gieI3X9vPce5yF+GsQxOl0jwUkyOrTR1g5PQr+bT/9Qos/yPL48H1L5ayEp0hxgLVPW7skGal7lVnAoVEQ==}
    engines: {node: '>= 10'}
    cpu: [x64]
    os: [linux]
    requiresBuild: true
    optional: true

  /@next/swc-linux-x64-musl/12.3.1:
    resolution: {integrity: sha512-xoEWQQ71waWc4BZcOjmatuvPUXKTv6MbIFzpm4LFeCHsg2iwai0ILmNXf81rJR+L1Wb9ifEke2sQpZSPNz1Iyg==}
    engines: {node: '>= 10'}
    cpu: [x64]
    os: [linux]
    requiresBuild: true
    dev: false
    optional: true

  /@next/swc-linux-x64-musl/13.1.0:
    resolution: {integrity: sha512-H9UMEQv40e9pkgdX4mCms0dDf2dimmZ6WXhDTWF/yIh9icgcsHaP73BJ9IFlgvh80wLiUgWZ3LAX4vXnXzidmg==}
    engines: {node: '>= 10'}
    cpu: [x64]
    os: [linux]
    requiresBuild: true
    optional: true

  /@next/swc-win32-arm64-msvc/12.3.1:
    resolution: {integrity: sha512-hswVFYQYIeGHE2JYaBVtvqmBQ1CppplQbZJS/JgrVI3x2CurNhEkmds/yqvDONfwfbttTtH4+q9Dzf/WVl3Opw==}
    engines: {node: '>= 10'}
    cpu: [arm64]
    os: [win32]
    requiresBuild: true
    dev: false
    optional: true

  /@next/swc-win32-arm64-msvc/13.1.0:
    resolution: {integrity: sha512-LFFIKjW/cPl4wvG8HF/6oYPJZ+Jy32G3FUflC8UW1Od6W9yOSEvadhk9fMyDZN4cgsNOcVc3uVSMpcuuCpbDGw==}
    engines: {node: '>= 10'}
    cpu: [arm64]
    os: [win32]
    requiresBuild: true
    optional: true

  /@next/swc-win32-ia32-msvc/12.3.1:
    resolution: {integrity: sha512-Kny5JBehkTbKPmqulr5i+iKntO5YMP+bVM8Hf8UAmjSMVo3wehyLVc9IZkNmcbxi+vwETnQvJaT5ynYBkJ9dWA==}
    engines: {node: '>= 10'}
    cpu: [ia32]
    os: [win32]
    requiresBuild: true
    dev: false
    optional: true

  /@next/swc-win32-ia32-msvc/13.1.0:
    resolution: {integrity: sha512-MBLaoHZSenMdxhB3Ww1VNEhjyPT3uLjzAi5Ygk48LLLbOGu5KxQolhINRrqGuJWqJRNWSJ9JSFBfJrZwQzrUew==}
    engines: {node: '>= 10'}
    cpu: [ia32]
    os: [win32]
    requiresBuild: true
    optional: true

  /@next/swc-win32-x64-msvc/12.3.1:
    resolution: {integrity: sha512-W1ijvzzg+kPEX6LAc+50EYYSEo0FVu7dmTE+t+DM4iOLqgGHoW9uYSz9wCVdkXOEEMP9xhXfGpcSxsfDucyPkA==}
    engines: {node: '>= 10'}
    cpu: [x64]
    os: [win32]
    requiresBuild: true
    dev: false
    optional: true

  /@next/swc-win32-x64-msvc/13.1.0:
    resolution: {integrity: sha512-fFTfIQvnmpbKoyh4v3ezlGqtERlgc2Sx8qJwPuYqoVi0V08wCx9wp2Iq1CINxP3UMHkEeNX7gYpDOd+9Cw9EiQ==}
    engines: {node: '>= 10'}
    cpu: [x64]
    os: [win32]
    requiresBuild: true
    optional: true

  /@nodelib/fs.scandir/2.1.5:
    resolution: {integrity: sha512-vq24Bq3ym5HEQm2NKCr3yXDwjc7vTsEThRDnkp2DK9p1uqLR+DHurm/NOTo0KG7HYHU7eppKZj3MyqYuMBf62g==}
    engines: {node: '>= 8'}
    dependencies:
      '@nodelib/fs.stat': 2.0.5
      run-parallel: 1.2.0
    dev: true

  /@nodelib/fs.stat/2.0.5:
    resolution: {integrity: sha512-RkhPPp2zrqDAQA/2jNhnztcPAlv64XdhIp7a7454A5ovI7Bukxgt7MX7udwAu3zg1DcpPU0rz3VV1SeaqvY4+A==}
    engines: {node: '>= 8'}
    dev: true

  /@nodelib/fs.walk/1.2.8:
    resolution: {integrity: sha512-oGB+UxlgWcgQkgwo8GcEGwemoTFt3FIO9ababBmaGwXIoBKZ+GTy0pP185beGg7Llih/NSHSV2XAs1lnznocSg==}
    engines: {node: '>= 8'}
    dependencies:
      '@nodelib/fs.scandir': 2.1.5
      fastq: 1.13.0
    dev: true

  /@playwright/test/1.29.1:
    resolution: {integrity: sha512-iQxk2DX5U9wOGV3+/Jh9OHPsw5H3mleUL2S4BgQuwtlAfK3PnKvn38m4Rg9zIViGHVW24opSm99HQm/UFLEy6w==}
    engines: {node: '>=14'}
    hasBin: true
    dependencies:
      '@types/node': 18.11.18
      playwright-core: 1.29.1
    dev: true

  /@popperjs/core/2.11.6:
    resolution: {integrity: sha512-50/17A98tWUfQ176raKiOGXuYpLyyVMkxxG6oylzL3BPOlA6ADGdK7EYunSa4I064xerltq9TGXs8HmOk5E+vw==}
    dev: false

  /@protobufjs/aspromise/1.1.2:
    resolution: {integrity: sha512-j+gKExEuLmKwvz3OgROXtrJ2UG2x8Ch2YZUxahh+s1F2HZ+wAceUNLkvy6zKCPVRkU++ZWQrdxsUeQXmcg4uoQ==}
    dev: false

  /@protobufjs/base64/1.1.2:
    resolution: {integrity: sha512-AZkcAA5vnN/v4PDqKyMR5lx7hZttPDgClv83E//FMNhR2TMcLUhfRUBHCmSl0oi9zMgDDqRUJkSxO3wm85+XLg==}
    dev: false

  /@protobufjs/codegen/2.0.4:
    resolution: {integrity: sha512-YyFaikqM5sH0ziFZCN3xDC7zeGaB/d0IUb9CATugHWbd1FRFwWwt4ld4OYMPWu5a3Xe01mGAULCdqhMlPl29Jg==}
    dev: false

  /@protobufjs/eventemitter/1.1.0:
    resolution: {integrity: sha512-j9ednRT81vYJ9OfVuXG6ERSTdEL1xVsNgqpkxMsbIabzSo3goCjDIveeGv5d03om39ML71RdmrGNjG5SReBP/Q==}
    dev: false

  /@protobufjs/fetch/1.1.0:
    resolution: {integrity: sha512-lljVXpqXebpsijW71PZaCYeIcE5on1w5DlQy5WH6GLbFryLUrBD4932W/E2BSpfRJWseIL4v/KPgBFxDOIdKpQ==}
    dependencies:
      '@protobufjs/aspromise': 1.1.2
      '@protobufjs/inquire': 1.1.0
    dev: false

  /@protobufjs/float/1.0.2:
    resolution: {integrity: sha512-Ddb+kVXlXst9d+R9PfTIxh1EdNkgoRe5tOX6t01f1lYWOvJnSPDBlG241QLzcyPdoNTsblLUdujGSE4RzrTZGQ==}
    dev: false

  /@protobufjs/inquire/1.1.0:
    resolution: {integrity: sha512-kdSefcPdruJiFMVSbn801t4vFK7KB/5gd2fYvrxhuJYg8ILrmn9SKSX2tZdV6V+ksulWqS7aXjBcRXl3wHoD9Q==}
    dev: false

  /@protobufjs/path/1.1.2:
    resolution: {integrity: sha512-6JOcJ5Tm08dOHAbdR3GrvP+yUUfkjG5ePsHYczMFLq3ZmMkAD98cDgcT2iA1lJ9NVwFd4tH/iSSoe44YWkltEA==}
    dev: false

  /@protobufjs/pool/1.1.0:
    resolution: {integrity: sha512-0kELaGSIDBKvcgS4zkjz1PeddatrjYcmMWOlAuAPwAeccUrPHdUqo/J6LiymHHEiJT5NrF1UVwxY14f+fy4WQw==}
    dev: false

  /@protobufjs/utf8/1.1.0:
    resolution: {integrity: sha512-Vvn3zZrhQZkkBE8LSuW3em98c0FwgO4nxzv6OdSxPKJIEKY2bGbHn+mhGIPerzI4twdxaP8/0+06HBpwf345Lw==}
    dev: false

  /@radix-ui/primitive/1.0.0:
    resolution: {integrity: sha512-3e7rn8FDMin4CgeL7Z/49smCA3rFYY3Ha2rUQ7HRWFadS5iCRw08ZgVT1LaNTCNqgvrUiyczLflrVrF0SRQtNA==}
    dependencies:
      '@babel/runtime': 7.20.7
    dev: false

  /@radix-ui/react-compose-refs/1.0.0_react@18.2.0:
    resolution: {integrity: sha512-0KaSv6sx787/hK3eF53iOkiSLwAGlFMx5lotrqD2pTjB18KbybKoEIgkNZTKC60YECDQTKGTRcDBILwZVqVKvA==}
    peerDependencies:
      react: ^16.8 || ^17.0 || ^18.0
    dependencies:
      '@babel/runtime': 7.20.7
      react: 18.2.0
    dev: false

  /@radix-ui/react-context/1.0.0_react@18.2.0:
    resolution: {integrity: sha512-1pVM9RfOQ+n/N5PJK33kRSKsr1glNxomxONs5c49MliinBY6Yw2Q995qfBUUo0/Mbg05B/sGA0gkgPI7kmSHBg==}
    peerDependencies:
      react: ^16.8 || ^17.0 || ^18.0
    dependencies:
      '@babel/runtime': 7.20.7
      react: 18.2.0
    dev: false

  /@radix-ui/react-dialog/1.0.0_7ey2zzynotv32rpkwno45fsx4e:
    resolution: {integrity: sha512-Yn9YU+QlHYLWwV1XfKiqnGVpWYWk6MeBVM6x/bcoyPvxgjQGoeT35482viLPctTMWoMw0PoHgqfSox7Ig+957Q==}
    peerDependencies:
      react: ^16.8 || ^17.0 || ^18.0
      react-dom: ^16.8 || ^17.0 || ^18.0
    dependencies:
      '@babel/runtime': 7.20.7
      '@radix-ui/primitive': 1.0.0
      '@radix-ui/react-compose-refs': 1.0.0_react@18.2.0
      '@radix-ui/react-context': 1.0.0_react@18.2.0
      '@radix-ui/react-dismissable-layer': 1.0.0_biqbaboplfbrettd7655fr4n2y
      '@radix-ui/react-focus-guards': 1.0.0_react@18.2.0
      '@radix-ui/react-focus-scope': 1.0.0_biqbaboplfbrettd7655fr4n2y
      '@radix-ui/react-id': 1.0.0_react@18.2.0
      '@radix-ui/react-portal': 1.0.0_biqbaboplfbrettd7655fr4n2y
      '@radix-ui/react-presence': 1.0.0_biqbaboplfbrettd7655fr4n2y
      '@radix-ui/react-primitive': 1.0.0_biqbaboplfbrettd7655fr4n2y
      '@radix-ui/react-slot': 1.0.0_react@18.2.0
      '@radix-ui/react-use-controllable-state': 1.0.0_react@18.2.0
      aria-hidden: 1.2.2_w5j4k42lgipnm43s3brx6h3c34
      react: 18.2.0
      react-dom: 18.2.0_react@18.2.0
      react-remove-scroll: 2.5.4_w5j4k42lgipnm43s3brx6h3c34
    transitivePeerDependencies:
      - '@types/react'
    dev: false

  /@radix-ui/react-dismissable-layer/1.0.0_biqbaboplfbrettd7655fr4n2y:
    resolution: {integrity: sha512-n7kDRfx+LB1zLueRDvZ1Pd0bxdJWDUZNQ/GWoxDn2prnuJKRdxsjulejX/ePkOsLi2tTm6P24mDqlMSgQpsT6g==}
    peerDependencies:
      react: ^16.8 || ^17.0 || ^18.0
      react-dom: ^16.8 || ^17.0 || ^18.0
    dependencies:
      '@babel/runtime': 7.20.7
      '@radix-ui/primitive': 1.0.0
      '@radix-ui/react-compose-refs': 1.0.0_react@18.2.0
      '@radix-ui/react-primitive': 1.0.0_biqbaboplfbrettd7655fr4n2y
      '@radix-ui/react-use-callback-ref': 1.0.0_react@18.2.0
      '@radix-ui/react-use-escape-keydown': 1.0.0_react@18.2.0
      react: 18.2.0
      react-dom: 18.2.0_react@18.2.0
    dev: false

  /@radix-ui/react-focus-guards/1.0.0_react@18.2.0:
    resolution: {integrity: sha512-UagjDk4ijOAnGu4WMUPj9ahi7/zJJqNZ9ZAiGPp7waUWJO0O1aWXi/udPphI0IUjvrhBsZJGSN66dR2dsueLWQ==}
    peerDependencies:
      react: ^16.8 || ^17.0 || ^18.0
    dependencies:
      '@babel/runtime': 7.20.7
      react: 18.2.0
    dev: false

  /@radix-ui/react-focus-scope/1.0.0_biqbaboplfbrettd7655fr4n2y:
    resolution: {integrity: sha512-C4SWtsULLGf/2L4oGeIHlvWQx7Rf+7cX/vKOAD2dXW0A1b5QXwi3wWeaEgW+wn+SEVrraMUk05vLU9fZZz5HbQ==}
    peerDependencies:
      react: ^16.8 || ^17.0 || ^18.0
      react-dom: ^16.8 || ^17.0 || ^18.0
    dependencies:
      '@babel/runtime': 7.20.7
      '@radix-ui/react-compose-refs': 1.0.0_react@18.2.0
      '@radix-ui/react-primitive': 1.0.0_biqbaboplfbrettd7655fr4n2y
      '@radix-ui/react-use-callback-ref': 1.0.0_react@18.2.0
      react: 18.2.0
      react-dom: 18.2.0_react@18.2.0
    dev: false

  /@radix-ui/react-id/1.0.0_react@18.2.0:
    resolution: {integrity: sha512-Q6iAB/U7Tq3NTolBBQbHTgclPmGWE3OlktGGqrClPozSw4vkQ1DfQAOtzgRPecKsMdJINE05iaoDUG8tRzCBjw==}
    peerDependencies:
      react: ^16.8 || ^17.0 || ^18.0
    dependencies:
      '@babel/runtime': 7.20.7
      '@radix-ui/react-use-layout-effect': 1.0.0_react@18.2.0
      react: 18.2.0
    dev: false

  /@radix-ui/react-portal/1.0.0_biqbaboplfbrettd7655fr4n2y:
    resolution: {integrity: sha512-a8qyFO/Xb99d8wQdu4o7qnigNjTPG123uADNecz0eX4usnQEj7o+cG4ZX4zkqq98NYekT7UoEQIjxBNWIFuqTA==}
    peerDependencies:
      react: ^16.8 || ^17.0 || ^18.0
      react-dom: ^16.8 || ^17.0 || ^18.0
    dependencies:
      '@babel/runtime': 7.20.7
      '@radix-ui/react-primitive': 1.0.0_biqbaboplfbrettd7655fr4n2y
      react: 18.2.0
      react-dom: 18.2.0_react@18.2.0
    dev: false

  /@radix-ui/react-presence/1.0.0_biqbaboplfbrettd7655fr4n2y:
    resolution: {integrity: sha512-A+6XEvN01NfVWiKu38ybawfHsBjWum42MRPnEuqPsBZ4eV7e/7K321B5VgYMPv3Xx5An6o1/l9ZuDBgmcmWK3w==}
    peerDependencies:
      react: ^16.8 || ^17.0 || ^18.0
      react-dom: ^16.8 || ^17.0 || ^18.0
    dependencies:
      '@babel/runtime': 7.20.7
      '@radix-ui/react-compose-refs': 1.0.0_react@18.2.0
      '@radix-ui/react-use-layout-effect': 1.0.0_react@18.2.0
      react: 18.2.0
      react-dom: 18.2.0_react@18.2.0
    dev: false

  /@radix-ui/react-primitive/1.0.0_biqbaboplfbrettd7655fr4n2y:
    resolution: {integrity: sha512-EyXe6mnRlHZ8b6f4ilTDrXmkLShICIuOTTj0GX4w1rp+wSxf3+TD05u1UOITC8VsJ2a9nwHvdXtOXEOl0Cw/zQ==}
    peerDependencies:
      react: ^16.8 || ^17.0 || ^18.0
      react-dom: ^16.8 || ^17.0 || ^18.0
    dependencies:
      '@babel/runtime': 7.20.7
      '@radix-ui/react-slot': 1.0.0_react@18.2.0
      react: 18.2.0
      react-dom: 18.2.0_react@18.2.0
    dev: false

  /@radix-ui/react-slot/1.0.0_react@18.2.0:
    resolution: {integrity: sha512-3mrKauI/tWXo1Ll+gN5dHcxDPdm/Df1ufcDLCecn+pnCIVcdWE7CujXo8QaXOWRJyZyQWWbpB8eFwHzWXlv5mQ==}
    peerDependencies:
      react: ^16.8 || ^17.0 || ^18.0
    dependencies:
      '@babel/runtime': 7.20.7
      '@radix-ui/react-compose-refs': 1.0.0_react@18.2.0
      react: 18.2.0
    dev: false

  /@radix-ui/react-use-callback-ref/1.0.0_react@18.2.0:
    resolution: {integrity: sha512-GZtyzoHz95Rhs6S63D2t/eqvdFCm7I+yHMLVQheKM7nBD8mbZIt+ct1jz4536MDnaOGKIxynJ8eHTkVGVVkoTg==}
    peerDependencies:
      react: ^16.8 || ^17.0 || ^18.0
    dependencies:
      '@babel/runtime': 7.20.7
      react: 18.2.0
    dev: false

  /@radix-ui/react-use-controllable-state/1.0.0_react@18.2.0:
    resolution: {integrity: sha512-FohDoZvk3mEXh9AWAVyRTYR4Sq7/gavuofglmiXB2g1aKyboUD4YtgWxKj8O5n+Uak52gXQ4wKz5IFST4vtJHg==}
    peerDependencies:
      react: ^16.8 || ^17.0 || ^18.0
    dependencies:
      '@babel/runtime': 7.20.7
      '@radix-ui/react-use-callback-ref': 1.0.0_react@18.2.0
      react: 18.2.0
    dev: false

  /@radix-ui/react-use-escape-keydown/1.0.0_react@18.2.0:
    resolution: {integrity: sha512-JwfBCUIfhXRxKExgIqGa4CQsiMemo1Xt0W/B4ei3fpzpvPENKpMKQ8mZSB6Acj3ebrAEgi2xiQvcI1PAAodvyg==}
    peerDependencies:
      react: ^16.8 || ^17.0 || ^18.0
    dependencies:
      '@babel/runtime': 7.20.7
      '@radix-ui/react-use-callback-ref': 1.0.0_react@18.2.0
      react: 18.2.0
    dev: false

  /@radix-ui/react-use-layout-effect/1.0.0_react@18.2.0:
    resolution: {integrity: sha512-6Tpkq+R6LOlmQb1R5NNETLG0B4YP0wc+klfXafpUCj6JGyaUc8il7/kUZ7m59rGbXGczE9Bs+iz2qloqsZBduQ==}
    peerDependencies:
      react: ^16.8 || ^17.0 || ^18.0
    dependencies:
      '@babel/runtime': 7.20.7
      react: 18.2.0
    dev: false

  /@rollup/plugin-babel/5.3.1_opjstonlpkhafnz76jsxdwq25a:
    resolution: {integrity: sha512-WFfdLWU/xVWKeRQnKmIAQULUI7Il0gZnBIH/ZFO069wYIfPu+8zrfp/KMW0atmELoRDq8FbiP3VCss9MhCut7Q==}
    engines: {node: '>= 10.0.0'}
    peerDependencies:
      '@babel/core': ^7.0.0
      '@types/babel__core': ^7.1.9
      rollup: ^1.20.0||^2.0.0
    peerDependenciesMeta:
      '@types/babel__core':
        optional: true
    dependencies:
      '@babel/core': 7.20.5
      '@babel/helper-module-imports': 7.18.6
      '@rollup/pluginutils': 3.1.0_rollup@2.79.1
      rollup: 2.79.1
    dev: true

  /@rollup/plugin-node-resolve/11.2.1_rollup@2.79.1:
    resolution: {integrity: sha512-yc2n43jcqVyGE2sqV5/YCmocy9ArjVAP/BeXyTtADTBBX6V0e5UMqwO8CdQ0kzjb6zu5P1qMzsScCMRvE9OlVg==}
    engines: {node: '>= 10.0.0'}
    peerDependencies:
      rollup: ^1.20.0||^2.0.0
    dependencies:
      '@rollup/pluginutils': 3.1.0_rollup@2.79.1
      '@types/resolve': 1.17.1
      builtin-modules: 3.3.0
      deepmerge: 4.2.2
      is-module: 1.0.0
      resolve: 1.22.1
      rollup: 2.79.1
    dev: true

  /@rollup/plugin-replace/2.4.2_rollup@2.79.1:
    resolution: {integrity: sha512-IGcu+cydlUMZ5En85jxHH4qj2hta/11BHq95iHEyb2sbgiN0eCdzvUcHw5gt9pBL5lTi4JDYJ1acCoMGpTvEZg==}
    peerDependencies:
      rollup: ^1.20.0 || ^2.0.0
    dependencies:
      '@rollup/pluginutils': 3.1.0_rollup@2.79.1
      magic-string: 0.25.9
      rollup: 2.79.1
    dev: true

  /@rollup/pluginutils/3.1.0_rollup@2.79.1:
    resolution: {integrity: sha512-GksZ6pr6TpIjHm8h9lSQ8pi8BE9VeubNT0OMJ3B5uZJ8pz73NPiqOtCog/x2/QzM1ENChPKxMDhiQuRHsqc+lg==}
    engines: {node: '>= 8.0.0'}
    peerDependencies:
      rollup: ^1.20.0||^2.0.0
    dependencies:
      '@types/estree': 0.0.39
      estree-walker: 1.0.1
      picomatch: 2.3.1
      rollup: 2.79.1
    dev: true

  /@rushstack/eslint-patch/1.2.0:
    resolution: {integrity: sha512-sXo/qW2/pAcmT43VoRKOJbDOfV3cYpq3szSVfIThQXNt+E4DfKj361vaAt3c88U5tPUxzEswam7GW48PJqtKAg==}
    dev: true

  /@sinclair/typebox/0.24.51:
    resolution: {integrity: sha512-1P1OROm/rdubP5aFDSZQILU0vrLCJ4fvHt6EoqHEM+2D/G5MK3bIaymUKLit8Js9gbns5UyJnkP/TZROLw4tUA==}
    dev: true

  /@sindresorhus/is/5.3.0:
    resolution: {integrity: sha512-CX6t4SYQ37lzxicAqsBtxA3OseeoVrh9cSJ5PFYam0GksYlupRfy1A+Q4aYD3zvcfECLc0zO2u+ZnR2UYKvCrw==}
    engines: {node: '>=14.16'}
    dev: true

  /@sinonjs/commons/1.8.6:
    resolution: {integrity: sha512-Ky+XkAkqPZSm3NLBeUng77EBQl3cmeJhITaGHdYH8kjVB+aun3S4XBRti2zt17mtt0mIUDiNxYeoJm6drVvBJQ==}
    dependencies:
      type-detect: 4.0.8
    dev: true

  /@sinonjs/fake-timers/9.1.2:
    resolution: {integrity: sha512-BPS4ynJW/o92PUR4wgriz2Ud5gpST5vz6GQfMixEDK0Z8ZCUv2M7SkBLykH56T++Xs+8ln9zTGbOvNGIe02/jw==}
    dependencies:
      '@sinonjs/commons': 1.8.6
    dev: true

  /@surma/rollup-plugin-off-main-thread/2.2.3:
    resolution: {integrity: sha512-lR8q/9W7hZpMWweNiAKU7NQerBnzQQLvi8qnTDU/fxItPhtZVMbPV3lbCwjhIlNBe9Bbr5V+KHshvWmVSG9cxQ==}
    dependencies:
      ejs: 3.1.8
      json5: 2.2.1
      magic-string: 0.25.9
      string.prototype.matchall: 4.0.8
    dev: true

  /@swc/helpers/0.4.11:
    resolution: {integrity: sha512-rEUrBSGIoSFuYxwBYtlUFMlE2CwGhmW+w9355/5oduSw8e5h2+Tj4UrAGNNgP9915++wj5vkQo0UuOBqOAq4nw==}
    dependencies:
      tslib: 2.4.0
    dev: false

  /@swc/helpers/0.4.14:
    resolution: {integrity: sha512-4C7nX/dvpzB7za4Ql9K81xK3HPxCpHMgwTZVyf+9JQ6VUbn9jjZVN7/Nkdz/Ugzs2CSjqnL/UPXroiVBVHUWUw==}
    dependencies:
      tslib: 2.4.0

  /@szmarczak/http-timer/5.0.1:
    resolution: {integrity: sha512-+PmQX0PiAYPMeVYe237LJAYvOMYW1j2rH5YROyS3b4CTVJum34HfRvKvAzozHAQG0TnHNdUfY9nCeUyRAs//cw==}
    engines: {node: '>=14.16'}
    dependencies:
      defer-to-connect: 2.0.1
    dev: true

  /@tldraw/intersect/1.8.0:
    resolution: {integrity: sha512-0UarshNpyq2+O4o0xHMJIBgF0E630mes5CkMoO+D5xgYppSBIkeqYDcv0ujsmAhMKX1O6Y0ShuuHeflBEULUoQ==}
    dependencies:
      '@tldraw/vec': 1.8.0
    dev: false

  /@tldraw/vec/1.8.0:
    resolution: {integrity: sha512-GiS5Df3CzXY/fPBFcM0CKFERZfI4Cg1X33VPZX+NLo7Fwm/h9zu/aU24N1mG75Q9LuMnwKm7woxKr8BiUXGYCg==}
    dev: false

  /@tsconfig/node10/1.0.9:
    resolution: {integrity: sha512-jNsYVVxU8v5g43Erja32laIDHXeoNvFEpX33OK4d6hljo3jDhCBDhx5dhCCTMWUojscpAagGiRkBKxpdl9fxqA==}
    dev: true

  /@tsconfig/node12/1.0.11:
    resolution: {integrity: sha512-cqefuRsh12pWyGsIoBKJA9luFu3mRxCA+ORZvA4ktLSzIuCUtWVxGIuXigEwO5/ywWFMZ2QEGKWvkZG1zDMTag==}
    dev: true

  /@tsconfig/node14/1.0.3:
    resolution: {integrity: sha512-ysT8mhdixWK6Hw3i1V2AeRqZ5WfXg1G43mqoYlM2nc6388Fq5jcXyr5mRsqViLx/GJYdoL0bfXD8nmF+Zn/Iow==}
    dev: true

  /@tsconfig/node16/1.0.3:
    resolution: {integrity: sha512-yOlFc+7UtL/89t2ZhjPvvB/DeAr3r+Dq58IgzsFkOAvVC6NMJXmCGjbptdXdR9qsX7pKcTL+s87FtYREi2dEEQ==}
    dev: true

  /@types/babel__core/7.1.20:
    resolution: {integrity: sha512-PVb6Bg2QuscZ30FvOU7z4guG6c926D9YRvOxEaelzndpMsvP+YM74Q/dAFASpg2l6+XLalxSGxcq/lrgYWZtyQ==}
    dependencies:
      '@babel/parser': 7.20.7
      '@babel/types': 7.20.7
      '@types/babel__generator': 7.6.4
      '@types/babel__template': 7.4.1
      '@types/babel__traverse': 7.18.3
    dev: true

  /@types/babel__generator/7.6.4:
    resolution: {integrity: sha512-tFkciB9j2K755yrTALxD44McOrk+gfpIpvC3sxHjRawj6PfnQxrse4Clq5y/Rq+G3mrBurMax/lG8Qn2t9mSsg==}
    dependencies:
      '@babel/types': 7.20.7
    dev: true

  /@types/babel__template/7.4.1:
    resolution: {integrity: sha512-azBFKemX6kMg5Io+/rdGT0dkGreboUVR0Cdm3fz9QJWpaQGJRQXl7C+6hOTCZcMll7KFyEQpgbYI2lHdsS4U7g==}
    dependencies:
      '@babel/parser': 7.20.7
      '@babel/types': 7.20.7
    dev: true

  /@types/babel__traverse/7.18.3:
    resolution: {integrity: sha512-1kbcJ40lLB7MHsj39U4Sh1uTd2E7rLEa79kmDpI6cy+XiXsteB3POdQomoq4FxszMrO3ZYchkhYJw7A2862b3w==}
    dependencies:
      '@babel/types': 7.20.7
    dev: true

  /@types/debug/4.1.7:
    resolution: {integrity: sha512-9AonUzyTjXXhEOa0DnqpzZi6VHlqKMswga9EXjpXnnqxwLtdvPPtlO8evrI5D9S6asFRCQ6v+wpiUKbw+vKqyg==}
    dependencies:
      '@types/ms': 0.7.31
    dev: true

  /@types/eslint/8.4.10:
    resolution: {integrity: sha512-Sl/HOqN8NKPmhWo2VBEPm0nvHnu2LL3v9vKo8MEq0EtbJ4eVzGPl41VNPvn5E1i5poMk4/XD8UriLHpJvEP/Nw==}
    dependencies:
      '@types/estree': 0.0.39
      '@types/json-schema': 7.0.11
    dev: true

  /@types/estree/0.0.39:
    resolution: {integrity: sha512-EYNwp3bU+98cpU4lAWYYL7Zz+2gryWH1qbdDTidVd6hkiR6weksdbMadyXKXNPEkQFhXM+hVO9ZygomHXp+AIw==}
    dev: true

  /@types/flexsearch/0.7.3:
    resolution: {integrity: sha512-HXwADeHEP4exXkCIwy2n1+i0f1ilP1ETQOH5KDOugjkTFZPntWo0Gr8stZOaebkxsdx+k0X/K6obU/+it07ocg==}
    dev: false

  /@types/glob/7.2.0:
    resolution: {integrity: sha512-ZUxbzKl0IfJILTS6t7ip5fQQM/J3TJYubDm3nMbgubNNYS62eXeUpoLUC8/7fJNiFYHTrGPQn7hspDUzIHX3UA==}
    dependencies:
      '@types/minimatch': 5.1.2
      '@types/node': 18.11.18
    dev: true

  /@types/graceful-fs/4.1.6:
    resolution: {integrity: sha512-Sig0SNORX9fdW+bQuTEovKj3uHcUL6LQKbCrrqb1X7J6/ReAbhCXRAhc+SMejhLELFj2QcyuxmUooZ4bt5ReSw==}
    dependencies:
      '@types/node': 18.11.18
    dev: true

  /@types/http-cache-semantics/4.0.1:
    resolution: {integrity: sha512-SZs7ekbP8CN0txVG2xVRH6EgKmEm31BOxA07vkFaETzZz1xh+cbt8BcI0slpymvwhx5dlFnQG2rTlPVQn+iRPQ==}
    dev: true

  /@types/is-ci/3.0.0:
    resolution: {integrity: sha512-Q0Op0hdWbYd1iahB+IFNQcWXFq4O0Q5MwQP7uN0souuQ4rPg1vEYcnIOfr1gY+M+6rc8FGoRaBO1mOOvL29sEQ==}
    dependencies:
      ci-info: 3.7.0
    dev: true

  /@types/istanbul-lib-coverage/2.0.4:
    resolution: {integrity: sha512-z/QT1XN4K4KYuslS23k62yDIDLwLFkzxOuMplDtObz0+y7VqJCaO2o+SPwHCvLFZh7xazvvoor2tA/hPz9ee7g==}
    dev: true

  /@types/istanbul-lib-report/3.0.0:
    resolution: {integrity: sha512-plGgXAPfVKFoYfa9NpYDAkseG+g6Jr294RqeqcqDixSbU34MZVJRi/P+7Y8GDpzkEwLaGZZOpKIEmeVZNtKsrg==}
    dependencies:
      '@types/istanbul-lib-coverage': 2.0.4
    dev: true

  /@types/istanbul-reports/3.0.1:
    resolution: {integrity: sha512-c3mAZEuK0lvBp8tmuL74XRKn1+y2dcwOUpH7x4WrF6gk1GIgiluDRgMYQtw2OFcBvAJWlt6ASU3tSqxp0Uu0Aw==}
    dependencies:
      '@types/istanbul-lib-report': 3.0.0
    dev: true

  /@types/json-schema/7.0.11:
    resolution: {integrity: sha512-wOuvG1SN4Us4rez+tylwwwCV1psiNVOkJeM3AUWUNWg/jDQY2+HE/444y5gc+jBmRqASOm2Oeh5c1axHobwRKQ==}
    dev: true

  /@types/json5/0.0.29:
    resolution: {integrity: sha512-dRLjCWHYg4oaA77cxO64oO+7JwCwnIzkZPdrrC71jQmQtlhM556pwKo5bUzqvZndkVbeFLIIi+9TC40JNF5hNQ==}
    dev: true

  /@types/long/4.0.2:
    resolution: {integrity: sha512-MqTGEo5bj5t157U6fA/BiDynNkn0YknVdh48CMPkTSpFTVmvao5UQmm7uEF6xBEo7qIMAlY/JSleYaE6VOdpaA==}
    dev: false

  /@types/minimatch/5.1.2:
    resolution: {integrity: sha512-K0VQKziLUWkVKiRVrx4a40iPaxTUefQmjtkQofBkYRcoaaL/8rhwDWww9qWbrgicNOgnpIsMxyNIUM4+n6dUIA==}
    dev: true

  /@types/minimist/1.2.2:
    resolution: {integrity: sha512-jhuKLIRrhvCPLqwPcx6INqmKeiA5EWrsCOPhrlFSrbrmU4ZMPjj5Ul/oLCMDO98XRUIwVm78xICz4EPCektzeQ==}
    dev: true

  /@types/ms/0.7.31:
    resolution: {integrity: sha512-iiUgKzV9AuaEkZqkOLDIvlQiL6ltuZd9tGcW3gwpnX8JbuiuhFlEGmmFXEXkN50Cvq7Os88IY2v0dkDqXYWVgA==}
    dev: true

  /@types/node/12.20.55:
    resolution: {integrity: sha512-J8xLz7q2OFulZ2cyGTLE1TbbZcjpno7FaN6zdJNrgAdrJ+DZzh/uFR6YrTb4C+nXakvud8Q4+rbhoIWlYQbUFQ==}
    dev: true

  /@types/node/18.11.18:
    resolution: {integrity: sha512-DHQpWGjyQKSHj3ebjFI/wRKcqQcdR+MoFBygntYOZytCqNfkd2ZC4ARDJ2DQqhjH5p85Nnd3jhUJIXrszFX/JA==}

  /@types/node/18.7.18:
    resolution: {integrity: sha512-m+6nTEOadJZuTPkKR/SYK3A2d7FZrgElol9UP1Kae90VVU4a6mxnPuLiIW1m4Cq4gZ/nWb9GrdVXJCoCazDAbg==}
    dev: true

  /@types/normalize-package-data/2.4.1:
    resolution: {integrity: sha512-Gj7cI7z+98M282Tqmp2K5EIsoouUEzbBJhQQzDE3jSIRk6r9gsz0oUokqIUR4u1R3dMHo0pDHM7sNOHyhulypw==}
    dev: true

  /@types/parse-json/4.0.0:
    resolution: {integrity: sha512-//oorEZjL6sbPcKUaCdIGlIUeH26mgzimjBB77G6XRgnDl/L5wOnpyBGRe/Mmf5CVW3PwEBE1NjiMZ/ssFh4wA==}
    dev: false

  /@types/prettier/2.7.2:
    resolution: {integrity: sha512-KufADq8uQqo1pYKVIYzfKbJfBAc0sOeXqGbFaSpv8MRmC/zXgowNZmFcbngndGk922QDmOASEXUZCaY48gs4cg==}
    dev: true

  /@types/prop-types/15.7.5:
    resolution: {integrity: sha512-JCB8C6SnDoQf0cNycqd/35A7MjcnK+ZTqE7judS6o7utxUCg6imJg3QK2qzHKszlTjcj2cn+NwMB2i96ubpj7w==}

  /@types/quill/1.3.10:
    resolution: {integrity: sha512-IhW3fPW+bkt9MLNlycw8u8fWb7oO7W5URC9MfZYHBlA24rex9rs23D5DETChu1zvgVdc5ka64ICjJOgQMr6Shw==}
    dependencies:
      parchment: 1.1.4
    dev: false

  /@types/react-dom/18.0.6:
    resolution: {integrity: sha512-/5OFZgfIPSwy+YuIBP/FgJnQnsxhZhjjrnxudMddeblOouIodEQ75X14Rr4wGSG/bknL+Omy9iWlLo1u/9GzAA==}
    dependencies:
      '@types/react': 18.0.26
    dev: true

  /@types/react-is/17.0.3:
    resolution: {integrity: sha512-aBTIWg1emtu95bLTLx0cpkxwGW3ueZv71nE2YFBpL8k/z5czEW8yYpOo8Dp+UUAFAtKwNaOsh/ioSeQnWlZcfw==}
    dependencies:
      '@types/react': 18.0.26
    dev: false

  /@types/react-transition-group/4.4.5:
    resolution: {integrity: sha512-juKD/eiSM3/xZYzjuzH6ZwpP+/lejltmiS3QEzV/vmb/Q8+HfDmxu+Baga8UEMGBqV88Nbg4l2hY/K2DkyaLLA==}
    dependencies:
      '@types/react': 18.0.26
    dev: false

  /@types/react/18.0.20:
    resolution: {integrity: sha512-MWul1teSPxujEHVwZl4a5HxQ9vVNsjTchVA+xRqv/VYGCuKGAU6UhfrTdF5aBefwD1BHUD8i/zq+O/vyCm/FrA==}
    dependencies:
      '@types/prop-types': 15.7.5
      '@types/scheduler': 0.16.2
      csstype: 3.1.1

  /@types/react/18.0.21:
    resolution: {integrity: sha512-7QUCOxvFgnD5Jk8ZKlUAhVcRj7GuJRjnjjiY/IUBWKgOlnvDvTMLD4RTF7NPyVmbRhNrbomZiOepg7M/2Kj1mA==}
    dependencies:
      '@types/prop-types': 15.7.5
      '@types/scheduler': 0.16.2
      csstype: 3.1.1
    dev: true

  /@types/react/18.0.26:
    resolution: {integrity: sha512-hCR3PJQsAIXyxhTNSiDFY//LhnMZWpNNr5etoCqx/iUfGc5gXWtQR2Phl908jVR6uPXacojQWTg4qRpkxTuGug==}
    dependencies:
      '@types/prop-types': 15.7.5
      '@types/scheduler': 0.16.2
      csstype: 3.1.1

  /@types/resolve/1.17.1:
    resolution: {integrity: sha512-yy7HuzQhj0dhGpD8RLXSZWEkLsV9ibvxvi6EiJ3bkqLAO1RGo0WbkWQiwpRlSFymTJRz0d3k5LM3kkx8ArDbLw==}
    dependencies:
      '@types/node': 18.11.18
    dev: true

  /@types/scheduler/0.16.2:
    resolution: {integrity: sha512-hppQEBDmlwhFAXKJX2KnWLYu5yMfi91yazPb2l+lbJiwW+wdo1gNeRA+3RgNSO39WYX2euey41KEwnqesU2Jew==}

  /@types/semver/6.2.3:
    resolution: {integrity: sha512-KQf+QAMWKMrtBMsB8/24w53tEsxllMj6TuA80TT/5igJalLI/zm0L3oXRbIAl4Ohfc85gyHX/jhMwsVkmhLU4A==}
    dev: true

  /@types/semver/7.3.13:
    resolution: {integrity: sha512-21cFJr9z3g5dW8B0CVI9g2O9beqaThGQ6ZFBqHfwhzLDKUxaqTIy3vnfah/UPkfOiF2pLq+tGz+W8RyCskuslw==}
    dev: true

  /@types/stack-utils/2.0.1:
    resolution: {integrity: sha512-Hl219/BT5fLAaz6NDkSuhzasy49dwQS/DSdu4MdggFB8zcXv7vflBI3xp7FEmkmdDkBUI2bPUNeMttp2knYdxw==}
    dev: true

  /@types/trusted-types/2.0.2:
    resolution: {integrity: sha512-F5DIZ36YVLE+PN+Zwws4kJogq47hNgX3Nx6WyDJ3kcplxyke3XIzB8uK5n/Lpm1HBsbGzd6nmGehL8cPekP+Tg==}

  /@types/wicg-file-system-access/2020.9.5:
    resolution: {integrity: sha512-UYK244awtmcUYQfs7FR8710MJcefL2WvkyHMjA8yJzxd1mo0Gfn88sRZ1Bls7hiUhA2w7ne1gpJ9T5g3G0wOyA==}
    dev: true

  /@types/yargs-parser/21.0.0:
    resolution: {integrity: sha512-iO9ZQHkZxHn4mSakYV0vFHAVDyEOIJQrV2uZ06HxEPcx+mt8swXoZHIbaaJ2crJYFfErySgktuTZ3BeLz+XmFA==}
    dev: true

  /@types/yargs/17.0.19:
    resolution: {integrity: sha512-cAx3qamwaYX9R0fzOIZAlFpo4A+1uBVCxqpKz9D26uTF4srRXaGTTsikQmaotCtNdbhzyUH7ft6p9ktz9s6UNQ==}
    dependencies:
      '@types/yargs-parser': 21.0.0
    dev: true

  /@typescript-eslint/eslint-plugin/5.48.0_wxmz6cyorqfuzhhglktlvr5lve:
    resolution: {integrity: sha512-SVLafp0NXpoJY7ut6VFVUU9I+YeFsDzeQwtK0WZ+xbRN3mtxJ08je+6Oi2N89qDn087COdO0u3blKZNv9VetRQ==}
    engines: {node: ^12.22.0 || ^14.17.0 || >=16.0.0}
    peerDependencies:
      '@typescript-eslint/parser': ^5.0.0
      eslint: ^6.0.0 || ^7.0.0 || ^8.0.0
      typescript: '*'
    peerDependenciesMeta:
      typescript:
        optional: true
    dependencies:
      '@typescript-eslint/parser': 5.48.0_p4cjf2r47dnfiqufepc5hp43sq
      '@typescript-eslint/scope-manager': 5.48.0
      '@typescript-eslint/type-utils': 5.48.0_p4cjf2r47dnfiqufepc5hp43sq
      '@typescript-eslint/utils': 5.48.0_p4cjf2r47dnfiqufepc5hp43sq
      debug: 4.3.4
      eslint: 8.31.0
      ignore: 5.2.0
      natural-compare-lite: 1.4.0
      regexpp: 3.2.0
      semver: 7.3.7
      tsutils: 3.21.0_typescript@4.9.3
      typescript: 4.9.3
    transitivePeerDependencies:
      - supports-color
    dev: true

  /@typescript-eslint/parser/5.48.0_76twfck5d7crjqrmw4yltga7zm:
    resolution: {integrity: sha512-1mxNA8qfgxX8kBvRDIHEzrRGrKHQfQlbW6iHyfHYS0Q4X1af+S6mkLNtgCOsGVl8+/LUPrqdHMssAemkrQ01qg==}
    engines: {node: ^12.22.0 || ^14.17.0 || >=16.0.0}
    peerDependencies:
      eslint: ^6.0.0 || ^7.0.0 || ^8.0.0
      typescript: '*'
    peerDependenciesMeta:
      typescript:
        optional: true
    dependencies:
      '@typescript-eslint/scope-manager': 5.48.0
      '@typescript-eslint/types': 5.48.0
      '@typescript-eslint/typescript-estree': 5.48.0_typescript@4.8.3
      debug: 4.3.4
      eslint: 8.22.0
      typescript: 4.8.3
    transitivePeerDependencies:
      - supports-color
    dev: true

  /@typescript-eslint/parser/5.48.0_p4cjf2r47dnfiqufepc5hp43sq:
    resolution: {integrity: sha512-1mxNA8qfgxX8kBvRDIHEzrRGrKHQfQlbW6iHyfHYS0Q4X1af+S6mkLNtgCOsGVl8+/LUPrqdHMssAemkrQ01qg==}
    engines: {node: ^12.22.0 || ^14.17.0 || >=16.0.0}
    peerDependencies:
      eslint: ^6.0.0 || ^7.0.0 || ^8.0.0
      typescript: '*'
    peerDependenciesMeta:
      typescript:
        optional: true
    dependencies:
      '@typescript-eslint/scope-manager': 5.48.0
      '@typescript-eslint/types': 5.48.0
      '@typescript-eslint/typescript-estree': 5.48.0_typescript@4.9.3
      debug: 4.3.4
      eslint: 8.31.0
      typescript: 4.9.3
    transitivePeerDependencies:
      - supports-color
    dev: true

  /@typescript-eslint/scope-manager/5.48.0:
    resolution: {integrity: sha512-0AA4LviDtVtZqlyUQnZMVHydDATpD9SAX/RC5qh6cBd3xmyWvmXYF+WT1oOmxkeMnWDlUVTwdODeucUnjz3gow==}
    engines: {node: ^12.22.0 || ^14.17.0 || >=16.0.0}
    dependencies:
      '@typescript-eslint/types': 5.48.0
      '@typescript-eslint/visitor-keys': 5.48.0
    dev: true

  /@typescript-eslint/type-utils/5.48.0_p4cjf2r47dnfiqufepc5hp43sq:
    resolution: {integrity: sha512-vbtPO5sJyFjtHkGlGK4Sthmta0Bbls4Onv0bEqOGm7hP9h8UpRsHJwsrCiWtCUndTRNQO/qe6Ijz9rnT/DB+7g==}
    engines: {node: ^12.22.0 || ^14.17.0 || >=16.0.0}
    peerDependencies:
      eslint: '*'
      typescript: '*'
    peerDependenciesMeta:
      typescript:
        optional: true
    dependencies:
      '@typescript-eslint/typescript-estree': 5.48.0_typescript@4.9.3
      '@typescript-eslint/utils': 5.48.0_p4cjf2r47dnfiqufepc5hp43sq
      debug: 4.3.4
      eslint: 8.31.0
      tsutils: 3.21.0_typescript@4.9.3
      typescript: 4.9.3
    transitivePeerDependencies:
      - supports-color
    dev: true

  /@typescript-eslint/types/5.48.0:
    resolution: {integrity: sha512-UTe67B0Ypius0fnEE518NB2N8gGutIlTojeTg4nt0GQvikReVkurqxd2LvYa9q9M5MQ6rtpNyWTBxdscw40Xhw==}
    engines: {node: ^12.22.0 || ^14.17.0 || >=16.0.0}
    dev: true

  /@typescript-eslint/typescript-estree/5.48.0_typescript@4.8.3:
    resolution: {integrity: sha512-7pjd94vvIjI1zTz6aq/5wwE/YrfIyEPLtGJmRfyNR9NYIW+rOvzzUv3Cmq2hRKpvt6e9vpvPUQ7puzX7VSmsEw==}
    engines: {node: ^12.22.0 || ^14.17.0 || >=16.0.0}
    peerDependencies:
      typescript: '*'
    peerDependenciesMeta:
      typescript:
        optional: true
    dependencies:
      '@typescript-eslint/types': 5.48.0
      '@typescript-eslint/visitor-keys': 5.48.0
      debug: 4.3.4
      globby: 11.1.0
      is-glob: 4.0.3
      semver: 7.3.7
      tsutils: 3.21.0_typescript@4.8.3
      typescript: 4.8.3
    transitivePeerDependencies:
      - supports-color
    dev: true

  /@typescript-eslint/typescript-estree/5.48.0_typescript@4.9.3:
    resolution: {integrity: sha512-7pjd94vvIjI1zTz6aq/5wwE/YrfIyEPLtGJmRfyNR9NYIW+rOvzzUv3Cmq2hRKpvt6e9vpvPUQ7puzX7VSmsEw==}
    engines: {node: ^12.22.0 || ^14.17.0 || >=16.0.0}
    peerDependencies:
      typescript: '*'
    peerDependenciesMeta:
      typescript:
        optional: true
    dependencies:
      '@typescript-eslint/types': 5.48.0
      '@typescript-eslint/visitor-keys': 5.48.0
      debug: 4.3.4
      globby: 11.1.0
      is-glob: 4.0.3
      semver: 7.3.7
      tsutils: 3.21.0_typescript@4.9.3
      typescript: 4.9.3
    transitivePeerDependencies:
      - supports-color
    dev: true

  /@typescript-eslint/utils/5.48.0_p4cjf2r47dnfiqufepc5hp43sq:
    resolution: {integrity: sha512-x2jrMcPaMfsHRRIkL+x96++xdzvrdBCnYRd5QiW5Wgo1OB4kDYPbC1XjWP/TNqlfK93K/lUL92erq5zPLgFScQ==}
    engines: {node: ^12.22.0 || ^14.17.0 || >=16.0.0}
    peerDependencies:
      eslint: ^6.0.0 || ^7.0.0 || ^8.0.0
    dependencies:
      '@types/json-schema': 7.0.11
      '@types/semver': 7.3.13
      '@typescript-eslint/scope-manager': 5.48.0
      '@typescript-eslint/types': 5.48.0
      '@typescript-eslint/typescript-estree': 5.48.0_typescript@4.9.3
      eslint: 8.31.0
      eslint-scope: 5.1.1
      eslint-utils: 3.0.0_eslint@8.31.0
      semver: 7.3.7
    transitivePeerDependencies:
      - supports-color
      - typescript
    dev: true

  /@typescript-eslint/visitor-keys/5.48.0:
    resolution: {integrity: sha512-5motVPz5EgxQ0bHjut3chzBkJ3Z3sheYVcSwS5BpHZpLqSptSmELNtGixmgj65+rIfhvtQTz5i9OP2vtzdDH7Q==}
    engines: {node: ^12.22.0 || ^14.17.0 || >=16.0.0}
    dependencies:
      '@typescript-eslint/types': 5.48.0
      eslint-visitor-keys: 3.3.0
    dev: true

  /abort-controller/3.0.0:
    resolution: {integrity: sha512-h8lQ8tacZYnR3vNQTgibj+tODHI5/+l06Au2Pcriv/Gmet0eaj4TwWH41sO9wnHDiQsEj19q0drzdWdeAHtweg==}
    engines: {node: '>=6.5'}
    dependencies:
      event-target-shim: 5.0.1
    dev: false

  /acorn-jsx/5.3.2_acorn@8.8.0:
    resolution: {integrity: sha512-rq9s+JNhf0IChjtDXxllJ7g41oZk5SlXtp0LHwyA5cejwn7vKmKp4pPri6YEePv2PU65sAsegbXtIinmDFDXgQ==}
    peerDependencies:
      acorn: ^6.0.0 || ^7.0.0 || ^8.0.0
    dependencies:
      acorn: 8.8.0
    dev: true

  /acorn-walk/8.2.0:
    resolution: {integrity: sha512-k+iyHEuPgSw6SbuDpGQM+06HQUa04DZ3o+F6CSzXMvvI5KMvnaEqXe+YVe555R9nn6GPt404fos4wcgpw12SDA==}
    engines: {node: '>=0.4.0'}
    dev: true

  /acorn/8.8.0:
    resolution: {integrity: sha512-QOxyigPVrpZ2GXT+PFyZTl6TtOFc5egxHIP9IlQ+RbupQuX4RkT/Bee4/kQuC02Xkzg84JcT7oLYtDIQxp+v7w==}
    engines: {node: '>=0.4.0'}
    dev: true

  /aggregate-error/3.1.0:
    resolution: {integrity: sha512-4I7Td01quW/RpocfNayFdFVk1qSuoh0E7JrbRJ16nH01HhKFQ88INq9Sd+nd72zqRySlr9BmDA8xlEJ6vJMrYA==}
    engines: {node: '>=8'}
    dependencies:
      clean-stack: 2.2.0
      indent-string: 4.0.0
    dev: true

  /ajv-keywords/3.5.2_ajv@6.12.6:
    resolution: {integrity: sha512-5p6WTN0DdTGVQk6VjcEju19IgaHudalcfabD7yhDGeA6bcQnmL+CpveLJq/3hvfwd1aof6L386Ougkx6RfyMIQ==}
    peerDependencies:
      ajv: ^6.9.1
    dependencies:
      ajv: 6.12.6
    dev: true

  /ajv/6.12.6:
    resolution: {integrity: sha512-j3fVLgvTo527anyYyJOGTYJbG+vnnQYvE0m5mmkc1TK+nxAppkCLMIL0aZ4dblVCNoGShhm+kzE4ZUykBoMg4g==}
    dependencies:
      fast-deep-equal: 3.1.3
      fast-json-stable-stringify: 2.1.0
      json-schema-traverse: 0.4.1
      uri-js: 4.4.1
    dev: true

  /ajv/8.11.2:
    resolution: {integrity: sha512-E4bfmKAhGiSTvMfL1Myyycaub+cUEU2/IvpylXkUu7CHBkBj1f/ikdzbD7YQ6FKUbixDxeYvB/xY4fvyroDlQg==}
    dependencies:
      fast-deep-equal: 3.1.3
      json-schema-traverse: 1.0.0
      require-from-string: 2.0.2
      uri-js: 4.4.1
    dev: true

  /ansi-colors/4.1.3:
    resolution: {integrity: sha512-/6w/C21Pm1A7aZitlI5Ni/2J6FFQN8i1Cvz3kHABAAbw93v/NlvKdVOqz7CCWz/3iv/JplRSEEZ83XION15ovw==}
    engines: {node: '>=6'}
    dev: true

  /ansi-escapes/4.3.2:
    resolution: {integrity: sha512-gKXj5ALrKWQLsYG9jlTRmR/xKluxHV+Z9QEwNIgCfM1/uwPMCuzVVnh5mwTd+OuBZcwSIMbqssNWRm1lE51QaQ==}
    engines: {node: '>=8'}
    dependencies:
      type-fest: 0.21.3
    dev: true

  /ansi-regex/5.0.1:
    resolution: {integrity: sha512-quJQXlTSUGL2LH9SUXo8VwsY4soanhgo6LNSm84E1LBcE8s3O0wpdiRzyR9z/ZZJMlMWv37qOOb9pdJlMUEKFQ==}
    engines: {node: '>=8'}

  /ansi-regex/6.0.1:
    resolution: {integrity: sha512-n5M855fKb2SsfMIiFFoVrABHJC8QtHwVx+mHWP3QcEqBHYienj5dHSgjbxtC0WEZXYt4wcD6zrQElDPhFuZgfA==}
    engines: {node: '>=12'}
    dev: true

  /ansi-styles/3.2.1:
    resolution: {integrity: sha512-VT0ZI6kZRdTh8YyJw3SMbYm/u+NqfsAxEpWO0Pf9sq8/e94WxxOpPKx9FR1FlyCtOVDNOQ+8ntlqFxiRc+r5qA==}
    engines: {node: '>=4'}
    dependencies:
      color-convert: 1.9.3

  /ansi-styles/4.3.0:
    resolution: {integrity: sha512-zbB9rCJAT1rbjiVDb2hqKFHNYLxgtk8NURxZ3IZwD3F6NtxbXZQCnnSi1Lkx+IDohdPlFp222wVALIheZJQSEg==}
    engines: {node: '>=8'}
    dependencies:
      color-convert: 2.0.1

  /ansi-styles/5.2.0:
    resolution: {integrity: sha512-Cxwpt2SfTzTtXcfOlzGEee8O+c+MmUgGrNiBcXnuWxuFJHe6a5Hz7qwhwe5OgaSYI0IJvkLqWX1ASG+cJOkEiA==}
    engines: {node: '>=10'}
    dev: true

  /ansi-styles/6.2.1:
    resolution: {integrity: sha512-bN798gFfQX+viw3R7yrGWRqnrN2oRkEkUjjl4JNn4E8GxxbjtG3FbrEIIY3l8/hrwUwIeCZvi4QuOTP4MErVug==}
    engines: {node: '>=12'}
    dev: true

  /anymatch/3.1.3:
    resolution: {integrity: sha512-KMReFUr0B4t+D+OBkjR3KYqvocp2XaSzO55UcB6mgQMd3KbcE+mWTyvVV7D/zsdEbNnV6acZUutkiHQXvTr1Rw==}
    engines: {node: '>= 8'}
    dependencies:
      normalize-path: 3.0.0
      picomatch: 2.3.1
    dev: true

  /arg/4.1.3:
    resolution: {integrity: sha512-58S9QDqG0Xx27YwPSt9fJxivjYl432YCwfDMfZ+71RAqUrZef7LrKQZ3LHLOwCS4FLNBplP533Zx895SeOCHvA==}
    dev: true

  /argparse/1.0.10:
    resolution: {integrity: sha512-o5Roy6tNG4SL/FOkCAN6RzjiakZS25RLYFrcMttJqbdd8BWrnA+fGz57iN5Pb06pvBGvl5gQ0B48dJlslXvoTg==}
    dependencies:
      sprintf-js: 1.0.3
    dev: true

  /argparse/2.0.1:
    resolution: {integrity: sha512-8+9WqebbFzpX9OR+Wa6O29asIogeRMzcGtAINdpMHHyAg10f05aSFVBbcEqGf/PXw1EjAZ+q2/bEBg3DvurK3Q==}
    dev: true

  /aria-hidden/1.2.2_w5j4k42lgipnm43s3brx6h3c34:
    resolution: {integrity: sha512-6y/ogyDTk/7YAe91T3E2PR1ALVKyM2QbTio5HwM+N1Q6CMlCKhvClyIjkckBswa0f2xJhjsfzIGa1yVSe1UMVA==}
    engines: {node: '>=10'}
    peerDependencies:
      '@types/react': ^16.9.0 || ^17.0.0 || ^18.0.0
      react: ^16.9.0 || ^17.0.0 || ^18.0.0
    peerDependenciesMeta:
      '@types/react':
        optional: true
    dependencies:
      '@types/react': 18.0.20
      react: 18.2.0
      tslib: 2.4.0
    dev: false

  /aria-query/4.2.2:
    resolution: {integrity: sha512-o/HelwhuKpTj/frsOsbNLNgnNGVIFsVP/SW2BSF14gVl7kAfMOJ6/8wUAUvG1R1NHKrfG+2sHZTu0yauT1qBrA==}
    engines: {node: '>=6.0'}
    dependencies:
      '@babel/runtime': 7.20.7
      '@babel/runtime-corejs3': 7.19.1
    dev: true

  /array-includes/3.1.5:
    resolution: {integrity: sha512-iSDYZMMyTPkiFasVqfuAQnWAYcvO/SeBSCGKePoEthjp4LEMTe4uLc7b025o4jAZpHhihh8xPo99TNWUWWkGDQ==}
    engines: {node: '>= 0.4'}
    dependencies:
      call-bind: 1.0.2
      define-properties: 1.1.4
      es-abstract: 1.20.2
      get-intrinsic: 1.1.3
      is-string: 1.0.7
    dev: true

  /array-includes/3.1.6:
    resolution: {integrity: sha512-sgTbLvL6cNnw24FnbaDyjmvddQ2ML8arZsgaJhoABMoplz/4QRhtrYS+alr1BUM1Bwp6dhx8vVCBSLG+StwOFw==}
    engines: {node: '>= 0.4'}
    dependencies:
      call-bind: 1.0.2
      define-properties: 1.1.4
      es-abstract: 1.21.1
      get-intrinsic: 1.1.3
      is-string: 1.0.7
    dev: true

  /array-union/1.0.2:
    resolution: {integrity: sha512-Dxr6QJj/RdU/hCaBjOfxW+q6lyuVE6JFWIrAUpuOOhoJJoQ99cUn3igRaHVB5P9WrgFVN0FfArM3x0cueOU8ng==}
    engines: {node: '>=0.10.0'}
    dependencies:
      array-uniq: 1.0.3
    dev: true

  /array-union/2.1.0:
    resolution: {integrity: sha512-HGyxoOTYUyCM6stUe6EJgnd4EoewAI7zMdfqO+kGjnlZmBDz/cR5pf8r/cR4Wq60sL/p0IkcjUEEPwS3GFrIyw==}
    engines: {node: '>=8'}
    dev: true

  /array-uniq/1.0.3:
    resolution: {integrity: sha512-MNha4BWQ6JbwhFhj03YK552f7cb3AzoE8SzeljgChvL1dl3IcvggXVz1DilzySZkCja+CXuZbdW7yATchWn8/Q==}
    engines: {node: '>=0.10.0'}
    dev: true

  /array.prototype.flat/1.3.0:
    resolution: {integrity: sha512-12IUEkHsAhA4DY5s0FPgNXIdc8VRSqD9Zp78a5au9abH/SOBrsp082JOWFNTjkMozh8mqcdiKuaLGhPeYztxSw==}
    engines: {node: '>= 0.4'}
    dependencies:
      call-bind: 1.0.2
      define-properties: 1.1.4
      es-abstract: 1.20.2
      es-shim-unscopables: 1.0.0
    dev: true

  /array.prototype.flatmap/1.3.0:
    resolution: {integrity: sha512-PZC9/8TKAIxcWKdyeb77EzULHPrIX/tIZebLJUQOMR1OwYosT8yggdfWScfTBCDj5utONvOuPQQumYsU2ULbkg==}
    engines: {node: '>= 0.4'}
    dependencies:
      call-bind: 1.0.2
      define-properties: 1.1.4
      es-abstract: 1.20.2
      es-shim-unscopables: 1.0.0
    dev: true

  /arrify/1.0.1:
    resolution: {integrity: sha512-3CYzex9M9FGQjCGMGyi6/31c8GJbgb0qGyrx5HWxPd0aCwh4cB2YjMb2Xf9UuoogrMrlO9cTqnB5rI5GHZTcUA==}
    engines: {node: '>=0.10.0'}
    dev: true

  /ast-types-flow/0.0.7:
    resolution: {integrity: sha512-eBvWn1lvIApYMhzQMsu9ciLfkBY499mFZlNqG+/9WR7PVlroQw0vG30cOQQbaKz3sCEc44TAOu2ykzqXSNnwag==}
    dev: true

  /astral-regex/2.0.0:
    resolution: {integrity: sha512-Z7tMw1ytTXt5jqMcOP+OQteU1VuNK9Y02uuJtKQ1Sv69jXQKKg5cibLwGJow8yzZP+eAc18EmLGPal0bp36rvQ==}
    engines: {node: '>=8'}
    dev: true

  /async/3.2.4:
    resolution: {integrity: sha512-iAB+JbDEGXhyIUavoDl9WP/Jj106Kz9DEn1DPgYw5ruDn0e3Wgi3sKFm55sASdGBNOQB8F59d9qQ7deqrHA8wQ==}
    dev: true

  /at-least-node/1.0.0:
    resolution: {integrity: sha512-+q/t7Ekv1EDY2l6Gda6LLiX14rU9TV20Wa3ofeQmwPFZbOMo9DXrLbOjFaaclkXKWidIaopwAObQDqwWtGUjqg==}
    engines: {node: '>= 4.0.0'}
    dev: true

  /autosize/5.0.2:
    resolution: {integrity: sha512-FPVt5ynkqUAA9gcMZnJHka1XfQgr1WNd/yRfIjmj5WGmjua+u5Hl9hn8M2nU5CNy2bEIcj1ZUwXq7IOHsfZG9w==}
    dev: false

  /available-typed-arrays/1.0.5:
    resolution: {integrity: sha512-DMD0KiN46eipeziST1LPP/STfDU0sufISXmjSgvVsoU2tqxctQeASejWcfNtxYKqETM1UxQ8sp2OrSBWpHY6sw==}
    engines: {node: '>= 0.4'}
    dev: true

  /axe-core/4.4.3:
    resolution: {integrity: sha512-32+ub6kkdhhWick/UjvEwRchgoetXqTK14INLqbGm5U2TzBkBNF3nQtLYm8ovxSkQWArjEQvftCKryjZaATu3w==}
    engines: {node: '>=4'}
    dev: true

  /axobject-query/2.2.0:
    resolution: {integrity: sha512-Td525n+iPOOyUQIeBfcASuG6uJsDOITl7Mds5gFyerkWiX7qhUTdYUBlSgNMyVqtSJqwpt1kXGLdUt6SykLMRA==}
    dev: true

  /babel-jest/29.3.1_@babel+core@7.20.5:
    resolution: {integrity: sha512-aard+xnMoxgjwV70t0L6wkW/3HQQtV+O0PEimxKgzNqCJnbYmroPojdP2tqKSOAt8QAKV/uSZU8851M7B5+fcA==}
    engines: {node: ^14.15.0 || ^16.10.0 || >=18.0.0}
    peerDependencies:
      '@babel/core': ^7.8.0
    dependencies:
      '@babel/core': 7.20.5
      '@jest/transform': 29.3.1
      '@types/babel__core': 7.1.20
      babel-plugin-istanbul: 6.1.1
      babel-preset-jest: 29.2.0_@babel+core@7.20.5
      chalk: 4.1.2
      graceful-fs: 4.2.10
      slash: 3.0.0
    transitivePeerDependencies:
      - supports-color
    dev: true

  /babel-loader/8.3.0:
    resolution: {integrity: sha512-H8SvsMF+m9t15HNLMipppzkC+Y2Yq+v3SonZyU70RBL/h1gxPkH08Ot8pEE9Z4Kd+czyWJClmFS8qzIP9OZ04Q==}
    engines: {node: '>= 8.9'}
    peerDependencies:
      '@babel/core': ^7.0.0
      webpack: '>=2'
    dependencies:
      find-cache-dir: 3.3.2
      loader-utils: 2.0.4
      make-dir: 3.1.0
      schema-utils: 2.7.1
    dev: true

  /babel-plugin-istanbul/6.1.1:
    resolution: {integrity: sha512-Y1IQok9821cC9onCx5otgFfRm7Lm+I+wwxOx738M/WLPZ9Q42m4IG5W0FNX8WLL2gYMZo3JkuXIH2DOpWM+qwA==}
    engines: {node: '>=8'}
    dependencies:
      '@babel/helper-plugin-utils': 7.20.2
      '@istanbuljs/load-nyc-config': 1.1.0
      '@istanbuljs/schema': 0.1.3
      istanbul-lib-instrument: 5.2.1
      test-exclude: 6.0.0
    transitivePeerDependencies:
      - supports-color
    dev: true

  /babel-plugin-jest-hoist/29.2.0:
    resolution: {integrity: sha512-TnspP2WNiR3GLfCsUNHqeXw0RoQ2f9U5hQ5L3XFpwuO8htQmSrhh8qsB6vi5Yi8+kuynN1yjDjQsPfkebmB6ZA==}
    engines: {node: ^14.15.0 || ^16.10.0 || >=18.0.0}
    dependencies:
      '@babel/template': 7.20.7
      '@babel/types': 7.20.7
      '@types/babel__core': 7.1.20
      '@types/babel__traverse': 7.18.3
    dev: true

  /babel-plugin-macros/3.1.0:
    resolution: {integrity: sha512-Cg7TFGpIr01vOQNODXOOaGz2NpCU5gl8x1qJFbb6hbZxR7XrcE2vtbAsTAbJ7/xwJtUuJEw8K8Zr/AE0LHlesg==}
    engines: {node: '>=10', npm: '>=6'}
    dependencies:
      '@babel/runtime': 7.20.7
      cosmiconfig: 7.0.1
      resolve: 1.22.1
    dev: false

  /babel-plugin-polyfill-corejs2/0.3.3_@babel+core@7.20.5:
    resolution: {integrity: sha512-8hOdmFYFSZhqg2C/JgLUQ+t52o5nirNwaWM2B9LWteozwIvM14VSwdsCAUET10qT+kmySAlseadmfeeSWFCy+Q==}
    peerDependencies:
      '@babel/core': ^7.0.0-0
    dependencies:
      '@babel/compat-data': 7.20.5
      '@babel/core': 7.20.5
      '@babel/helper-define-polyfill-provider': 0.3.3_@babel+core@7.20.5
      semver: 6.3.0
    transitivePeerDependencies:
      - supports-color
    dev: true

  /babel-plugin-polyfill-corejs3/0.6.0_@babel+core@7.20.5:
    resolution: {integrity: sha512-+eHqR6OPcBhJOGgsIar7xoAB1GcSwVUA3XjAd7HJNzOXT4wv6/H7KIdA/Nc60cvUlDbKApmqNvD1B1bzOt4nyA==}
    peerDependencies:
      '@babel/core': ^7.0.0-0
    dependencies:
      '@babel/core': 7.20.5
      '@babel/helper-define-polyfill-provider': 0.3.3_@babel+core@7.20.5
      core-js-compat: 3.27.1
    transitivePeerDependencies:
      - supports-color
    dev: true

  /babel-plugin-polyfill-regenerator/0.4.1_@babel+core@7.20.5:
    resolution: {integrity: sha512-NtQGmyQDXjQqQ+IzRkBVwEOz9lQ4zxAQZgoAYEtU9dJjnl1Oc98qnN7jcp+bE7O7aYzVpavXE3/VKXNzUbh7aw==}
    peerDependencies:
      '@babel/core': ^7.0.0-0
    dependencies:
      '@babel/core': 7.20.5
      '@babel/helper-define-polyfill-provider': 0.3.3_@babel+core@7.20.5
    transitivePeerDependencies:
      - supports-color
    dev: true

  /babel-preset-current-node-syntax/1.0.1_@babel+core@7.20.5:
    resolution: {integrity: sha512-M7LQ0bxarkxQoN+vz5aJPsLBn77n8QgTFmo8WK0/44auK2xlCXrYcUxHFxgU7qW5Yzw/CjmLRK2uJzaCd7LvqQ==}
    peerDependencies:
      '@babel/core': ^7.0.0
    dependencies:
      '@babel/core': 7.20.5
      '@babel/plugin-syntax-async-generators': 7.8.4_@babel+core@7.20.5
      '@babel/plugin-syntax-bigint': 7.8.3_@babel+core@7.20.5
      '@babel/plugin-syntax-class-properties': 7.12.13_@babel+core@7.20.5
      '@babel/plugin-syntax-import-meta': 7.10.4_@babel+core@7.20.5
      '@babel/plugin-syntax-json-strings': 7.8.3_@babel+core@7.20.5
      '@babel/plugin-syntax-logical-assignment-operators': 7.10.4_@babel+core@7.20.5
      '@babel/plugin-syntax-nullish-coalescing-operator': 7.8.3_@babel+core@7.20.5
      '@babel/plugin-syntax-numeric-separator': 7.10.4_@babel+core@7.20.5
      '@babel/plugin-syntax-object-rest-spread': 7.8.3_@babel+core@7.20.5
      '@babel/plugin-syntax-optional-catch-binding': 7.8.3_@babel+core@7.20.5
      '@babel/plugin-syntax-optional-chaining': 7.8.3_@babel+core@7.20.5
      '@babel/plugin-syntax-top-level-await': 7.14.5_@babel+core@7.20.5
    dev: true

  /babel-preset-jest/29.2.0_@babel+core@7.20.5:
    resolution: {integrity: sha512-z9JmMJppMxNv8N7fNRHvhMg9cvIkMxQBXgFkane3yKVEvEOP+kB50lk8DFRvF9PGqbyXxlmebKWhuDORO8RgdA==}
    engines: {node: ^14.15.0 || ^16.10.0 || >=18.0.0}
    peerDependencies:
      '@babel/core': ^7.0.0
    dependencies:
      '@babel/core': 7.20.5
      babel-plugin-jest-hoist: 29.2.0
      babel-preset-current-node-syntax: 1.0.1_@babel+core@7.20.5
    dev: true

  /balanced-match/1.0.2:
    resolution: {integrity: sha512-3oSeUO0TMV67hN1AmbXsK4yaqU7tjiHlbxRDZOpH0KW9+CeX4bRAaX0Anxt0tx2MrpRpWwQaPwIlISEJhYU5Pw==}
    dev: true

  /base64-arraybuffer-es6/0.7.0:
    resolution: {integrity: sha512-ESyU/U1CFZDJUdr+neHRhNozeCv72Y7Vm0m1DCbjX3KBjT6eYocvAJlSk6+8+HkVwXlT1FNxhGW6q3UKAlCvvw==}
    engines: {node: '>=6.0.0'}
    dev: true

  /base64-js/1.5.1:
    resolution: {integrity: sha512-AKpaYlHn8t4SVbOHCy+b5+KKgvR4vrsD8vbvrbiQJps7fKDTkjkDry6ji0rUJjC0kzbNePLwzxq8iypo41qeWA==}
    dev: false

  /better-path-resolve/1.0.0:
    resolution: {integrity: sha512-pbnl5XzGBdrFU/wT4jqmJVPn2B6UHPBOhzMQkY/SPUPB6QtUXtmBHBIwCbXJol93mOpGMnQyP/+BB19q04xj7g==}
    engines: {node: '>=4'}
    dependencies:
      is-windows: 1.0.2
    dev: true

  /big.js/5.2.2:
    resolution: {integrity: sha512-vyL2OymJxmarO8gxMr0mhChsO9QGwhynfuu4+MHTAW6czfq9humCB7rKpUjDd9YUiDPU4mzpyupFSvOClAwbmQ==}
    dev: true

  /brace-expansion/1.1.11:
    resolution: {integrity: sha512-iCuPHDFgrHX7H2vEI/5xpz07zSHB00TpugqhmYtVmMO6518mCuRMoOYFldEBl0g187ufozdaHgWKcYFb61qGiA==}
    dependencies:
      balanced-match: 1.0.2
      concat-map: 0.0.1
    dev: true

  /brace-expansion/2.0.1:
    resolution: {integrity: sha512-XnAIvQ8eM+kC6aULx6wuQiwVsnzsi9d3WxzV3FpWTGA19F621kwdbsAcFKXgKUHZWsy+mY6iL1sHTxWEFCytDA==}
    dependencies:
      balanced-match: 1.0.2
    dev: true

  /braces/3.0.2:
    resolution: {integrity: sha512-b8um+L1RzM3WDSzvhm6gIz1yfTbBt6YTlcEKAvsmqCZZFw46z626lVj9j1yEPW33H5H+lBQpZMP1k8l+78Ha0A==}
    engines: {node: '>=8'}
    dependencies:
      fill-range: 7.0.1
    dev: true

  /breakword/1.0.5:
    resolution: {integrity: sha512-ex5W9DoOQ/LUEU3PMdLs9ua/CYZl1678NUkKOdUSi8Aw5F1idieaiRURCBFJCwVcrD1J8Iy3vfWSloaMwO2qFg==}
    dependencies:
      wcwidth: 1.0.1
    dev: true

  /browserslist/4.21.4:
    resolution: {integrity: sha512-CBHJJdDmgjl3daYjN5Cp5kbTf1mUhZoS+beLklHIvkOWscs83YAhLlF3Wsh/lciQYAcbBJgTOD44VtG31ZM4Hw==}
    engines: {node: ^6 || ^7 || ^8 || ^9 || ^10 || ^11 || ^12 || >=13.7}
    hasBin: true
    dependencies:
      caniuse-lite: 1.0.30001419
      electron-to-chromium: 1.4.284
      node-releases: 2.0.6
      update-browserslist-db: 1.0.10_browserslist@4.21.4
    dev: true

  /bser/2.1.1:
    resolution: {integrity: sha512-gQxTNE/GAfIIrmHLUE3oJyp5FO6HRBfhjnw4/wMmA63ZGDJnWBmgY/lyQBpnDUkGmAhbSe39tx2d/iTOAfglwQ==}
    dependencies:
      node-int64: 0.4.0
    dev: true

  /buffer-from/0.1.2:
    resolution: {integrity: sha512-RiWIenusJsmI2KcvqQABB83tLxCByE3upSP8QU3rJDMVFGPWLvPQJt/O1Su9moRWeH7d+Q2HYb68f6+v+tw2vg==}
    dev: false

  /buffer-from/1.1.2:
    resolution: {integrity: sha512-E+XQCRwSbaaiChtv6k6Dwgc+bx+Bs6vuKJHHl5kox/BaKbhiXzqQOwK4cO22yElGp2OCmjwVhT3HmxgyPGnJfQ==}
    dev: true

  /buffer/6.0.3:
    resolution: {integrity: sha512-FTiCpNxtwiZZHEZbcbTIcZjERVICn9yq/pDFkTl95/AxzD1naBctN7YO68riM/gLSDY7sdrMby8hofADYuuqOA==}
    dependencies:
      base64-js: 1.5.1
      ieee754: 1.2.1
    dev: false

  /builtin-modules/3.3.0:
    resolution: {integrity: sha512-zhaCDicdLuWN5UbN5IMnFqNMhNfo919sH85y2/ea+5Yg9TsTkeZxpL+JLbp6cgYFS4sRLp3YV4S6yDuqVWHYOw==}
    engines: {node: '>=6'}
    dev: true

  /cacheable-lookup/7.0.0:
    resolution: {integrity: sha512-+qJyx4xiKra8mZrcwhjMRMUhD5NR1R8esPkzIYxX96JiecFoxAXFuz/GpR3+ev4PE1WamHip78wV0vcmPQtp8w==}
    engines: {node: '>=14.16'}
    dev: true

  /cacheable-request/10.2.3:
    resolution: {integrity: sha512-6BehRBOs7iurNjAYN9iPazTwFDaMQavJO8W1MEm3s2pH8q/tkPTtLDRUZaweWK87WFGf2Y5wLAlaCJlR5kOz3w==}
    engines: {node: '>=14.16'}
    dependencies:
      '@types/http-cache-semantics': 4.0.1
      get-stream: 6.0.1
      http-cache-semantics: 4.1.0
      keyv: 4.5.2
      mimic-response: 4.0.0
      normalize-url: 8.0.0
      responselike: 3.0.0
    dev: true

  /call-bind/1.0.2:
    resolution: {integrity: sha512-7O+FbCihrB5WGbFYesctwmTKae6rOiIzmz1icreWJ+0aA7LJfuqhEso2T9ncpcFtzMQtzXf2QGGueWJGTYsqrA==}
    dependencies:
      function-bind: 1.1.1
      get-intrinsic: 1.1.3

  /callsites/3.1.0:
    resolution: {integrity: sha512-P8BjAsXvZS+VIDUI11hHCQEv74YT67YUi5JJFNWIqL235sBmjX4+qx9Muvls5ivyNENctx46xQLQ3aTuE7ssaQ==}
    engines: {node: '>=6'}

  /camelcase-keys/6.2.2:
    resolution: {integrity: sha512-YrwaA0vEKazPBkn0ipTiMpSajYDSe+KjQfrjhcBMxJt/znbvlHd8Pw/Vamaz5EB4Wfhs3SUR3Z9mwRu/P3s3Yg==}
    engines: {node: '>=8'}
    dependencies:
      camelcase: 5.3.1
      map-obj: 4.3.0
      quick-lru: 4.0.1
    dev: true

  /camelcase/5.3.1:
    resolution: {integrity: sha512-L28STB170nwWS63UjtlEOE3dldQApaJXZkOI1uMFfzf3rRuPegHaHesyee+YxQ+W6SvRDQV6UrdOdRiR153wJg==}
    engines: {node: '>=6'}
    dev: true

  /camelcase/6.3.0:
    resolution: {integrity: sha512-Gmy6FhYlCY7uOElZUSbxo2UCDH8owEk996gkbrpsgGtrJLM3J7jGxl9Ic7Qwwj4ivOE5AWZWRMecDdF7hqGjFA==}
    engines: {node: '>=10'}
    dev: true

  /caniuse-lite/1.0.30001419:
    resolution: {integrity: sha512-aFO1r+g6R7TW+PNQxKzjITwLOyDhVRLjW0LcwS/HCZGUUKTGNp9+IwLC4xyDSZBygVL/mxaFR3HIV6wEKQuSzw==}

  /chalk/2.4.2:
    resolution: {integrity: sha512-Mti+f9lpJNcwF4tWV8/OrTTtF1gZi+f8FqlyAdouralcFWFQWF2+NgCHShjkCb+IFBLq9buZwE1xckQU4peSuQ==}
    engines: {node: '>=4'}
    dependencies:
      ansi-styles: 3.2.1
      escape-string-regexp: 1.0.5
      supports-color: 5.5.0

  /chalk/4.1.2:
    resolution: {integrity: sha512-oKnbhFyRIXpUuez8iBMmyEa4nbj4IOQyuhc/wy9kY7/WVPcwIO9VA668Pu8RkO7+0G76SLROeyw9CpQ061i4mA==}
    engines: {node: '>=10'}
    dependencies:
      ansi-styles: 4.3.0
      supports-color: 7.2.0
    dev: true

  /char-regex/1.0.2:
    resolution: {integrity: sha512-kWWXztvZ5SBQV+eRgKFeh8q5sLuZY2+8WUIzlxWVTg+oGwY14qylx1KbKzHd8P6ZYkAg0xyIDU9JMHhyJMZ1jw==}
    engines: {node: '>=10'}
    dev: true

  /chardet/0.7.0:
    resolution: {integrity: sha512-mT8iDcrh03qDGRRmoA2hmBJnxpllMR+0/0qlzjqZES6NdiWDcZkCNAk4rPFZ9Q85r27unkiNNg8ZOiwZXBHwcA==}
    dev: true

  /ci-info/3.7.0:
    resolution: {integrity: sha512-2CpRNYmImPx+RXKLq6jko/L07phmS9I02TyqkcNU20GCF/GgaWvc58hPtjxDX8lPpkdwc9sNh72V9k00S7ezog==}
    engines: {node: '>=8'}
    dev: true

  /cjs-module-lexer/1.2.2:
    resolution: {integrity: sha512-cOU9usZw8/dXIXKtwa8pM0OTJQuJkxMN6w30csNRUerHfeQ5R6U3kkU/FtJeIf3M202OHfY2U8ccInBG7/xogA==}
    dev: true

  /clean-stack/2.2.0:
    resolution: {integrity: sha512-4diC9HaTE+KRAMWhDhrGOECgWZxoevMc5TlkObMqNSsVU62PYzXZ/SMTjzyGAFF1YusgxGcSWTEXBhp0CPwQ1A==}
    engines: {node: '>=6'}
    dev: true

  /clean-webpack-plugin/4.0.0:
    resolution: {integrity: sha512-WuWE1nyTNAyW5T7oNyys2EN0cfP2fdRxhxnIQWiAp0bMabPdHhoGxM8A6YL2GhqwgrPnnaemVE7nv5XJ2Fhh2w==}
    engines: {node: '>=10.0.0'}
    peerDependencies:
      webpack: '>=4.0.0 <6.0.0'
    dependencies:
      del: 4.1.1
    dev: true

  /cli-cursor/3.1.0:
    resolution: {integrity: sha512-I/zHAwsKf9FqGoXM4WWRACob9+SNukZTd94DWF57E4toouRulbCxcUh6RKUEOQlYTHJnzkPMySvPNaaSLNfLZw==}
    engines: {node: '>=8'}
    dependencies:
      restore-cursor: 3.1.0
    dev: true

  /cli-truncate/2.1.0:
    resolution: {integrity: sha512-n8fOixwDD6b/ObinzTrp1ZKFzbgvKZvuz/TvejnLn1aQfC6r52XEx85FmuC+3HI+JM7coBRXUvNqEU2PHVrHpg==}
    engines: {node: '>=8'}
    dependencies:
      slice-ansi: 3.0.0
      string-width: 4.2.3
    dev: true

  /cli-truncate/3.1.0:
    resolution: {integrity: sha512-wfOBkjXteqSnI59oPcJkcPl/ZmwvMMOj340qUIY1SKZCv0B9Cf4D4fAucRkIKQmsIuYK3x1rrgU7MeGRruiuiA==}
    engines: {node: ^12.20.0 || ^14.13.1 || >=16.0.0}
    dependencies:
      slice-ansi: 5.0.0
      string-width: 5.1.2
    dev: true

  /client-only/0.0.1:
    resolution: {integrity: sha512-IV3Ou0jSMzZrd3pZ48nLkT9DA7Ag1pnPzaiQhpW7c3RbcqqzvzzVu+L8gfqMp/8IM2MQtSiqaCxrrcfu8I8rMA==}

  /cliui/6.0.0:
    resolution: {integrity: sha512-t6wbgtoCXvAzst7QgXxJYqPt0usEfbgQdftEPbLL/cvv6HPE5VgvqCuAIDR0NgU52ds6rFwqrgakNLrHEjCbrQ==}
    dependencies:
      string-width: 4.2.3
      strip-ansi: 6.0.1
      wrap-ansi: 6.2.0
    dev: true

  /cliui/7.0.4:
    resolution: {integrity: sha512-OcRE68cOsVMXp1Yvonl/fzkQOyjLSu/8bhPDfQt0e0/Eb283TKP20Fs2MqoPsr9SwA595rRCA+QMzYc9nBP+JQ==}
    dependencies:
      string-width: 4.2.3
      strip-ansi: 6.0.1
      wrap-ansi: 7.0.0
    dev: false

  /cliui/8.0.1:
    resolution: {integrity: sha512-BSeNnyus75C4//NQ9gQt1/csTXyo/8Sb+afLAkzAptFuMsod9HFokGNudZpi/oQV73hnVK+sR+5PVRMd+Dr7YQ==}
    engines: {node: '>=12'}
    dependencies:
      string-width: 4.2.3
      strip-ansi: 6.0.1
      wrap-ansi: 7.0.0
    dev: true

  /clone/1.0.4:
    resolution: {integrity: sha512-JQHZ2QMW6l3aH/j6xCqQThY/9OH4D/9ls34cgkUBiEeocRTU04tHfKPBsUK1PqZCUQM7GiA0IIXJSuXHI64Kbg==}
    engines: {node: '>=0.8'}
    dev: true

  /clone/2.1.2:
    resolution: {integrity: sha512-3Pe/CF1Nn94hyhIYpjtiLhdCoEoz0DqQ+988E9gmeEdQZlojxnOb74wctFyuwWQHzqyf9X7C7MG8juUpqBJT8w==}
    engines: {node: '>=0.8'}
    dev: false

  /clsx/1.2.1:
    resolution: {integrity: sha512-EcR6r5a8bj6pu3ycsa/E/cKVGuTgZJZdsyUYHOksG/UHIiKfjxzRxYJpyVBwYaQeOvghal9fcc4PidlgzugAQg==}
    engines: {node: '>=6'}
    dev: false

  /cmdk/0.1.21_7ey2zzynotv32rpkwno45fsx4e:
    resolution: {integrity: sha512-O5oiYmoBdcoqmax4RMOsnJHrseaXlnkzfCSWgNdyBxneTaSCmUByBF5MliJbsveoHJsjkyL2uNUs2kTBBMmIaw==}
    peerDependencies:
      react: ^18.0.0
      react-dom: ^18.0.0
    dependencies:
      '@radix-ui/react-dialog': 1.0.0_7ey2zzynotv32rpkwno45fsx4e
      command-score: 0.1.2
      react: 18.2.0
      react-dom: 18.2.0_react@18.2.0
    transitivePeerDependencies:
      - '@types/react'
    dev: false

  /co/4.6.0:
    resolution: {integrity: sha512-QVb0dM5HvG+uaxitm8wONl7jltx8dqhfU33DcqtOZcLSVIKSDDLDi7+0LbAKiyI8hD9u42m2YxXSkMGWThaecQ==}
    engines: {iojs: '>= 1.0.0', node: '>= 0.12.0'}
    dev: true

  /collect-v8-coverage/1.0.1:
    resolution: {integrity: sha512-iBPtljfCNcTKNAto0KEtDfZ3qzjJvqE3aTGZsbhjSBlorqpXJlaWWtPO35D+ZImoC3KWejX64o+yPGxhWSTzfg==}
    dev: true

  /color-convert/1.9.3:
    resolution: {integrity: sha512-QfAUtd+vFdAtFQcC8CCyYt1fYWxSqAiK2cSD6zDB8N3cpsEBAvRxp9zOGg6G/SHHJYAT88/az/IuDGALsNVbGg==}
    dependencies:
      color-name: 1.1.3

  /color-convert/2.0.1:
    resolution: {integrity: sha512-RRECPsj7iu/xb5oKYcsFHSppFNnsj/52OVTRKb4zP5onXwVF3zVmmToNcOfGC+CRDpfK/U584fMg38ZHCaElKQ==}
    engines: {node: '>=7.0.0'}
    dependencies:
      color-name: 1.1.4

  /color-name/1.1.3:
    resolution: {integrity: sha512-72fSenhMw2HZMTVHeCA9KCmpEIbzWiQsjN+BHcBbS9vr1mtt+vJjPdksIBNUmKAW8TFUDPJK5SUU3QhE9NEXDw==}

  /color-name/1.1.4:
    resolution: {integrity: sha512-dOy+3AuW3a2wNbZHIuMZpTcgjGuLU/uBL/ubcZF9OXbDo8ff4O8yVp5Bf0efS8uEoYo5q4Fx7dY9OgQGXgAsQA==}

  /colorette/2.0.19:
    resolution: {integrity: sha512-3tlv/dIP7FWvj3BsbHrGLJ6l/oKh1O3TcgBqMn+yyCagOxc23fyzDS6HypQbgxWbkpDnf52p1LuR4eWDQ/K9WQ==}
    dev: true

  /command-score/0.1.2:
    resolution: {integrity: sha512-VtDvQpIJBvBatnONUsPzXYFVKQQAhuf3XTNOAsdBxCNO/QCtUUd8LSgjn0GVarBkCad6aJCZfXgrjYbl/KRr7w==}
    dev: false

  /commander/2.20.3:
    resolution: {integrity: sha512-GpVkmM8vF2vQUkj2LvZmD35JxeJOLCwJ9cUkugyk2nuhbv3+mJvpLYYt+0+USMxE+oj+ey/lJEnhZw75x/OMcQ==}
    dev: true

  /commander/9.4.1:
    resolution: {integrity: sha512-5EEkTNyHNGFPD2H+c/dXXfQZYa/scCKasxWcXJaWnNJ99pnQN9Vnmqow+p+PlFPE63Q6mThaZws1T+HxfpgtPw==}
    engines: {node: ^12.20.0 || >=14}
    dev: true

  /common-tags/1.8.2:
    resolution: {integrity: sha512-gk/Z852D2Wtb//0I+kRFNKKE9dIIVirjoqPoA1wJU+XePVXZfGeBpk45+A1rKO4Q43prqWBNY/MiIeRLbPWUaA==}
    engines: {node: '>=4.0.0'}
    dev: true

  /commondir/1.0.1:
    resolution: {integrity: sha512-W9pAhw0ja1Edb5GVdIF1mjZw/ASI0AlShXM83UUGe2DVr5TdAPEA1OA8m/g8zWp9x6On7gqufY+FatDbC3MDQg==}
    dev: true

  /concat-map/0.0.1:
    resolution: {integrity: sha1-2Klr13/Wjfd5OnMDajug1UBdR3s=}
    dev: true

  /convert-source-map/1.9.0:
    resolution: {integrity: sha512-ASFBup0Mz1uyiIjANan1jzLQami9z1PoYSZCiiYW2FczPbenXc45FZdBZLzOT+r6+iciuEModtmCti+hjaAk0A==}

  /convert-source-map/2.0.0:
    resolution: {integrity: sha512-Kvp459HrV2FEJ1CAsi1Ku+MY3kasH19TFykTz2xWmMeq6bk2NU3XXvfJ+Q61m0xktWwt+1HSYf3JZsTms3aRJg==}
    dev: true

  /core-js-compat/3.27.1:
    resolution: {integrity: sha512-Dg91JFeCDA17FKnneN7oCMz4BkQ4TcffkgHP4OWwp9yx3pi7ubqMDXXSacfNak1PQqjc95skyt+YBLHQJnkJwA==}
    dependencies:
      browserslist: 4.21.4
    dev: true

  /core-js-pure/3.25.2:
    resolution: {integrity: sha512-ItD7YpW1cUB4jaqFLZXe1AXkyqIxz6GqPnsDV4uF4hVcWh/WAGIqSqw5p0/WdsILM0Xht9s3Koyw05R3K6RtiA==}
    requiresBuild: true
    dev: true

  /core-util-is/1.0.3:
    resolution: {integrity: sha512-ZQBvi1DcpJ4GDqanjucZ2Hj3wEO5pZDS89BWbkcrvdxksJorwUDDZamX9ldFkp9aw2lmBDLgkObEA4DWNJ9FYQ==}
    dev: false

  /cosmiconfig/7.0.1:
    resolution: {integrity: sha512-a1YWNUV2HwGimB7dU2s1wUMurNKjpx60HxBB6xUM8Re+2s1g1IIfJvFR0/iCF+XHdE0GMTKTuLR32UQff4TEyQ==}
    engines: {node: '>=10'}
    dependencies:
      '@types/parse-json': 4.0.0
      import-fresh: 3.3.0
      parse-json: 5.2.0
      path-type: 4.0.0
      yaml: 1.10.2
    dev: false

  /create-require/1.1.1:
    resolution: {integrity: sha512-dcKFX3jn0MpIaXjisoRvexIJVEKzaq7z2rZKxf+MSr9TkdmHmsU4m2lcLojrj/FHl8mk5VxMmYA+ftRkP/3oKQ==}
    dev: true

  /cross-spawn/5.1.0:
    resolution: {integrity: sha512-pTgQJ5KC0d2hcY8eyL1IzlBPYjTkyH72XRZPnLyKus2mBfNjQs3klqbJU2VILqZryAZUt9JOb3h/mWMy23/f5A==}
    dependencies:
      lru-cache: 4.1.5
      shebang-command: 1.2.0
      which: 1.3.1
    dev: true

  /cross-spawn/7.0.3:
    resolution: {integrity: sha512-iRDPJKUPVEND7dHPO8rkbOnPpyDygcDFtWjpeWNCgy8WP2rXcxXL8TskReQl6OrB2G7+UJrags1q15Fudc7G6w==}
    engines: {node: '>= 8'}
    dependencies:
      path-key: 3.1.1
      shebang-command: 2.0.0
      which: 2.0.2
    dev: true

  /crypto-random-string/2.0.0:
    resolution: {integrity: sha512-v1plID3y9r/lPhviJ1wrXpLeyUIGAZ2SHNYTEapm7/8A9nLPoyvVp3RK/EPFqn5kEznyWgYZNsRtYYIWbuG8KA==}
    engines: {node: '>=8'}
    dev: true

  /css-spring/4.1.0:
    resolution: {integrity: sha512-RdA4NuRNk2xChTSo+52P2jlfr+rUgNY94mV7uHrCeDPvaUtFZgW6LMoCy4xEX3HphZ7LLkCHiUY5PBSegFBE3A==}
    dependencies:
      lodash: 4.17.21
    dev: false

  /csstype/3.1.1:
    resolution: {integrity: sha512-DJR/VvkAvSZW9bTouZue2sSxDwdTN92uHjqeKVm+0dAqdfNykRzQ95tay8aXMBAAPpUiq4Qcug2L7neoRh2Egw==}

  /csv-generate/3.4.3:
    resolution: {integrity: sha512-w/T+rqR0vwvHqWs/1ZyMDWtHHSJaN06klRqJXBEpDJaM/+dZkso0OKh1VcuuYvK3XM53KysVNq8Ko/epCK8wOw==}
    dev: true

  /csv-parse/4.16.3:
    resolution: {integrity: sha512-cO1I/zmz4w2dcKHVvpCr7JVRu8/FymG5OEpmvsZYlccYolPBLoVGKUHgNoc4ZGkFeFlWGEDmMyBM+TTqRdW/wg==}
    dev: true

  /csv-stringify/5.6.5:
    resolution: {integrity: sha512-PjiQ659aQ+fUTQqSrd1XEDnOr52jh30RBurfzkscaE2tPaFsDH5wOAHJiw8XAHphRknCwMUE9KRayc4K/NbO8A==}
    dev: true

  /csv/5.5.3:
    resolution: {integrity: sha512-QTaY0XjjhTQOdguARF0lGKm5/mEq9PD9/VhZZegHDIBq2tQwgNpHc3dneD4mGo2iJs+fTKv5Bp0fZ+BRuY3Z0g==}
    engines: {node: '>= 0.1.90'}
    dependencies:
      csv-generate: 3.4.3
      csv-parse: 4.16.3
      csv-stringify: 5.6.5
      stream-transform: 2.1.3
    dev: true

  /damerau-levenshtein/1.0.8:
    resolution: {integrity: sha512-sdQSFB7+llfUcQHUQO3+B8ERRj0Oa4w9POWMI/puGtuf7gFywGmkaLCElnudfTiKZV+NvHqL0ifzdrI8Ro7ESA==}
    dev: true

  /data-uri-to-buffer/4.0.0:
    resolution: {integrity: sha512-Vr3mLBA8qWmcuschSLAOogKgQ/Jwxulv3RNE4FXnYWRGujzrRWQI4m12fQqRkwX06C0KanhLr4hK+GydchZsaA==}
    engines: {node: '>= 12'}
    dev: false

  /dayjs/1.11.7:
    resolution: {integrity: sha512-+Yw9U6YO5TQohxLcIkrXBeY73WP3ejHWVvx8XCk3gxvQDCTEmS48ZrSZCKciI7Bhl/uCMyxYtE9UqRILmFphkQ==}
    dev: false

  /debug/2.6.9:
    resolution: {integrity: sha512-bC7ElrdJaJnPbAP+1EotYvqZsb3ecl5wi6Bfi6BJTUcNowp6cvspg0jXznRTKDjm/E7AdgFBVeAPVMNcKGsHMA==}
    peerDependencies:
      supports-color: '*'
    peerDependenciesMeta:
      supports-color:
        optional: true
    dependencies:
      ms: 2.0.0
    dev: true

  /debug/3.2.7:
    resolution: {integrity: sha512-CFjzYYAi4ThfiQvizrFQevTTXHtnCqWfe7x1AhgEscTz6ZbLbfoLRLPugTQyBth6f8ZERVUSyWHFD/7Wu4t1XQ==}
    peerDependencies:
      supports-color: '*'
    peerDependenciesMeta:
      supports-color:
        optional: true
    dependencies:
      ms: 2.1.3
    dev: true

  /debug/4.3.4:
    resolution: {integrity: sha512-PRWFHuSU3eDtQJPvnNY7Jcket1j0t5OuOsFzPPzsekD52Zl8qUfFIPEiswXqIvHWGVHOgX+7G/vCNNhehwxfkQ==}
    engines: {node: '>=6.0'}
    peerDependencies:
      supports-color: '*'
    peerDependenciesMeta:
      supports-color:
        optional: true
    dependencies:
      ms: 2.1.2

  /decamelize-keys/1.1.1:
    resolution: {integrity: sha512-WiPxgEirIV0/eIOMcnFBA3/IJZAZqKnwAwWyvvdi4lsr1WCN22nhdf/3db3DoZcUjTV2SqfzIwNyp6y2xs3nmg==}
    engines: {node: '>=0.10.0'}
    dependencies:
      decamelize: 1.2.0
      map-obj: 1.0.1
    dev: true

  /decamelize/1.2.0:
    resolution: {integrity: sha512-z2S+W9X73hAUUki+N+9Za2lBlun89zigOyGrsax+KUQ6wKW4ZoWpEYBkGhQjwAjjDCkWxhY0VKEhk8wzY7F5cA==}
    engines: {node: '>=0.10.0'}
    dev: true

  /decompress-response/6.0.0:
    resolution: {integrity: sha512-aW35yZM6Bb/4oJlZncMH2LCoZtJXTRxES17vE3hoRiowU2kWHaJKFkSBDnDR+cm9J+9QhXmREyIfv0pji9ejCQ==}
    engines: {node: '>=10'}
    dependencies:
      mimic-response: 3.1.0
    dev: true

  /dedent/0.7.0:
    resolution: {integrity: sha512-Q6fKUPqnAHAyhiUgFU7BUzLiv0kd8saH9al7tnu5Q/okj6dnupxyTgFIBjVzJATdfIAm9NAsvXNzjaKa+bxVyA==}
    dev: true

  /deep-equal/1.1.1:
    resolution: {integrity: sha512-yd9c5AdiqVcR+JjcwUQb9DkhJc8ngNr0MahEBGvDiJw8puWab2yZlh+nkasOnZP+EGTAP6rRp2JzJhJZzvNF8g==}
    dependencies:
      is-arguments: 1.1.1
      is-date-object: 1.0.5
      is-regex: 1.1.4
      object-is: 1.1.5
      object-keys: 1.1.1
      regexp.prototype.flags: 1.4.3
    dev: false

  /deep-is/0.1.4:
    resolution: {integrity: sha512-oIPzksmTg4/MriiaYGO+okXDT7ztn/w3Eptv/+gSIdMdKsJo0u4CfYNFJPy+4SKMuCqGw2wxnA+URMg3t8a/bQ==}
    dev: true

  /deepmerge/4.2.2:
    resolution: {integrity: sha512-FJ3UgI4gIl+PHZm53knsuSFpE+nESMr7M4v9QcgB7S63Kj/6WqMiFQJpBBYz1Pt+66bZpP3Q7Lye0Oo9MPKEdg==}
    engines: {node: '>=0.10.0'}
    dev: true

  /defaults/1.0.4:
    resolution: {integrity: sha512-eFuaLoy/Rxalv2kr+lqMlUnrDWV+3j4pljOIJgLIhI058IQfWJ7vXhyEIHu+HtC738klGALYxOKDO0bQP3tg8A==}
    dependencies:
      clone: 1.0.4
    dev: true

  /defer-to-connect/2.0.1:
    resolution: {integrity: sha512-4tvttepXG1VaYGrRibk5EwJd1t4udunSOVMdLSAL6mId1ix438oPwPZMALY41FCijukO1L0twNcGsdzS7dHgDg==}
    engines: {node: '>=10'}
    dev: true

  /define-properties/1.1.4:
    resolution: {integrity: sha512-uckOqKcfaVvtBdsVkdPv3XjveQJsNQqmhXgRi8uhvWWuPYZCNlzT8qAyblUgNoXdHdjMTzAqeGjAoli8f+bzPA==}
    engines: {node: '>= 0.4'}
    dependencies:
      has-property-descriptors: 1.0.0
      object-keys: 1.1.1

  /del/4.1.1:
    resolution: {integrity: sha512-QwGuEUouP2kVwQenAsOof5Fv8K9t3D8Ca8NxcXKrIpEHjTXK5J2nXLdP+ALI1cgv8wj7KuwBhTwBkOZSJKM5XQ==}
    engines: {node: '>=6'}
    dependencies:
      '@types/glob': 7.2.0
      globby: 6.1.0
      is-path-cwd: 2.2.0
      is-path-in-cwd: 2.1.0
      p-map: 2.1.0
      pify: 4.0.1
      rimraf: 2.7.1
    dev: true

  /detect-indent/6.1.0:
    resolution: {integrity: sha512-reYkTUJAZb9gUuZ2RvVCNhVHdg62RHnJ7WJl8ftMi4diZ6NWlciOzQN88pUhSELEwflJht4oQDv0F0BMlwaYtA==}
    engines: {node: '>=8'}
    dev: true

  /detect-newline/3.1.0:
    resolution: {integrity: sha512-TLz+x/vEXm/Y7P7wn1EJFNLxYpUD4TgMosxY6fAVJUnJMbupHBOncxyWUG9OpTaH9EBD7uFI5LfEgmMOc54DsA==}
    engines: {node: '>=8'}
    dev: true

  /detect-node-es/1.1.0:
    resolution: {integrity: sha512-ypdmJU/TbBby2Dxibuv7ZLW3Bs1QEmM7nHjEANfohJLvE0XVujisn1qPJcZxg+qDucsr+bP6fLD1rPS3AhJ7EQ==}
    dev: false

  /diff-sequences/29.3.1:
    resolution: {integrity: sha512-hlM3QR272NXCi4pq+N4Kok4kOp6EsgOM3ZSpJI7Da3UAs+Ttsi8MRmB6trM/lhyzUxGfOgnpkHtgqm5Q/CTcfQ==}
    engines: {node: ^14.15.0 || ^16.10.0 || >=18.0.0}
    dev: true

  /diff/4.0.2:
    resolution: {integrity: sha512-58lmxKSA4BNyLz+HHMUzlOEpg09FV+ev6ZMe3vJihgdxzgcwZ8VoEEPmALCZG9LmqfVoNMMKpttIYTVG6uDY7A==}
    engines: {node: '>=0.3.1'}
    dev: true

  /dir-glob/3.0.1:
    resolution: {integrity: sha512-WkrWp9GR4KXfKGYzOLmTuGVi1UWFfws377n9cc55/tb6DuqyF6pcQ5AbiHEshaDpY9v6oaSr2XCDidGmMwdzIA==}
    engines: {node: '>=8'}
    dependencies:
      path-type: 4.0.0
    dev: true

  /doctrine/2.1.0:
    resolution: {integrity: sha512-35mSku4ZXK0vfCuHEDAwt55dg2jNajHZ1odvF+8SSr82EsZY4QmXfuWso8oEd8zRhVObSN18aM0CjSdoBX7zIw==}
    engines: {node: '>=0.10.0'}
    dependencies:
      esutils: 2.0.3
    dev: true

  /doctrine/3.0.0:
    resolution: {integrity: sha512-yS+Q5i3hBf7GBkd4KG8a7eBNNWNGLTaEwwYWUijIYM7zrlYDM0BFXHjjPWlWZ1Rg7UaddZeIDmi9jF3HmqiQ2w==}
    engines: {node: '>=6.0.0'}
    dependencies:
      esutils: 2.0.3
    dev: true

  /dom-helpers/5.2.1:
    resolution: {integrity: sha512-nRCa7CK3VTrM2NmGkIy4cbK7IZlgBE/PYMn55rrXefr5xXDP0LdtfPnblFDoVdcAfslJ7or6iqAUnx0CCGIWQA==}
    dependencies:
      '@babel/runtime': 7.20.7
      csstype: 3.1.1
    dev: false

  /domexception/1.0.1:
    resolution: {integrity: sha512-raigMkn7CJNNo6Ihro1fzG7wr3fHuYVytzquZKX5n0yizGsTcYgzdIUwj1X9pK0VvjeihV+XiclP+DjwbsSKug==}
    dependencies:
      webidl-conversions: 4.0.2
    dev: true

  /domino/2.1.6:
    resolution: {integrity: sha512-3VdM/SXBZX2omc9JF9nOPCtDaYQ67BGp5CoLpIQlO2KCAPETs8TcDHacF26jXadGbvUteZzRTeos2fhID5+ucQ==}
    dev: false

  /duplexer2/0.1.4:
    resolution: {integrity: sha512-asLFVfWWtJ90ZyOUHMqk7/S2w2guQKxUI2itj3d92ADHhxUSbCMGi1f1cBcJ7xM1To+pE/Khbwo1yuNbMEPKeA==}
    dependencies:
      readable-stream: 2.3.7
    dev: false

  /eastasianwidth/0.2.0:
    resolution: {integrity: sha512-I88TYZWc9XiYHRQ4/3c5rjjfgkjhLyW2luGIheGERbNQ6OY7yTybanSpDXZa8y7VUP9YmDcYa+eyq4ca7iLqWA==}
    dev: true

  /ejs/3.1.8:
    resolution: {integrity: sha512-/sXZeMlhS0ArkfX2Aw780gJzXSMPnKjtspYZv+f3NiKLlubezAHDU5+9xz6gd3/NhG3txQCo6xlglmTS+oTGEQ==}
    engines: {node: '>=0.10.0'}
    hasBin: true
    dependencies:
      jake: 10.8.5
    dev: true

  /electron-to-chromium/1.4.284:
    resolution: {integrity: sha512-M8WEXFuKXMYMVr45fo8mq0wUrrJHheiKZf6BArTKk9ZBYCKJEOU5H8cdWgDT+qCVZf7Na4lVUaZsA+h6uA9+PA==}
    dev: true

  /emittery/0.13.1:
    resolution: {integrity: sha512-DeWwawk6r5yR9jFgnDKYt4sLS0LmHJJi3ZOnb5/JdbYwj3nW+FxQnHIjhBKz8YLC7oRNPVM9NQ47I3CVx34eqQ==}
    engines: {node: '>=12'}
    dev: true

  /emoji-regex/8.0.0:
    resolution: {integrity: sha512-MSjYzcWNOA0ewAHpz0MxpYFvwg6yjy1NG3xteoqz644VCo/RPgnr1/GGt+ic3iJTzQ8Eu3TdM14SawnVUmGE6A==}

  /emoji-regex/9.2.2:
    resolution: {integrity: sha512-L18DaJsXSUk2+42pv8mLs5jJT2hqFkFE4j21wOmgbUqsZ2hL72NsUU785g9RXgo3s0ZNgVl42TiHp3ZtOv/Vyg==}
    dev: true

  /emojis-list/3.0.0:
    resolution: {integrity: sha512-/kyM18EfinwXZbno9FyUGeFh87KC8HRQBQGildHZbEuRyWFOmv1U10o9BBp8XVZDVNNuQKyIGIu5ZYAAXJ0V2Q==}
    engines: {node: '>= 4'}
    dev: true

  /encoding/0.1.13:
    resolution: {integrity: sha512-ETBauow1T35Y/WZMkio9jiM0Z5xjHHmJ4XmjZOq1l/dXz3lr2sRn87nJy20RupqSh1F2m3HHPSp8ShIPQJrJ3A==}
    dependencies:
      iconv-lite: 0.6.3
    dev: false

  /enquirer/2.3.6:
    resolution: {integrity: sha512-yjNnPr315/FjS4zIsUxYguYUPP2e1NK4d7E7ZOLiyYCcbFBiTMyID+2wvm2w6+pZ/odMA7cRkjhsPbltwBOrLg==}
    engines: {node: '>=8.6'}
    dependencies:
      ansi-colors: 4.1.3
    dev: true

  /err-code/3.0.1:
    resolution: {integrity: sha512-GiaH0KJUewYok+eeY05IIgjtAe4Yltygk9Wqp1V5yVWLdhf0hYZchRjNIT9bb0mSwRcIusT3cx7PJUf3zEIfUA==}
    dev: false

  /error-ex/1.3.2:
    resolution: {integrity: sha512-7dFHNmqeFSEt2ZBsCriorKnn3Z2pj+fd9kmI6QoWw4//DL+icEBfc0U7qJCisqrTsKTjw4fNFy2pW9OqStD84g==}
    dependencies:
      is-arrayish: 0.2.1

  /es-abstract/1.20.2:
    resolution: {integrity: sha512-XxXQuVNrySBNlEkTYJoDNFe5+s2yIOpzq80sUHEdPdQr0S5nTLz4ZPPPswNIpKseDDUS5yghX1gfLIHQZ1iNuQ==}
    engines: {node: '>= 0.4'}
    dependencies:
      call-bind: 1.0.2
      es-to-primitive: 1.2.1
      function-bind: 1.1.1
      function.prototype.name: 1.1.5
      get-intrinsic: 1.1.3
      get-symbol-description: 1.0.0
      has: 1.0.3
      has-property-descriptors: 1.0.0
      has-symbols: 1.0.3
      internal-slot: 1.0.3
      is-callable: 1.2.6
      is-negative-zero: 2.0.2
      is-regex: 1.1.4
      is-shared-array-buffer: 1.0.2
      is-string: 1.0.7
      is-weakref: 1.0.2
      object-inspect: 1.12.2
      object-keys: 1.1.1
      object.assign: 4.1.4
      regexp.prototype.flags: 1.4.3
      string.prototype.trimend: 1.0.5
      string.prototype.trimstart: 1.0.5
      unbox-primitive: 1.0.2
    dev: true

  /es-abstract/1.21.1:
    resolution: {integrity: sha512-QudMsPOz86xYz/1dG1OuGBKOELjCh99IIWHLzy5znUB6j8xG2yMA7bfTV86VSqKF+Y/H08vQPR+9jyXpuC6hfg==}
    engines: {node: '>= 0.4'}
    dependencies:
      available-typed-arrays: 1.0.5
      call-bind: 1.0.2
      es-set-tostringtag: 2.0.1
      es-to-primitive: 1.2.1
      function-bind: 1.1.1
      function.prototype.name: 1.1.5
      get-intrinsic: 1.1.3
      get-symbol-description: 1.0.0
      globalthis: 1.0.3
      gopd: 1.0.1
      has: 1.0.3
      has-property-descriptors: 1.0.0
      has-proto: 1.0.1
      has-symbols: 1.0.3
      internal-slot: 1.0.4
      is-array-buffer: 3.0.1
      is-callable: 1.2.7
      is-negative-zero: 2.0.2
      is-regex: 1.1.4
      is-shared-array-buffer: 1.0.2
      is-string: 1.0.7
      is-typed-array: 1.1.10
      is-weakref: 1.0.2
      object-inspect: 1.12.2
      object-keys: 1.1.1
      object.assign: 4.1.4
      regexp.prototype.flags: 1.4.3
      safe-regex-test: 1.0.0
      string.prototype.trimend: 1.0.6
      string.prototype.trimstart: 1.0.6
      typed-array-length: 1.0.4
      unbox-primitive: 1.0.2
      which-typed-array: 1.1.9
    dev: true

  /es-set-tostringtag/2.0.1:
    resolution: {integrity: sha512-g3OMbtlwY3QewlqAiMLI47KywjWZoEytKr8pf6iTC8uJq5bIAH52Z9pnQ8pVL6whrCto53JZDuUIsifGeLorTg==}
    engines: {node: '>= 0.4'}
    dependencies:
      get-intrinsic: 1.1.3
      has: 1.0.3
      has-tostringtag: 1.0.0
    dev: true

  /es-shim-unscopables/1.0.0:
    resolution: {integrity: sha512-Jm6GPcCdC30eMLbZ2x8z2WuRwAws3zTBBKuusffYVUrNj/GVSUAZ+xKMaUpfNDR5IbyNA5LJbaecoUVbmUcB1w==}
    dependencies:
      has: 1.0.3
    dev: true

  /es-to-primitive/1.2.1:
    resolution: {integrity: sha512-QCOllgZJtaUo9miYBcLChTUaHNjJF3PYs1VidD7AwiEj1kYxKeQTctLAezAOH5ZKRH0g2IgPn6KwB4IT8iRpvA==}
    engines: {node: '>= 0.4'}
    dependencies:
      is-callable: 1.2.7
      is-date-object: 1.0.5
      is-symbol: 1.0.4
    dev: true

  /escalade/3.1.1:
    resolution: {integrity: sha512-k0er2gUkLf8O0zKJiAhmkTnJlTvINGv7ygDNPbeIsX/TJjGJZHuh9B2UxbsaEkmlEo9MfhrSzmhIlhRlI2GXnw==}
    engines: {node: '>=6'}

  /escape-string-regexp/1.0.5:
    resolution: {integrity: sha512-vbRorB5FUQWvla16U8R/qgaFIya2qGzwDrNmCZuYKrbdSUMG6I1ZCGQRefkRVhuOkIGVne7BQ35DSfo1qvJqFg==}
    engines: {node: '>=0.8.0'}

  /escape-string-regexp/2.0.0:
    resolution: {integrity: sha512-UpzcLCXolUWcNu5HtVMHYdXJjArjsF9C0aNnquZYY4uW/Vu0miy5YoWvbV345HauVvcAUnpRuhMMcqTcGOY2+w==}
    engines: {node: '>=8'}
    dev: true

  /escape-string-regexp/4.0.0:
    resolution: {integrity: sha512-TtpcNJ3XAzx3Gq8sWRzJaVajRs0uVxA2YAkdb1jm2YkPz4G6egUFAyA3n5vtEIZefPk5Wa4UXbKuS5fKkJWdgA==}
    engines: {node: '>=10'}

  /eslint-config-next/12.3.1_76twfck5d7crjqrmw4yltga7zm:
    resolution: {integrity: sha512-EN/xwKPU6jz1G0Qi6Bd/BqMnHLyRAL0VsaQaWA7F3KkjAgZHi4f1uL1JKGWNxdQpHTW/sdGONBd0bzxUka/DJg==}
    peerDependencies:
      eslint: ^7.23.0 || ^8.0.0
      typescript: '>=3.3.1'
    peerDependenciesMeta:
      typescript:
        optional: true
    dependencies:
      '@next/eslint-plugin-next': 12.3.1
      '@rushstack/eslint-patch': 1.2.0
      '@typescript-eslint/parser': 5.48.0_76twfck5d7crjqrmw4yltga7zm
      eslint: 8.22.0
      eslint-import-resolver-node: 0.3.6
      eslint-import-resolver-typescript: 2.7.1_2iahngt3u2tkbdlu6s4gkur3pu
      eslint-plugin-import: 2.26.0_zznokraecjt4ixvvqcdste35vq
      eslint-plugin-jsx-a11y: 6.6.1_eslint@8.22.0
      eslint-plugin-react: 7.31.8_eslint@8.22.0
      eslint-plugin-react-hooks: 4.6.0_eslint@8.22.0
      typescript: 4.8.3
    transitivePeerDependencies:
      - eslint-import-resolver-webpack
      - supports-color
    dev: true

  /eslint-config-next/12.3.1_p4cjf2r47dnfiqufepc5hp43sq:
    resolution: {integrity: sha512-EN/xwKPU6jz1G0Qi6Bd/BqMnHLyRAL0VsaQaWA7F3KkjAgZHi4f1uL1JKGWNxdQpHTW/sdGONBd0bzxUka/DJg==}
    peerDependencies:
      eslint: ^7.23.0 || ^8.0.0
      typescript: '>=3.3.1'
    peerDependenciesMeta:
      typescript:
        optional: true
    dependencies:
      '@next/eslint-plugin-next': 12.3.1
      '@rushstack/eslint-patch': 1.2.0
      '@typescript-eslint/parser': 5.48.0_p4cjf2r47dnfiqufepc5hp43sq
      eslint: 8.31.0
      eslint-import-resolver-node: 0.3.6
      eslint-import-resolver-typescript: 2.7.1_ol7jqilc3wemtdbq3nzhywgxq4
      eslint-plugin-import: 2.26.0_o2ymnzkcx6ynnxgq4q5neiwzpe
      eslint-plugin-jsx-a11y: 6.6.1_eslint@8.31.0
      eslint-plugin-react: 7.31.8_eslint@8.31.0
      eslint-plugin-react-hooks: 4.6.0_eslint@8.31.0
      typescript: 4.9.3
    transitivePeerDependencies:
      - eslint-import-resolver-webpack
      - supports-color
    dev: true

  /eslint-config-prettier/8.5.0_eslint@8.22.0:
    resolution: {integrity: sha512-obmWKLUNCnhtQRKc+tmnYuQl0pFU1ibYJQ5BGhTVB08bHe9wC8qUeG7c08dj9XX+AuPj1YSGSQIHl1pnDHZR0Q==}
    hasBin: true
    peerDependencies:
      eslint: '>=7.0.0'
    dependencies:
      eslint: 8.22.0
    dev: true

  /eslint-config-prettier/8.5.0_eslint@8.31.0:
    resolution: {integrity: sha512-obmWKLUNCnhtQRKc+tmnYuQl0pFU1ibYJQ5BGhTVB08bHe9wC8qUeG7c08dj9XX+AuPj1YSGSQIHl1pnDHZR0Q==}
    hasBin: true
    peerDependencies:
      eslint: '>=7.0.0'
    dependencies:
      eslint: 8.31.0
    dev: true

  /eslint-import-resolver-node/0.3.6:
    resolution: {integrity: sha512-0En0w03NRVMn9Uiyn8YRPDKvWjxCWkslUEhGNTdGx15RvPJYQ+lbOlqrlNI2vEAs4pDYK4f/HN2TbDmk5TP0iw==}
    dependencies:
      debug: 3.2.7
      resolve: 1.22.1
    transitivePeerDependencies:
      - supports-color
    dev: true

  /eslint-import-resolver-typescript/2.7.1_2iahngt3u2tkbdlu6s4gkur3pu:
    resolution: {integrity: sha512-00UbgGwV8bSgUv34igBDbTOtKhqoRMy9bFjNehT40bXg6585PNIct8HhXZ0SybqB9rWtXj9crcku8ndDn/gIqQ==}
    engines: {node: '>=4'}
    peerDependencies:
      eslint: '*'
      eslint-plugin-import: '*'
    dependencies:
      debug: 4.3.4
      eslint: 8.22.0
      eslint-plugin-import: 2.26.0_zznokraecjt4ixvvqcdste35vq
      glob: 7.2.3
      is-glob: 4.0.3
      resolve: 1.22.1
      tsconfig-paths: 3.14.1
    transitivePeerDependencies:
      - supports-color
    dev: true

  /eslint-import-resolver-typescript/2.7.1_ol7jqilc3wemtdbq3nzhywgxq4:
    resolution: {integrity: sha512-00UbgGwV8bSgUv34igBDbTOtKhqoRMy9bFjNehT40bXg6585PNIct8HhXZ0SybqB9rWtXj9crcku8ndDn/gIqQ==}
    engines: {node: '>=4'}
    peerDependencies:
      eslint: '*'
      eslint-plugin-import: '*'
    dependencies:
      debug: 4.3.4
      eslint: 8.31.0
      eslint-plugin-import: 2.26.0_o2ymnzkcx6ynnxgq4q5neiwzpe
      glob: 7.2.3
      is-glob: 4.0.3
      resolve: 1.22.1
      tsconfig-paths: 3.14.1
    transitivePeerDependencies:
      - supports-color
    dev: true

  /eslint-module-utils/2.7.4_rwfyzivsgbql5kqdd6lovekmku:
    resolution: {integrity: sha512-j4GT+rqzCoRKHwURX7pddtIPGySnX9Si/cgMI5ztrcqOPtk5dDEeZ34CQVPphnqkJytlc97Vuk05Um2mJ3gEQA==}
    engines: {node: '>=4'}
    peerDependencies:
      '@typescript-eslint/parser': '*'
      eslint: '*'
      eslint-import-resolver-node: '*'
      eslint-import-resolver-typescript: '*'
      eslint-import-resolver-webpack: '*'
    peerDependenciesMeta:
      '@typescript-eslint/parser':
        optional: true
      eslint:
        optional: true
      eslint-import-resolver-node:
        optional: true
      eslint-import-resolver-typescript:
        optional: true
      eslint-import-resolver-webpack:
        optional: true
    dependencies:
      '@typescript-eslint/parser': 5.48.0_p4cjf2r47dnfiqufepc5hp43sq
      debug: 3.2.7
      eslint: 8.31.0
      eslint-import-resolver-node: 0.3.6
      eslint-import-resolver-typescript: 2.7.1_ol7jqilc3wemtdbq3nzhywgxq4
    transitivePeerDependencies:
      - supports-color
    dev: true

  /eslint-module-utils/2.7.4_tq5q2x4pem2nmnr5fqx62jngeq:
    resolution: {integrity: sha512-j4GT+rqzCoRKHwURX7pddtIPGySnX9Si/cgMI5ztrcqOPtk5dDEeZ34CQVPphnqkJytlc97Vuk05Um2mJ3gEQA==}
    engines: {node: '>=4'}
    peerDependencies:
      '@typescript-eslint/parser': '*'
      eslint: '*'
      eslint-import-resolver-node: '*'
      eslint-import-resolver-typescript: '*'
      eslint-import-resolver-webpack: '*'
    peerDependenciesMeta:
      '@typescript-eslint/parser':
        optional: true
      eslint:
        optional: true
      eslint-import-resolver-node:
        optional: true
      eslint-import-resolver-typescript:
        optional: true
      eslint-import-resolver-webpack:
        optional: true
    dependencies:
      '@typescript-eslint/parser': 5.48.0_76twfck5d7crjqrmw4yltga7zm
      debug: 3.2.7
      eslint: 8.22.0
      eslint-import-resolver-node: 0.3.6
      eslint-import-resolver-typescript: 2.7.1_2iahngt3u2tkbdlu6s4gkur3pu
    transitivePeerDependencies:
      - supports-color
    dev: true

  /eslint-plugin-import/2.26.0_o2ymnzkcx6ynnxgq4q5neiwzpe:
    resolution: {integrity: sha512-hYfi3FXaM8WPLf4S1cikh/r4IxnO6zrhZbEGz2b660EJRbuxgpDS5gkCuYgGWg2xxh2rBuIr4Pvhve/7c31koA==}
    engines: {node: '>=4'}
    peerDependencies:
      '@typescript-eslint/parser': '*'
      eslint: ^2 || ^3 || ^4 || ^5 || ^6 || ^7.2.0 || ^8
    peerDependenciesMeta:
      '@typescript-eslint/parser':
        optional: true
    dependencies:
      '@typescript-eslint/parser': 5.48.0_p4cjf2r47dnfiqufepc5hp43sq
      array-includes: 3.1.5
      array.prototype.flat: 1.3.0
      debug: 2.6.9
      doctrine: 2.1.0
      eslint: 8.31.0
      eslint-import-resolver-node: 0.3.6
      eslint-module-utils: 2.7.4_rwfyzivsgbql5kqdd6lovekmku
      has: 1.0.3
      is-core-module: 2.10.0
      is-glob: 4.0.3
      minimatch: 3.1.2
      object.values: 1.1.5
      resolve: 1.22.1
      tsconfig-paths: 3.14.1
    transitivePeerDependencies:
      - eslint-import-resolver-typescript
      - eslint-import-resolver-webpack
      - supports-color
    dev: true

  /eslint-plugin-import/2.26.0_zznokraecjt4ixvvqcdste35vq:
    resolution: {integrity: sha512-hYfi3FXaM8WPLf4S1cikh/r4IxnO6zrhZbEGz2b660EJRbuxgpDS5gkCuYgGWg2xxh2rBuIr4Pvhve/7c31koA==}
    engines: {node: '>=4'}
    peerDependencies:
      '@typescript-eslint/parser': '*'
      eslint: ^2 || ^3 || ^4 || ^5 || ^6 || ^7.2.0 || ^8
    peerDependenciesMeta:
      '@typescript-eslint/parser':
        optional: true
    dependencies:
      '@typescript-eslint/parser': 5.48.0_76twfck5d7crjqrmw4yltga7zm
      array-includes: 3.1.5
      array.prototype.flat: 1.3.0
      debug: 2.6.9
      doctrine: 2.1.0
      eslint: 8.22.0
      eslint-import-resolver-node: 0.3.6
      eslint-module-utils: 2.7.4_tq5q2x4pem2nmnr5fqx62jngeq
      has: 1.0.3
      is-core-module: 2.10.0
      is-glob: 4.0.3
      minimatch: 3.1.2
      object.values: 1.1.5
      resolve: 1.22.1
      tsconfig-paths: 3.14.1
    transitivePeerDependencies:
      - eslint-import-resolver-typescript
      - eslint-import-resolver-webpack
      - supports-color
    dev: true

  /eslint-plugin-jsx-a11y/6.6.1_eslint@8.22.0:
    resolution: {integrity: sha512-sXgFVNHiWffBq23uiS/JaP6eVR622DqwB4yTzKvGZGcPq6/yZ3WmOZfuBks/vHWo9GaFOqC2ZK4i6+C35knx7Q==}
    engines: {node: '>=4.0'}
    peerDependencies:
      eslint: ^3 || ^4 || ^5 || ^6 || ^7 || ^8
    dependencies:
      '@babel/runtime': 7.20.7
      aria-query: 4.2.2
      array-includes: 3.1.5
      ast-types-flow: 0.0.7
      axe-core: 4.4.3
      axobject-query: 2.2.0
      damerau-levenshtein: 1.0.8
      emoji-regex: 9.2.2
      eslint: 8.22.0
      has: 1.0.3
      jsx-ast-utils: 3.3.3
      language-tags: 1.0.5
      minimatch: 3.1.2
      semver: 6.3.0
    dev: true

  /eslint-plugin-jsx-a11y/6.6.1_eslint@8.31.0:
    resolution: {integrity: sha512-sXgFVNHiWffBq23uiS/JaP6eVR622DqwB4yTzKvGZGcPq6/yZ3WmOZfuBks/vHWo9GaFOqC2ZK4i6+C35knx7Q==}
    engines: {node: '>=4.0'}
    peerDependencies:
      eslint: ^3 || ^4 || ^5 || ^6 || ^7 || ^8
    dependencies:
      '@babel/runtime': 7.20.7
      aria-query: 4.2.2
      array-includes: 3.1.5
      ast-types-flow: 0.0.7
      axe-core: 4.4.3
      axobject-query: 2.2.0
      damerau-levenshtein: 1.0.8
      emoji-regex: 9.2.2
      eslint: 8.31.0
      has: 1.0.3
      jsx-ast-utils: 3.3.3
      language-tags: 1.0.5
      minimatch: 3.1.2
      semver: 6.3.0
    dev: true

  /eslint-plugin-prettier/4.2.1_i2cojdczqdiurzgttlwdgf764e:
    resolution: {integrity: sha512-f/0rXLXUt0oFYs8ra4w49wYZBG5GKZpAYsJSm6rnYL5uVDjd+zowwMwVZHnAjf4edNrKpCDYfXDgmRE/Ak7QyQ==}
    engines: {node: '>=12.0.0'}
    peerDependencies:
      eslint: '>=7.28.0'
      eslint-config-prettier: '*'
      prettier: '>=2.0.0'
    peerDependenciesMeta:
      eslint-config-prettier:
        optional: true
    dependencies:
      eslint: 8.22.0
      eslint-config-prettier: 8.5.0_eslint@8.22.0
      prettier: 2.7.1
      prettier-linter-helpers: 1.0.0
    dev: true

  /eslint-plugin-prettier/4.2.1_vkmhlldugy3fnk7p2bqhsfnaiq:
    resolution: {integrity: sha512-f/0rXLXUt0oFYs8ra4w49wYZBG5GKZpAYsJSm6rnYL5uVDjd+zowwMwVZHnAjf4edNrKpCDYfXDgmRE/Ak7QyQ==}
    engines: {node: '>=12.0.0'}
    peerDependencies:
      eslint: '>=7.28.0'
      eslint-config-prettier: '*'
      prettier: '>=2.0.0'
    peerDependenciesMeta:
      eslint-config-prettier:
        optional: true
    dependencies:
      eslint: 8.31.0
      eslint-config-prettier: 8.5.0_eslint@8.31.0
      prettier: 2.7.1
      prettier-linter-helpers: 1.0.0
    dev: true

  /eslint-plugin-react-hooks/4.6.0_eslint@8.22.0:
    resolution: {integrity: sha512-oFc7Itz9Qxh2x4gNHStv3BqJq54ExXmfC+a1NjAta66IAN87Wu0R/QArgIS9qKzX3dXKPI9H5crl9QchNMY9+g==}
    engines: {node: '>=10'}
    peerDependencies:
      eslint: ^3.0.0 || ^4.0.0 || ^5.0.0 || ^6.0.0 || ^7.0.0 || ^8.0.0-0
    dependencies:
      eslint: 8.22.0
    dev: true

  /eslint-plugin-react-hooks/4.6.0_eslint@8.31.0:
    resolution: {integrity: sha512-oFc7Itz9Qxh2x4gNHStv3BqJq54ExXmfC+a1NjAta66IAN87Wu0R/QArgIS9qKzX3dXKPI9H5crl9QchNMY9+g==}
    engines: {node: '>=10'}
    peerDependencies:
      eslint: ^3.0.0 || ^4.0.0 || ^5.0.0 || ^6.0.0 || ^7.0.0 || ^8.0.0-0
    dependencies:
      eslint: 8.31.0
    dev: true

  /eslint-plugin-react/7.31.8_eslint@8.22.0:
    resolution: {integrity: sha512-5lBTZmgQmARLLSYiwI71tiGVTLUuqXantZM6vlSY39OaDSV0M7+32K5DnLkmFrwTe+Ksz0ffuLUC91RUviVZfw==}
    engines: {node: '>=4'}
    peerDependencies:
      eslint: ^3 || ^4 || ^5 || ^6 || ^7 || ^8
    dependencies:
      array-includes: 3.1.5
      array.prototype.flatmap: 1.3.0
      doctrine: 2.1.0
      eslint: 8.22.0
      estraverse: 5.3.0
      jsx-ast-utils: 3.3.3
      minimatch: 3.1.2
      object.entries: 1.1.5
      object.fromentries: 2.0.5
      object.hasown: 1.1.1
      object.values: 1.1.5
      prop-types: 15.8.1
      resolve: 2.0.0-next.4
      semver: 6.3.0
      string.prototype.matchall: 4.0.7
    dev: true

  /eslint-plugin-react/7.31.8_eslint@8.31.0:
    resolution: {integrity: sha512-5lBTZmgQmARLLSYiwI71tiGVTLUuqXantZM6vlSY39OaDSV0M7+32K5DnLkmFrwTe+Ksz0ffuLUC91RUviVZfw==}
    engines: {node: '>=4'}
    peerDependencies:
      eslint: ^3 || ^4 || ^5 || ^6 || ^7 || ^8
    dependencies:
      array-includes: 3.1.5
      array.prototype.flatmap: 1.3.0
      doctrine: 2.1.0
      eslint: 8.31.0
      estraverse: 5.3.0
      jsx-ast-utils: 3.3.3
      minimatch: 3.1.2
      object.entries: 1.1.5
      object.fromentries: 2.0.5
      object.hasown: 1.1.1
      object.values: 1.1.5
      prop-types: 15.8.1
      resolve: 2.0.0-next.4
      semver: 6.3.0
      string.prototype.matchall: 4.0.7
    dev: true

  /eslint-scope/5.1.1:
    resolution: {integrity: sha512-2NxwbF/hZ0KpepYN0cNbo+FN6XoK7GaHlQhgx/hIZl6Va0bF45RQOOwhLIy8lQDbuCiadSLCBnH2CFYquit5bw==}
    engines: {node: '>=8.0.0'}
    dependencies:
      esrecurse: 4.3.0
      estraverse: 4.3.0
    dev: true

  /eslint-scope/7.1.1:
    resolution: {integrity: sha512-QKQM/UXpIiHcLqJ5AOyIW7XZmzjkzQXYE54n1++wb0u9V/abW3l9uQnxX8Z5Xd18xyKIMTUAyQ0k1e8pz6LUrw==}
    engines: {node: ^12.22.0 || ^14.17.0 || >=16.0.0}
    dependencies:
      esrecurse: 4.3.0
      estraverse: 5.3.0
    dev: true

  /eslint-utils/3.0.0_eslint@8.22.0:
    resolution: {integrity: sha512-uuQC43IGctw68pJA1RgbQS8/NP7rch6Cwd4j3ZBtgo4/8Flj4eGE7ZYSZRN3iq5pVUv6GPdW5Z1RFleo84uLDA==}
    engines: {node: ^10.0.0 || ^12.0.0 || >= 14.0.0}
    peerDependencies:
      eslint: '>=5'
    dependencies:
      eslint: 8.22.0
      eslint-visitor-keys: 2.1.0
    dev: true

  /eslint-utils/3.0.0_eslint@8.31.0:
    resolution: {integrity: sha512-uuQC43IGctw68pJA1RgbQS8/NP7rch6Cwd4j3ZBtgo4/8Flj4eGE7ZYSZRN3iq5pVUv6GPdW5Z1RFleo84uLDA==}
    engines: {node: ^10.0.0 || ^12.0.0 || >= 14.0.0}
    peerDependencies:
      eslint: '>=5'
    dependencies:
      eslint: 8.31.0
      eslint-visitor-keys: 2.1.0
    dev: true

  /eslint-visitor-keys/2.1.0:
    resolution: {integrity: sha512-0rSmRBzXgDzIsD6mGdJgevzgezI534Cer5L/vyMX0kHzT/jiB43jRhd9YUlMGYLQy2zprNmoT8qasCGtY+QaKw==}
    engines: {node: '>=10'}
    dev: true

  /eslint-visitor-keys/3.3.0:
    resolution: {integrity: sha512-mQ+suqKJVyeuwGYHAdjMFqjCyfl8+Ldnxuyp3ldiMBFKkvytrXUZWaiPCEav8qDHKty44bD+qV1IP4T+w+xXRA==}
    engines: {node: ^12.22.0 || ^14.17.0 || >=16.0.0}
    dev: true

  /eslint/8.22.0:
    resolution: {integrity: sha512-ci4t0sz6vSRKdmkOGmprBo6fmI4PrphDFMy5JEq/fNS0gQkJM3rLmrqcp8ipMcdobH3KtUP40KniAE9W19S4wA==}
    engines: {node: ^12.22.0 || ^14.17.0 || >=16.0.0}
    dependencies:
      '@eslint/eslintrc': 1.3.2
      '@humanwhocodes/config-array': 0.10.4
      '@humanwhocodes/gitignore-to-minimatch': 1.0.2
      ajv: 6.12.6
      chalk: 4.1.2
      cross-spawn: 7.0.3
      debug: 4.3.4
      doctrine: 3.0.0
      escape-string-regexp: 4.0.0
      eslint-scope: 7.1.1
      eslint-utils: 3.0.0_eslint@8.22.0
      eslint-visitor-keys: 3.3.0
      espree: 9.4.0
      esquery: 1.4.0
      esutils: 2.0.3
      fast-deep-equal: 3.1.3
      file-entry-cache: 6.0.1
      find-up: 5.0.0
      functional-red-black-tree: 1.0.1
      glob-parent: 6.0.2
      globals: 13.17.0
      globby: 11.1.0
      grapheme-splitter: 1.0.4
      ignore: 5.2.0
      import-fresh: 3.3.0
      imurmurhash: 0.1.4
      is-glob: 4.0.3
      js-yaml: 4.1.0
      json-stable-stringify-without-jsonify: 1.0.1
      levn: 0.4.1
      lodash.merge: 4.6.2
      minimatch: 3.1.2
      natural-compare: 1.4.0
      optionator: 0.9.1
      regexpp: 3.2.0
      strip-ansi: 6.0.1
      strip-json-comments: 3.1.1
      text-table: 0.2.0
      v8-compile-cache: 2.3.0
    transitivePeerDependencies:
      - supports-color
    dev: true

  /eslint/8.31.0:
    resolution: {integrity: sha512-0tQQEVdmPZ1UtUKXjX7EMm9BlgJ08G90IhWh0PKDCb3ZLsgAOHI8fYSIzYVZej92zsgq+ft0FGsxhJ3xo2tbuA==}
    engines: {node: ^12.22.0 || ^14.17.0 || >=16.0.0}
    hasBin: true
    dependencies:
      '@eslint/eslintrc': 1.4.1
      '@humanwhocodes/config-array': 0.11.8
      '@humanwhocodes/module-importer': 1.0.1
      '@nodelib/fs.walk': 1.2.8
      ajv: 6.12.6
      chalk: 4.1.2
      cross-spawn: 7.0.3
      debug: 4.3.4
      doctrine: 3.0.0
      escape-string-regexp: 4.0.0
      eslint-scope: 7.1.1
      eslint-utils: 3.0.0_eslint@8.31.0
      eslint-visitor-keys: 3.3.0
      espree: 9.4.0
      esquery: 1.4.0
      esutils: 2.0.3
      fast-deep-equal: 3.1.3
      file-entry-cache: 6.0.1
      find-up: 5.0.0
      glob-parent: 6.0.2
      globals: 13.19.0
      grapheme-splitter: 1.0.4
      ignore: 5.2.0
      import-fresh: 3.3.0
      imurmurhash: 0.1.4
      is-glob: 4.0.3
      is-path-inside: 3.0.3
      js-sdsl: 4.2.0
      js-yaml: 4.1.0
      json-stable-stringify-without-jsonify: 1.0.1
      levn: 0.4.1
      lodash.merge: 4.6.2
      minimatch: 3.1.2
      natural-compare: 1.4.0
      optionator: 0.9.1
      regexpp: 3.2.0
      strip-ansi: 6.0.1
      strip-json-comments: 3.1.1
      text-table: 0.2.0
    transitivePeerDependencies:
      - supports-color
    dev: true

  /espree/9.4.0:
    resolution: {integrity: sha512-DQmnRpLj7f6TgN/NYb0MTzJXL+vJF9h3pHy4JhCIs3zwcgez8xmGg3sXHcEO97BrmO2OSvCwMdfdlyl+E9KjOw==}
    engines: {node: ^12.22.0 || ^14.17.0 || >=16.0.0}
    dependencies:
      acorn: 8.8.0
      acorn-jsx: 5.3.2_acorn@8.8.0
      eslint-visitor-keys: 3.3.0
    dev: true

  /esprima/4.0.1:
    resolution: {integrity: sha512-eGuFFw7Upda+g4p+QHvnW0RyTX/SVeJBDM/gCtMARO0cLuT2HcEKnTPvhjV6aGeqrCB/sbNop0Kszm0jsaWU4A==}
    engines: {node: '>=4'}
    hasBin: true
    dev: true

  /esquery/1.4.0:
    resolution: {integrity: sha512-cCDispWt5vHHtwMY2YrAQ4ibFkAL8RbH5YGBnZBc90MolvvfkkQcJro/aZiAQUlQ3qgrYS6D6v8Gc5G5CQsc9w==}
    engines: {node: '>=0.10'}
    dependencies:
      estraverse: 5.3.0
    dev: true

  /esrecurse/4.3.0:
    resolution: {integrity: sha512-KmfKL3b6G+RXvP8N1vr3Tq1kL/oCFgn2NYXEtqP8/L3pKapUA4G8cFVaoF3SU323CD4XypR/ffioHmkti6/Tag==}
    engines: {node: '>=4.0'}
    dependencies:
      estraverse: 5.3.0
    dev: true

  /estraverse/4.3.0:
    resolution: {integrity: sha512-39nnKffWz8xN1BU/2c79n9nB9HDzo0niYUqx6xyqUnyoAnQyyWpOTdZEeiCch8BBu515t4wp9ZmgVfVhn9EBpw==}
    engines: {node: '>=4.0'}
    dev: true

  /estraverse/5.3.0:
    resolution: {integrity: sha512-MMdARuVEQziNTeJD8DgMqmhwR11BRQ/cBP+pLtYdSTnf3MIO8fFeiINEbX36ZdNlfU/7A9f3gUw49B3oQsvwBA==}
    engines: {node: '>=4.0'}
    dev: true

  /estree-walker/1.0.1:
    resolution: {integrity: sha512-1fMXF3YP4pZZVozF8j/ZLfvnR8NSIljt56UhbZ5PeeDmmGHpgpdwQt7ITlGvYaQukCvuBRMLEiKiYC+oeIg4cg==}
    dev: true

  /esutils/2.0.3:
    resolution: {integrity: sha512-kVscqXk4OCp68SZ0dkgEKVi6/8ij300KBWTJq32P/dYeWTSwK41WyTxalN1eRmA5Z9UU/LX9D7FWSmV9SAYx6g==}
    engines: {node: '>=0.10.0'}
    dev: true

  /event-target-shim/5.0.1:
    resolution: {integrity: sha512-i/2XbnSz/uxRCU6+NdVJgKWDTM427+MqYbkQzD321DuCQJUqOuJKIA0IM2+W2xtYHdKOmZ4dR6fExsd4SXL+WQ==}
    engines: {node: '>=6'}
    dev: false

  /eventemitter3/2.0.3:
    resolution: {integrity: sha512-jLN68Dx5kyFHaePoXWPsCGW5qdyZQtLYHkxkg02/Mz6g0kYpDx4FyP6XfArhQdlOC4b8Mv+EMxPo/8La7Tzghg==}
    dev: false

  /execa/5.1.1:
    resolution: {integrity: sha512-8uSpZZocAZRBAPIEINJj3Lo9HyGitllczc27Eh5YYojjMFMn8yHMDMaUHE2Jqfq05D/wucwI4JGURyXt1vchyg==}
    engines: {node: '>=10'}
    dependencies:
      cross-spawn: 7.0.3
      get-stream: 6.0.1
      human-signals: 2.1.0
      is-stream: 2.0.1
      merge-stream: 2.0.0
      npm-run-path: 4.0.1
      onetime: 5.1.2
      signal-exit: 3.0.7
      strip-final-newline: 2.0.0
    dev: true

  /execa/6.1.0:
    resolution: {integrity: sha512-QVWlX2e50heYJcCPG0iWtf8r0xjEYfz/OYLGDYH+IyjWezzPNxz63qNFOu0l4YftGWuizFVZHHs8PrLU5p2IDA==}
    engines: {node: ^12.20.0 || ^14.13.1 || >=16.0.0}
    dependencies:
      cross-spawn: 7.0.3
      get-stream: 6.0.1
      human-signals: 3.0.1
      is-stream: 3.0.0
      merge-stream: 2.0.0
      npm-run-path: 5.1.0
      onetime: 6.0.0
      signal-exit: 3.0.7
      strip-final-newline: 3.0.0
    dev: true

  /exit/0.1.2:
    resolution: {integrity: sha512-Zk/eNKV2zbjpKzrsQ+n1G6poVbErQxJ0LBOJXaKZ1EViLzH+hrLu9cdXI4zw9dBQJslwBEpbQ2P1oS7nDxs6jQ==}
    engines: {node: '>= 0.8.0'}
    dev: true

  /expect/29.3.1:
    resolution: {integrity: sha512-gGb1yTgU30Q0O/tQq+z30KBWv24ApkMgFUpvKBkyLUBL68Wv8dHdJxTBZFl/iT8K/bqDHvUYRH6IIN3rToopPA==}
    engines: {node: ^14.15.0 || ^16.10.0 || >=18.0.0}
    dependencies:
      '@jest/expect-utils': 29.3.1
      jest-get-type: 29.2.0
      jest-matcher-utils: 29.3.1
      jest-message-util: 29.3.1
      jest-util: 29.3.1
    dev: true

  /extend/3.0.2:
    resolution: {integrity: sha512-fjquC59cD7CyW6urNXK0FBufkZcoiGG80wTuPujX590cB5Ttln20E2UB4S/WARVqhXffZl2LNgS+gQdPIIim/g==}
    dev: false

  /extendable-error/0.1.7:
    resolution: {integrity: sha512-UOiS2in6/Q0FK0R0q6UY9vYpQ21mr/Qn1KOnte7vsACuNJf514WvCCUHSRCPcgjPT2bAhNIJdlE6bVap1GKmeg==}
    dev: true

  /external-editor/3.1.0:
    resolution: {integrity: sha512-hMQ4CX1p1izmuLYyZqLMO/qGNw10wSv9QDCPfzXfyFrOaCSSoRfqE1Kf1s5an66J5JZC62NewG+mK49jOCtQew==}
    engines: {node: '>=4'}
    dependencies:
      chardet: 0.7.0
      iconv-lite: 0.4.24
      tmp: 0.0.33
    dev: true

  /fake-indexeddb/4.0.1:
    resolution: {integrity: sha512-hFRyPmvEZILYgdcLBxVdHLik4Tj3gDTu/g7s9ZDOiU3sTNiGx+vEu1ri/AMsFJUZ/1sdRbAVrEcKndh3sViBcA==}
    dependencies:
      realistic-structured-clone: 3.0.0
    dev: true

  /fast-deep-equal/3.1.3:
    resolution: {integrity: sha512-f3qQ9oQy9j2AhBe/H9VC91wLmKBCCU/gDOnKNAYG5hswO7BLKj09Hc5HYNz9cGI++xlpDCIgDaitVs03ATR84Q==}
    dev: true

  /fast-diff/1.1.2:
    resolution: {integrity: sha512-KaJUt+M9t1qaIteSvjc6P3RbMdXsNhK61GRftR6SNxqmhthcd9MGIi4T+o0jD8LUSpSnSKXE20nLtJ3fOHxQig==}
    dev: false

  /fast-diff/1.2.0:
    resolution: {integrity: sha512-xJuoT5+L99XlZ8twedaRf6Ax2TgQVxvgZOYoPKqZufmJib0tL2tegPBOZb1pVNgIhlqDlA0eO0c3wBvQcmzx4w==}
    dev: true

  /fast-glob/3.2.12:
    resolution: {integrity: sha512-DVj4CQIYYow0BlaelwK1pHl5n5cRSJfM60UA0zK891sVInoPri2Ekj7+e1CT3/3qxXenpI+nBBmQAcJPJgaj4w==}
    engines: {node: '>=8.6.0'}
    dependencies:
      '@nodelib/fs.stat': 2.0.5
      '@nodelib/fs.walk': 1.2.8
      glob-parent: 5.1.2
      merge2: 1.4.1
      micromatch: 4.0.5
    dev: true

  /fast-json-stable-stringify/2.1.0:
    resolution: {integrity: sha512-lhd/wF+Lk98HZoTCtlVraHtfh5XYijIjalXck7saUtuanSDyLMxnHhSXEDJqHxD7msR8D0uCmqlkwjCV8xvwHw==}
    dev: true

  /fast-levenshtein/2.0.6:
    resolution: {integrity: sha512-DCXu6Ifhqcks7TZKY3Hxp3y6qphY5SJZmrWMDrKcERSOXWQdMhU9Ig/PYrzyw/ul9jOIyh0N4M0tbC5hodg8dw==}
    dev: true

  /fastq/1.13.0:
    resolution: {integrity: sha512-YpkpUnK8od0o1hmeSc7UUs/eB/vIPWJYjKck2QKIzAf71Vm1AAQ3EbuZB3g2JIy+pg+ERD0vqI79KyZiB2e2Nw==}
    dependencies:
      reusify: 1.0.4
    dev: true

  /faye-websocket/0.11.4:
    resolution: {integrity: sha512-CzbClwlXAuiRQAlUyfqPgvPoNKTckTPGfwZV4ZdAhVcP2lh9KUxJg2b5GkE7XbjKQ3YJnQ9z6D9ntLAlB+tP8g==}
    engines: {node: '>=0.8.0'}
    dependencies:
      websocket-driver: 0.7.4
    dev: false

  /fb-watchman/2.0.2:
    resolution: {integrity: sha512-p5161BqbuCaSnB8jIbzQHOlpgsPmK5rJVDfDKO91Axs5NC1uu3HRQm6wt9cd9/+GtQQIO53JdGXXoyDpTAsgYA==}
    dependencies:
      bser: 2.1.1
    dev: true

  /fetch-blob/3.2.0:
    resolution: {integrity: sha512-7yAQpD2UMJzLi1Dqv7qFYnPbaPx7ZfFK6PiIxQ4PfkGPyNyl2Ugx+a/umUonmKqjhM4DnfbMvdX6otXq83soQQ==}
    engines: {node: ^12.20 || >= 14.13}
    dependencies:
      node-domexception: 1.0.0
      web-streams-polyfill: 3.2.1
    dev: false

  /file-entry-cache/6.0.1:
    resolution: {integrity: sha512-7Gps/XWymbLk2QLYK4NzpMOrYjMhdIxXuIvy2QBsLE6ljuodKvdkWs/cpyJJ3CVIVpH0Oi1Hvg1ovbMzLdFBBg==}
    engines: {node: ^10.12.0 || >=12.0.0}
    dependencies:
      flat-cache: 3.0.4
    dev: true

  /filelist/1.0.4:
    resolution: {integrity: sha512-w1cEuf3S+DrLCQL7ET6kz+gmlJdbq9J7yXCSjK/OZCPA+qEN1WyF4ZAf0YYJa4/shHJra2t/d/r8SV4Ji+x+8Q==}
    dependencies:
      minimatch: 5.1.2
    dev: true

  /fill-range/7.0.1:
    resolution: {integrity: sha512-qOo9F+dMUmC2Lcb4BbVvnKJxTPjCm+RRpe4gDuGrzkL7mEVl/djYSu2OdQ2Pa302N4oqkSg9ir6jaLWJ2USVpQ==}
    engines: {node: '>=8'}
    dependencies:
      to-regex-range: 5.0.1
    dev: true

  /find-cache-dir/3.3.2:
    resolution: {integrity: sha512-wXZV5emFEjrridIgED11OoUKLxiYjAcqot/NJdAkOhlJ+vGzwhOAfcG5OX1jP+S0PcjEn8bdMJv+g2jwQ3Onig==}
    engines: {node: '>=8'}
    dependencies:
      commondir: 1.0.1
      make-dir: 3.1.0
      pkg-dir: 4.2.0
    dev: true

  /find-root/1.1.0:
    resolution: {integrity: sha512-NKfW6bec6GfKc0SGx1e07QZY9PE99u0Bft/0rzSD5k3sO/vwkVUpDUKVm5Gpp5Ue3YfShPFTX2070tDs5kB9Ng==}
    dev: false

  /find-up/4.1.0:
    resolution: {integrity: sha512-PpOwAdQ/YlXQ2vj8a3h8IipDuYRi3wceVQQGYWxNINccq40Anw7BlsEXCMbt1Zt+OLA6Fq9suIpIWD0OsnISlw==}
    engines: {node: '>=8'}
    dependencies:
      locate-path: 5.0.0
      path-exists: 4.0.0
    dev: true

  /find-up/5.0.0:
    resolution: {integrity: sha512-78/PXT1wlLLDgTzDs7sjq9hzz0vXD+zn+7wypEe4fXQxCmdmqfGsEPQxmiCSQI3ajFV91bVSsvNtrJRiW6nGng==}
    engines: {node: '>=10'}
    dependencies:
      locate-path: 6.0.0
      path-exists: 4.0.0
    dev: true

  /find-yarn-workspace-root2/1.2.16:
    resolution: {integrity: sha512-hr6hb1w8ePMpPVUK39S4RlwJzi+xPLuVuG8XlwXU3KD5Yn3qgBWVfy3AzNlDhWvE1EORCE65/Qm26rFQt3VLVA==}
    dependencies:
      micromatch: 4.0.5
      pkg-dir: 4.2.0
    dev: true

  /firebase/9.15.0_encoding@0.1.13:
    resolution: {integrity: sha512-Fa8qFahDY/pMYMzwPGcfpUkAS3Q55qJ0QKD+5xnXjSX/jVHsJqoXtxapmyDCfAKktiLhXIcRElW1VDVd9xGwQQ==}
    dependencies:
      '@firebase/analytics': 0.9.0_@firebase+app@0.9.0
      '@firebase/analytics-compat': 0.2.0_5z7svkifsmkn6ro3hru7lnxwrq
      '@firebase/app': 0.9.0
      '@firebase/app-check': 0.6.0_@firebase+app@0.9.0
      '@firebase/app-check-compat': 0.3.0_5z7svkifsmkn6ro3hru7lnxwrq
      '@firebase/app-compat': 0.2.0
      '@firebase/app-types': 0.9.0
      '@firebase/auth': 0.21.0_nw4m4mwqwngj7zodqmw3xrcjja
      '@firebase/auth-compat': 0.3.0_smx2rqj2kjyjzx5x66zunbdpee
      '@firebase/database': 0.14.0_@firebase+app-types@0.9.0
      '@firebase/database-compat': 0.3.0_@firebase+app-types@0.9.0
      '@firebase/firestore': 3.8.0_nw4m4mwqwngj7zodqmw3xrcjja
      '@firebase/firestore-compat': 0.3.0_smx2rqj2kjyjzx5x66zunbdpee
      '@firebase/functions': 0.9.0_abctzvz6bda5rcfr257jyree6a
      '@firebase/functions-compat': 0.3.0_smx2rqj2kjyjzx5x66zunbdpee
      '@firebase/installations': 0.6.0_@firebase+app@0.9.0
      '@firebase/installations-compat': 0.2.0_z6klzwxqggigirvqix3ggnu6f4
      '@firebase/messaging': 0.12.0_@firebase+app@0.9.0
      '@firebase/messaging-compat': 0.2.0_5z7svkifsmkn6ro3hru7lnxwrq
      '@firebase/performance': 0.6.0_@firebase+app@0.9.0
      '@firebase/performance-compat': 0.2.0_5z7svkifsmkn6ro3hru7lnxwrq
      '@firebase/remote-config': 0.4.0_@firebase+app@0.9.0
      '@firebase/remote-config-compat': 0.2.0_5z7svkifsmkn6ro3hru7lnxwrq
      '@firebase/storage': 0.10.0_nw4m4mwqwngj7zodqmw3xrcjja
      '@firebase/storage-compat': 0.2.0_smx2rqj2kjyjzx5x66zunbdpee
      '@firebase/util': 1.8.0
    transitivePeerDependencies:
      - encoding
    dev: false

  /flat-cache/3.0.4:
    resolution: {integrity: sha512-dm9s5Pw7Jc0GvMYbshN6zchCA9RgQlzzEZX3vylR9IqFfS8XciblUXOKfW6SiuJ0e13eDYZoZV5wdrev7P3Nwg==}
    engines: {node: ^10.12.0 || >=12.0.0}
    dependencies:
      flatted: 3.2.7
      rimraf: 3.0.2
    dev: true

  /flatted/3.2.7:
    resolution: {integrity: sha512-5nqDSxl8nn5BSNxyR3n4I6eDmbolI6WT+QqR547RwxQapgjQBmtktdP+HTBb/a/zLsbzERTONyUB5pefh5TtjQ==}
    dev: true

  /flexsearch/0.7.21:
    resolution: {integrity: sha512-W7cHV7Hrwjid6lWmy0IhsWDFQboWSng25U3VVywpHOTJnnAZNPScog67G+cVpeX9f7yDD21ih0WDrMMT+JoaYg==}
    dev: false

  /for-each/0.3.3:
    resolution: {integrity: sha512-jqYfLp7mo9vIyQf8ykW2v7A+2N4QjeCeI5+Dz9XraiO1ign81wjiH7Fb9vSOWvQfNtmSa4H2RoQTrrXivdUZmw==}
    dependencies:
      is-callable: 1.2.7
    dev: true

  /form-data-encoder/2.1.4:
    resolution: {integrity: sha512-yDYSgNMraqvnxiEXO4hi88+YZxaHC6QKzb5N84iRCTDeRO7ZALpir/lVmf/uXUhnwUr2O4HU8s/n6x+yNjQkHw==}
    engines: {node: '>= 14.17'}
    dev: true

  /formdata-polyfill/4.0.10:
    resolution: {integrity: sha512-buewHzMvYL29jdeQTVILecSaZKnt/RJWjoZCF5OW60Z67/GmSLBkOFM7qh1PI3zFNtJbaZL5eQu1vLfazOwj4g==}
    engines: {node: '>=12.20.0'}
    dependencies:
      fetch-blob: 3.2.0
    dev: false

  /fs-extra/7.0.1:
    resolution: {integrity: sha512-YJDaCJZEnBmcbw13fvdAM9AwNOJwOzrE4pqMqBq5nFiEqXUqHwlK4B+3pUw6JNvfSPtX05xFHtYy/1ni01eGCw==}
    engines: {node: '>=6 <7 || >=8'}
    dependencies:
      graceful-fs: 4.2.10
      jsonfile: 4.0.0
      universalify: 0.1.2
    dev: true

  /fs-extra/8.1.0:
    resolution: {integrity: sha512-yhlQgA6mnOJUKOsRUFsgJdQCvkKhcz8tlZG5HBQfReYZy46OwLcY+Zia0mtdHsOo9y/hP+CxMN0TU9QxoOtG4g==}
    engines: {node: '>=6 <7 || >=8'}
    dependencies:
      graceful-fs: 4.2.10
      jsonfile: 4.0.0
      universalify: 0.1.2
    dev: true

  /fs-extra/9.1.0:
    resolution: {integrity: sha512-hcg3ZmepS30/7BSFqRvoo3DOMQu7IjqxO5nCDt+zM9XWjb33Wg7ziNT+Qvqbuc3+gWpzO02JubVyk2G4Zvo1OQ==}
    engines: {node: '>=10'}
    dependencies:
      at-least-node: 1.0.0
      graceful-fs: 4.2.10
      jsonfile: 6.1.0
      universalify: 2.0.0
    dev: true

  /fs.realpath/1.0.0:
    resolution: {integrity: sha512-OO0pH2lK6a0hZnAdau5ItzHPI6pUlvI7jMVnxUQRtw4owF2wk8lOSabtGDCTP4Ggrg2MbGnWO9X8K1t4+fGMDw==}
    dev: true

  /fsevents/2.3.2:
    resolution: {integrity: sha512-xiqMQR4xAeHTuB9uWm+fFRcIOgKBMiOBP+eXiyT7jsgVCq1bkVygt00oASowB7EdtpOHaaPgKt812P9ab+DDKA==}
    engines: {node: ^8.16.0 || ^10.6.0 || >=11.0.0}
    os: [darwin]
    requiresBuild: true
    dev: true
    optional: true

  /function-bind/1.1.1:
    resolution: {integrity: sha512-yIovAzMX49sF8Yl58fSCWJ5svSLuaibPxXQJFLmBObTuCr0Mf1KiPopGM9NiFjiYBCbfaa2Fh6breQ6ANVTI0A==}

  /function.prototype.name/1.1.5:
    resolution: {integrity: sha512-uN7m/BzVKQnCUF/iW8jYea67v++2u7m5UgENbHRtdDVclOUP+FMPlCNdmk0h/ysGyo2tavMJEDqJAkJdRa1vMA==}
    engines: {node: '>= 0.4'}
    dependencies:
      call-bind: 1.0.2
      define-properties: 1.1.4
      es-abstract: 1.21.1
      functions-have-names: 1.2.3
    dev: true

  /functional-red-black-tree/1.0.1:
    resolution: {integrity: sha512-dsKNQNdj6xA3T+QlADDA7mOSlX0qiMINjn0cgr+eGHGsbSHzTabcIogz2+p/iqP1Xs6EP/sS2SbqH+brGTbq0g==}
    dev: true

  /functions-have-names/1.2.3:
    resolution: {integrity: sha512-xckBUXyTIqT97tq2x2AMb+g163b5JFysYk0x4qxNFwbfQkmNZoiRHb6sPzI9/QV33WeuvVYBUIiD4NzNIyqaRQ==}

  /gensync/1.0.0-beta.2:
    resolution: {integrity: sha512-3hN7NaskYvMDLQY55gnW3NQ+mesEAepTqlg+VEbj7zzqEMBVNhzcGYYeqFo/TlYz6eQiFcp1HcsCZO+nGgS8zg==}
    engines: {node: '>=6.9.0'}
    dev: true

  /get-browser-rtc/1.1.0:
    resolution: {integrity: sha512-MghbMJ61EJrRsDe7w1Bvqt3ZsBuqhce5nrn/XAwgwOXhcsz53/ltdxOse1h/8eKXj5slzxdsz56g5rzOFSGwfQ==}
    dev: false

  /get-caller-file/2.0.5:
    resolution: {integrity: sha512-DyFP3BM/3YHTQOCUL/w0OZHR0lpKeGrxotcHWcqNEdnltqFwXVfhEBQ94eIo34AfQpo0rGki4cyIiftY06h2Fg==}
    engines: {node: 6.* || 8.* || >= 10.*}

  /get-intrinsic/1.1.3:
    resolution: {integrity: sha512-QJVz1Tj7MS099PevUG5jvnt9tSkXN8K14dxQlikJuPt4uD9hHAHjLyLBiLR5zELelBdD9QNRAXZzsJx0WaDL9A==}
    dependencies:
      function-bind: 1.1.1
      has: 1.0.3
      has-symbols: 1.0.3

  /get-nonce/1.0.1:
    resolution: {integrity: sha512-FJhYRoDaiatfEkUK8HKlicmu/3SGFD51q3itKDGoSTysQJBnfOcxU5GxnhE1E6soB76MbT0MBtnKJuXyAx+96Q==}
    engines: {node: '>=6'}
    dev: false

  /get-own-enumerable-property-symbols/3.0.2:
    resolution: {integrity: sha512-I0UBV/XOz1XkIJHEUDMZAbzCThU/H8DxmSfmdGcKPnVhu2VfFqr34jr9777IyaTYvxjedWhqVIilEDsCdP5G6g==}
    dev: true

  /get-package-type/0.1.0:
    resolution: {integrity: sha512-pjzuKtY64GYfWizNAJ0fr9VqttZkNiK2iS430LtIHzjBEr6bX8Am2zm4sW4Ro5wjWW5cAlRL1qAMTcXbjNAO2Q==}
    engines: {node: '>=8.0.0'}
    dev: true

  /get-stream/6.0.1:
    resolution: {integrity: sha512-ts6Wi+2j3jQjqi70w5AlN8DFnkSwC+MqmxEzdEALB2qXZYV3X/b1CTfgPLGJNMeAWxdPfU8FO1ms3NUfaHCPYg==}
    engines: {node: '>=10'}
    dev: true

  /get-symbol-description/1.0.0:
    resolution: {integrity: sha512-2EmdH1YvIQiZpltCNgkuiUnyukzxM/R6NDJX31Ke3BG1Nq5b0S2PhX59UKi9vZpPDQVdqn+1IcaAwnzTT5vCjw==}
    engines: {node: '>= 0.4'}
    dependencies:
      call-bind: 1.0.2
      get-intrinsic: 1.1.3
    dev: true

  /glob-parent/5.1.2:
    resolution: {integrity: sha512-AOIgSQCepiJYwP3ARnGx+5VnTu2HBYdzbGP45eLw1vr3zB3vZLeyed1sC9hnbcOc9/SrMyM5RPQrkGz4aS9Zow==}
    engines: {node: '>= 6'}
    dependencies:
      is-glob: 4.0.3
    dev: true

  /glob-parent/6.0.2:
    resolution: {integrity: sha512-XxwI8EOhVQgWp6iDL+3b0r86f4d6AX6zSU55HfB4ydCEuXLXc5FcYeOu+nnGftS4TEju/11rt4KJPTMgbfmv4A==}
    engines: {node: '>=10.13.0'}
    dependencies:
      is-glob: 4.0.3
    dev: true

  /glob/7.1.7:
    resolution: {integrity: sha512-OvD9ENzPLbegENnYP5UUfJIirTg4+XwMWGaQfQTY0JenxNvvIKP3U3/tAQSPIu/lHxXYSZmpXlUHeqAIdKzBLQ==}
    dependencies:
      fs.realpath: 1.0.0
      inflight: 1.0.6
      inherits: 2.0.4
      minimatch: 3.1.2
      once: 1.4.0
      path-is-absolute: 1.0.1
    dev: true

  /glob/7.2.3:
    resolution: {integrity: sha512-nFR0zLpU2YCaRxwoCJvL6UvCH2JFyFVIvwTLsIf21AuHlMskA1hhTdk+LlYJtOlYt9v6dvszD2BGRqBL+iQK9Q==}
    dependencies:
      fs.realpath: 1.0.0
      inflight: 1.0.6
      inherits: 2.0.4
      minimatch: 3.1.2
      once: 1.4.0
      path-is-absolute: 1.0.1
    dev: true

  /globals/11.12.0:
    resolution: {integrity: sha512-WOBp/EEGUiIsJSp7wcv/y6MO+lV9UoncWqxuFfm8eBwzWNgyfBd6Gz+IeKQ9jCmyhoH99g15M3T+QaVHFjizVA==}
    engines: {node: '>=4'}
    dev: true

  /globals/13.17.0:
    resolution: {integrity: sha512-1C+6nQRb1GwGMKm2dH/E7enFAMxGTmGI7/dEdhy/DNelv85w9B72t3uc5frtMNXIbzrarJJ/lTCjcaZwbLJmyw==}
    engines: {node: '>=8'}
    dependencies:
      type-fest: 0.20.2
    dev: true

  /globals/13.19.0:
    resolution: {integrity: sha512-dkQ957uSRWHw7CFXLUtUHQI3g3aWApYhfNR2O6jn/907riyTYKVBmxYVROkBcY614FSSeSJh7Xm7SrUWCxvJMQ==}
    engines: {node: '>=8'}
    dependencies:
      type-fest: 0.20.2
    dev: true

  /globalthis/1.0.3:
    resolution: {integrity: sha512-sFdI5LyBiNTHjRd7cGPWapiHWMOXKyuBNX/cWJ3NfzrZQVa8GI/8cofCl74AOVqq9W5kNmguTIzJ/1s2gyI9wA==}
    engines: {node: '>= 0.4'}
    dependencies:
      define-properties: 1.1.4
    dev: true

  /globby/11.1.0:
    resolution: {integrity: sha512-jhIXaOzy1sb8IyocaruWSn1TjmnBVs8Ayhcy83rmxNJ8q2uWKCAj3CnJY+KpGSXCueAPc0i05kVvVKtP1t9S3g==}
    engines: {node: '>=10'}
    dependencies:
      array-union: 2.1.0
      dir-glob: 3.0.1
      fast-glob: 3.2.12
      ignore: 5.2.0
      merge2: 1.4.1
      slash: 3.0.0
    dev: true

  /globby/6.1.0:
    resolution: {integrity: sha512-KVbFv2TQtbzCoxAnfD6JcHZTYCzyliEaaeM/gH8qQdkKr5s0OP9scEgvdcngyk7AVdY6YVW/TJHd+lQ/Df3Daw==}
    engines: {node: '>=0.10.0'}
    dependencies:
      array-union: 1.0.2
      glob: 7.2.3
      object-assign: 4.1.1
      pify: 2.3.0
      pinkie-promise: 2.0.1
    dev: true

  /gopd/1.0.1:
    resolution: {integrity: sha512-d65bNlIadxvpb/A2abVdlqKqV563juRnZ1Wtk6s1sIR8uNsXR70xqIzVqxVf1eTqDunwT2MkczEeaezCKTZhwA==}
    dependencies:
      get-intrinsic: 1.1.3
    dev: true

  /got/12.5.3:
    resolution: {integrity: sha512-8wKnb9MGU8IPGRIo+/ukTy9XLJBwDiCpIf5TVzQ9Cpol50eMTpBq2GAuDsuDIz7hTYmZgMgC1e9ydr6kSDWs3w==}
    engines: {node: '>=14.16'}
    dependencies:
      '@sindresorhus/is': 5.3.0
      '@szmarczak/http-timer': 5.0.1
      cacheable-lookup: 7.0.0
      cacheable-request: 10.2.3
      decompress-response: 6.0.0
      form-data-encoder: 2.1.4
      get-stream: 6.0.1
      http2-wrapper: 2.2.0
      lowercase-keys: 3.0.0
      p-cancelable: 3.0.0
      responselike: 3.0.0
    dev: true

  /graceful-fs/4.2.10:
    resolution: {integrity: sha512-9ByhssR2fPVsNZj478qUUbKfmL0+t5BDVyjShtyZZLiK7ZDAArFFfopyOTj0M05wE2tJPisA4iTnnXl2YoPvOA==}
    dev: true

  /grapheme-splitter/1.0.4:
    resolution: {integrity: sha512-bzh50DW9kTPM00T8y4o8vQg89Di9oLJVLW/KaOGIXJWP/iqCN6WKYkbNOF04vFLJhwcpYUh9ydh/+5vpOqV4YQ==}
    dev: true

  /hard-rejection/2.1.0:
    resolution: {integrity: sha512-VIZB+ibDhx7ObhAe7OVtoEbuP4h/MuOTHJ+J8h/eBXotJYl0fBgR72xDFCKgIh22OJZIOVNxBMWuhAr10r8HdA==}
    engines: {node: '>=6'}
    dev: true

  /has-bigints/1.0.2:
    resolution: {integrity: sha512-tSvCKtBr9lkF0Ex0aQiP9N+OpV4zi2r/Nee5VkRDbaqv35RLYMzbwQfFSZZH0kR+Rd6302UJZ2p/bJCEoR3VoQ==}
    dev: true

  /has-flag/3.0.0:
    resolution: {integrity: sha512-sKJf1+ceQBr4SMkvQnBDNDtf4TXpVhVGateu0t918bl30FnbE2m4vNLX+VWe/dpjlb+HugGYzW7uQXH98HPEYw==}
    engines: {node: '>=4'}

  /has-flag/4.0.0:
    resolution: {integrity: sha512-EykJT/Q1KjTWctppgIAgfSO0tKVuZUjhgMr17kqTumMl6Afv3EISleU7qZUzoXDFTAHTDC4NOoG/ZxU3EvlMPQ==}
    engines: {node: '>=8'}
    dev: true

  /has-property-descriptors/1.0.0:
    resolution: {integrity: sha512-62DVLZGoiEBDHQyqG4w9xCuZ7eJEwNmJRWw2VY84Oedb7WFcA27fiEVe8oUQx9hAUJ4ekurquucTGwsyO1XGdQ==}
    dependencies:
      get-intrinsic: 1.1.3

  /has-proto/1.0.1:
    resolution: {integrity: sha512-7qE+iP+O+bgF9clE5+UoBFzE65mlBiVj3tKCrlNQ0Ogwm0BjpT/gK4SlLYDMybDh5I3TCTKnPPa0oMG7JDYrhg==}
    engines: {node: '>= 0.4'}
    dev: true

  /has-symbols/1.0.3:
    resolution: {integrity: sha512-l3LCuF6MgDNwTDKkdYGEihYjt5pRPbEg46rtlmnSPlUbgmB8LOIrKJbYYFBSbnPaJexMKtiPO8hmeRjRz2Td+A==}
    engines: {node: '>= 0.4'}

  /has-tostringtag/1.0.0:
    resolution: {integrity: sha512-kFjcSNhnlGV1kyoGk7OXKSawH5JOb/LzUc5w9B02hOTO0dfFRjbHQKvg1d6cf3HbeUmtU9VbbV3qzZ2Teh97WQ==}
    engines: {node: '>= 0.4'}
    dependencies:
      has-symbols: 1.0.3

  /has/1.0.3:
    resolution: {integrity: sha512-f2dvO0VU6Oej7RkWJGrehjbzMAjFp5/VKPp5tTpWIV4JHHZK1/BxbFRtf/siA2SWTe09caDmVtYYzWEIbBS4zw==}
    engines: {node: '>= 0.4.0'}
    dependencies:
      function-bind: 1.1.1

  /highlight.js/11.7.0:
    resolution: {integrity: sha512-1rRqesRFhMO/PRF+G86evnyJkCgaZFOI+Z6kdj15TA18funfoqJXvgPCLSf0SWq3SRfg1j3HlDs8o4s3EGq1oQ==}
    engines: {node: '>=12.0.0'}
    dev: false

  /hoist-non-react-statics/3.3.2:
    resolution: {integrity: sha512-/gGivxi8JPKWNm/W0jSmzcMPpfpPLc3dY/6GxhX2hQ9iGj3aDfklV4ET7NjKpSinLpJ5vafa9iiGIEZg10SfBw==}
    dependencies:
      react-is: 16.13.1
    dev: false

  /hosted-git-info/2.8.9:
    resolution: {integrity: sha512-mxIDAb9Lsm6DoOJ7xH+5+X4y1LU/4Hi50L9C5sIswK3JzULS4bwk1FvjdBgvYR4bzT4tuUQiC15FE2f5HbLvYw==}
    dev: true

  /hotkeys-js/3.10.1:
    resolution: {integrity: sha512-mshqjgTqx8ee0qryHvRgZaZDxTwxam/2yTQmQlqAWS3+twnq1jsY9Yng9zB7lWq6WRrjTbTOc7knNwccXQiAjQ==}
    dev: false

  /html-escaper/2.0.2:
    resolution: {integrity: sha512-H2iMtd0I4Mt5eYiapRdIDjp+XzelXQ0tFE4JS7YFwFevXXMmOp9myNrUvCg0D6ws8iqkRPBfKHgbwig1SmlLfg==}
    dev: true

  /html-parse-stringify/3.0.1:
    resolution: {integrity: sha512-KknJ50kTInJ7qIScF3jeaFRpMpE8/lfiTdzf/twXyPBLAGrLRTmkz3AdTnKeh40X8k9L2fdYwEp/42WGXIRGcg==}
    dependencies:
      void-elements: 3.1.0
    dev: false

  /html-tokenize/2.0.1:
    resolution: {integrity: sha512-QY6S+hZ0f5m1WT8WffYN+Hg+xm/w5I8XeUcAq/ZYP5wVC8xbKi4Whhru3FtrAebD5EhBW8rmFzkDI6eCAuFe2w==}
    dependencies:
      buffer-from: 0.1.2
      inherits: 2.0.4
      minimist: 1.2.6
      readable-stream: 1.0.34
      through2: 0.4.2
    dev: false

  /http-cache-semantics/4.1.0:
    resolution: {integrity: sha512-carPklcUh7ROWRK7Cv27RPtdhYhUsela/ue5/jKzjegVvXDqM2ILE9Q2BGn9JZJh1g87cp56su/FgQSzcWS8cQ==}
    dev: true

  /http-parser-js/0.5.8:
    resolution: {integrity: sha512-SGeBX54F94Wgu5RH3X5jsDtf4eHyRogWX1XGT3b4HuW3tQPM4AaBzoUji/4AAJNXCEOWZ5O0DgZmJw1947gD5Q==}
    dev: false

  /http2-wrapper/2.2.0:
    resolution: {integrity: sha512-kZB0wxMo0sh1PehyjJUWRFEd99KC5TLjZ2cULC4f9iqJBAmKQQXEICjxl5iPJRwP40dpeHFqqhm7tYCvODpqpQ==}
    engines: {node: '>=10.19.0'}
    dependencies:
      quick-lru: 5.1.1
      resolve-alpn: 1.2.1
    dev: true

  /human-id/1.0.2:
    resolution: {integrity: sha512-UNopramDEhHJD+VR+ehk8rOslwSfByxPIZyJRfV739NDhN5LF1fa1MqnzKm2lGTQRjNrjK19Q5fhkgIfjlVUKw==}
    dev: true

  /human-signals/2.1.0:
    resolution: {integrity: sha512-B4FFZ6q/T2jhhksgkbEW3HBvWIfDW85snkQgawt07S7J5QXTk6BkNV+0yAeZrM5QpMAdYlocGoljn0sJ/WQkFw==}
    engines: {node: '>=10.17.0'}
    dev: true

  /human-signals/3.0.1:
    resolution: {integrity: sha512-rQLskxnM/5OCldHo+wNXbpVgDn5A17CUoKX+7Sokwaknlq7CdSnphy0W39GU8dw59XiCXmFXDg4fRuckQRKewQ==}
    engines: {node: '>=12.20.0'}
    dev: true

  /husky/8.0.2:
    resolution: {integrity: sha512-Tkv80jtvbnkK3mYWxPZePGFpQ/tT3HNSs/sasF9P2YfkMezDl3ON37YN6jUUI4eTg5LcyVynlb6r4eyvOmspvg==}
    engines: {node: '>=14'}
    hasBin: true
    dev: true

  /i18next/21.10.0:
    resolution: {integrity: sha512-YeuIBmFsGjUfO3qBmMOc0rQaun4mIpGKET5WDwvu8lU7gvwpcariZLNtL0Fzj+zazcHUrlXHiptcFhBMFaxzfg==}
    dependencies:
      '@babel/runtime': 7.20.7
    dev: false

  /iconv-lite/0.4.24:
    resolution: {integrity: sha512-v3MXnZAcvnywkTUEZomIActle7RXXeedOR31wwl7VlyoXO4Qi9arvSenNQWne1TcRwhCL1HwLI21bEqdpj8/rA==}
    engines: {node: '>=0.10.0'}
    dependencies:
      safer-buffer: 2.1.2
    dev: true

  /iconv-lite/0.6.3:
    resolution: {integrity: sha512-4fCk79wshMdzMp2rH06qWrJE4iolqLhCUH+OiuIgU++RB0+94NlDL81atO7GX55uUKueo0txHNtvEyI6D7WdMw==}
    engines: {node: '>=0.10.0'}
    dependencies:
      safer-buffer: 2.1.2
    dev: false

  /idb-keyval/6.2.0:
    resolution: {integrity: sha512-uw+MIyQn2jl3+hroD7hF8J7PUviBU7BPKWw4f/ISf32D4LoGu98yHjrzWWJDASu9QNrX10tCJqk9YY0ClWm8Ng==}
    dependencies:
      safari-14-idb-fix: 3.0.0
    dev: false

  /idb/7.0.1:
    resolution: {integrity: sha512-UUxlE7vGWK5RfB/fDwEGgRf84DY/ieqNha6msMV99UsEMQhJ1RwbCd8AYBj3QMgnE3VZnfQvm4oKVCJTYlqIgg==}
    dev: false

  /idb/7.1.1:
    resolution: {integrity: sha512-gchesWBzyvGHRO9W8tzUWFDycow5gwjvFKfyV9FF32Y7F50yZMp7mP+T2mJIWFx49zicqyC4uefHM17o6xKIVQ==}
    dev: true

  /ieee754/1.2.1:
    resolution: {integrity: sha512-dcyqhDvX1C46lXZcVqCpK+FtMRQVdIMN6/Df5js2zouUsqG7I6sFxitIC+7KYK29KdXOLHdu9zL4sFnoVQnqaA==}
    dev: false

  /ignore/5.2.0:
    resolution: {integrity: sha512-CmxgYGiEPCLhfLnpPp1MoRmifwEIOgjcHXxOBjv7mY96c+eWScsOP9c112ZyLdWHi0FxHjI+4uVhKYp/gcdRmQ==}
    engines: {node: '>= 4'}
    dev: true

  /import-fresh/3.3.0:
    resolution: {integrity: sha512-veYYhQa+D1QBKznvhUHxb8faxlrwUnxseDAbAp457E0wLNio2bOSKnjYDhMj+YiAq61xrMGhQk9iXVk5FzgQMw==}
    engines: {node: '>=6'}
    dependencies:
      parent-module: 1.0.1
      resolve-from: 4.0.0

  /import-local/3.1.0:
    resolution: {integrity: sha512-ASB07uLtnDs1o6EHjKpX34BKYDSqnFerfTOJL2HvMqF70LnxpjkzDB8J44oT9pu4AMPkQwf8jl6szgvNd2tRIg==}
    engines: {node: '>=8'}
    hasBin: true
    dependencies:
      pkg-dir: 4.2.0
      resolve-cwd: 3.0.0
    dev: true

  /imurmurhash/0.1.4:
    resolution: {integrity: sha512-JmXMZ6wuvDmLiHEml9ykzqO6lwFbof0GG4IkcGaENdCRDDmMVnny7s5HsIgHCbaq0w2MyPhDqkhTUgS2LU2PHA==}
    engines: {node: '>=0.8.19'}
    dev: true

  /indent-string/4.0.0:
    resolution: {integrity: sha512-EdDDZu4A2OyIK7Lr/2zG+w5jmbuk1DVBnEwREQvBzspBJkCEbRa8GxU1lghYcaGJCnRWibjDXlq779X1/y5xwg==}
    engines: {node: '>=8'}
    dev: true

  /inflight/1.0.6:
    resolution: {integrity: sha512-k92I/b08q4wvFscXCLvqfsHCrjrF7yiXsQuIVvVE7N82W3+aqpzuUdBbfhWcy/FZR3/4IgflMgKLOsvPDrGCJA==}
    dependencies:
      once: 1.4.0
      wrappy: 1.0.2
    dev: true

  /inherits/2.0.4:
    resolution: {integrity: sha512-k/vGaX4/Yla3WzyMCvTQOXYeIHvqOKtnqBduzTHpzpQZzAskKMhZ2K+EnBiSM9zGSoIFeMpXKxa4dYeZIQqewQ==}

  /internal-slot/1.0.3:
    resolution: {integrity: sha512-O0DB1JC/sPyZl7cIo78n5dR7eUSwwpYPiXRhTzNxZVAMUuB8vlnRFyLxdrVToks6XPLVnFfbzaVd5WLjhgg+vA==}
    engines: {node: '>= 0.4'}
    dependencies:
      get-intrinsic: 1.1.3
      has: 1.0.3
      side-channel: 1.0.4
    dev: true

  /internal-slot/1.0.4:
    resolution: {integrity: sha512-tA8URYccNzMo94s5MQZgH8NB/XTa6HsOo0MLfXTKKEnHVVdegzaQoFZ7Jp44bdvLvY2waT5dc+j5ICEswhi7UQ==}
    engines: {node: '>= 0.4'}
    dependencies:
      get-intrinsic: 1.1.3
      has: 1.0.3
      side-channel: 1.0.4
    dev: true

  /invariant/2.2.4:
    resolution: {integrity: sha512-phJfQVBuaJM5raOpJjSfkiD6BpbCE4Ns//LaXl6wGYtUBY83nWS6Rf9tXm2e8VaK60JEjYldbPif/A2B1C2gNA==}
    dependencies:
      loose-envify: 1.4.0
    dev: false

  /is-arguments/1.1.1:
    resolution: {integrity: sha512-8Q7EARjzEnKpt/PCD7e1cgUS0a6X8u5tdSiMqXhojOdoV9TsMsiO+9VLC5vAmO8N7/GmXn7yjR8qnA6bVAEzfA==}
    engines: {node: '>= 0.4'}
    dependencies:
      call-bind: 1.0.2
      has-tostringtag: 1.0.0
    dev: false

  /is-array-buffer/3.0.1:
    resolution: {integrity: sha512-ASfLknmY8Xa2XtB4wmbz13Wu202baeA18cJBCeCy0wXUHZF0IPyVEXqKEcd+t2fNSLLL1vC6k7lxZEojNbISXQ==}
    dependencies:
      call-bind: 1.0.2
      get-intrinsic: 1.1.3
      is-typed-array: 1.1.10
    dev: true

  /is-arrayish/0.2.1:
    resolution: {integrity: sha512-zz06S8t0ozoDXMG+ube26zeCTNXcKIPJZJi8hBrF4idCLms4CG9QtK7qBl1boi5ODzFpjswb5JPmHCbMpjaYzg==}

  /is-bigint/1.0.4:
    resolution: {integrity: sha512-zB9CruMamjym81i2JZ3UMn54PKGsQzsJeo6xvN3HJJ4CAsQNB6iRutp2To77OfCNuoxspsIhzaPoO1zyCEhFOg==}
    dependencies:
      has-bigints: 1.0.2
    dev: true

  /is-boolean-object/1.1.2:
    resolution: {integrity: sha512-gDYaKHJmnj4aWxyj6YHyXVpdQawtVLHU5cb+eztPGczf6cjuTdwve5ZIEfgXqH4e57An1D1AKf8CZ3kYrQRqYA==}
    engines: {node: '>= 0.4'}
    dependencies:
      call-bind: 1.0.2
      has-tostringtag: 1.0.0
    dev: true

  /is-callable/1.2.6:
    resolution: {integrity: sha512-krO72EO2NptOGAX2KYyqbP9vYMlNAXdB53rq6f8LXY6RY7JdSR/3BD6wLUlPHSAesmY9vstNrjvqGaCiRK/91Q==}
    engines: {node: '>= 0.4'}
    dev: true

  /is-callable/1.2.7:
    resolution: {integrity: sha512-1BC0BVFhS/p0qtw6enp8e+8OD0UrK0oFLztSjNzhcKA3WDuJxxAPXzPuPtKkjEY9UUoEWlX/8fgKeu2S8i9JTA==}
    engines: {node: '>= 0.4'}
    dev: true

  /is-ci/3.0.1:
    resolution: {integrity: sha512-ZYvCgrefwqoQ6yTyYUbQu64HsITZ3NfKX1lzaEYdkTDcfKzzCI/wthRRYKkdjHKFVgNiXKAKm65Zo1pk2as/QQ==}
    hasBin: true
    dependencies:
      ci-info: 3.7.0
    dev: true

  /is-core-module/2.10.0:
    resolution: {integrity: sha512-Erxj2n/LDAZ7H8WNJXd9tw38GYM3dv8rk8Zcs+jJuxYTW7sozH+SS8NtrSjVL1/vpLvWi1hxy96IzjJ3EHTJJg==}
    dependencies:
      has: 1.0.3
    dev: true

  /is-core-module/2.11.0:
    resolution: {integrity: sha512-RRjxlvLDkD1YJwDbroBHMb+cukurkDWNyHx7D3oNB5x9rb5ogcksMC5wHCadcXoo67gVr/+3GFySh3134zi6rw==}
    dependencies:
      has: 1.0.3

  /is-date-object/1.0.5:
    resolution: {integrity: sha512-9YQaSxsAiSwcvS33MBk3wTCVnWK+HhF8VZR2jRxehM16QcVOdHqPn4VPHmRK4lSr38n9JriurInLcP90xsYNfQ==}
    engines: {node: '>= 0.4'}
    dependencies:
      has-tostringtag: 1.0.0

  /is-extglob/2.1.1:
    resolution: {integrity: sha512-SbKbANkN603Vi4jEZv49LeVJMn4yGwsbzZworEoyEiutsN3nJYdbO36zfhGJ6QEDpOZIFkDtnq5JRxmvl3jsoQ==}
    engines: {node: '>=0.10.0'}
    dev: true

  /is-fullwidth-code-point/3.0.0:
    resolution: {integrity: sha512-zymm5+u+sCsSWyD9qNaejV3DFvhCKclKdizYaJUuHA83RLjb7nSuGnddCHGv0hk+KY7BMAlsWeK4Ueg6EV6XQg==}
    engines: {node: '>=8'}

  /is-fullwidth-code-point/4.0.0:
    resolution: {integrity: sha512-O4L094N2/dZ7xqVdrXhh9r1KODPJpFms8B5sGdJLPy664AgvXsreZUyCQQNItZRDlYug4xStLjNp/sz3HvBowQ==}
    engines: {node: '>=12'}
    dev: true

  /is-generator-fn/2.1.0:
    resolution: {integrity: sha512-cTIB4yPYL/Grw0EaSzASzg6bBy9gqCofvWN8okThAYIxKJZC+udlRAmGbM0XLeniEJSs8uEgHPGuHSe1XsOLSQ==}
    engines: {node: '>=6'}
    dev: true

  /is-glob/4.0.3:
    resolution: {integrity: sha512-xelSayHH36ZgE7ZWhli7pW34hNbNl8Ojv5KVmkJD4hBdD3th8Tfk9vYasLM+mXWOZhFkgZfxhLSnrwRr4elSSg==}
    engines: {node: '>=0.10.0'}
    dependencies:
      is-extglob: 2.1.1
    dev: true

  /is-module/1.0.0:
    resolution: {integrity: sha512-51ypPSPCoTEIN9dy5Oy+h4pShgJmPCygKfyRCISBI+JoWT/2oJvK8QPxmwv7b/p239jXrm9M1mlQbyKJ5A152g==}
    dev: true

  /is-negative-zero/2.0.2:
    resolution: {integrity: sha512-dqJvarLawXsFbNDeJW7zAz8ItJ9cd28YufuuFzh0G8pNHjJMnY08Dv7sYX2uF5UpQOwieAeOExEYAWWfu7ZZUA==}
    engines: {node: '>= 0.4'}
    dev: true

  /is-number-object/1.0.7:
    resolution: {integrity: sha512-k1U0IRzLMo7ZlYIfzRu23Oh6MiIFasgpb9X76eqfFZAqwH44UI4KTBvBYIZ1dSL9ZzChTB9ShHfLkR4pdW5krQ==}
    engines: {node: '>= 0.4'}
    dependencies:
      has-tostringtag: 1.0.0
    dev: true

  /is-number/7.0.0:
    resolution: {integrity: sha512-41Cifkg6e8TylSpdtTpeLVMqvSBEVzTttHvERD741+pnZ8ANv0004MRL43QKPDlK9cGvNp6NZWZUBlbGXYxxng==}
    engines: {node: '>=0.12.0'}
    dev: true

  /is-obj/1.0.1:
    resolution: {integrity: sha512-l4RyHgRqGN4Y3+9JHVrNqO+tN0rV5My76uW5/nuO4K1b6vw5G8d/cmFjP9tRfEsdhZNt0IFdZuK/c2Vr4Nb+Qg==}
    engines: {node: '>=0.10.0'}
    dev: true

  /is-path-cwd/2.2.0:
    resolution: {integrity: sha512-w942bTcih8fdJPJmQHFzkS76NEP8Kzzvmw92cXsazb8intwLqPibPPdXf4ANdKV3rYMuuQYGIWtvz9JilB3NFQ==}
    engines: {node: '>=6'}
    dev: true

  /is-path-in-cwd/2.1.0:
    resolution: {integrity: sha512-rNocXHgipO+rvnP6dk3zI20RpOtrAM/kzbB258Uw5BWr3TpXi861yzjo16Dn4hUox07iw5AyeMLHWsujkjzvRQ==}
    engines: {node: '>=6'}
    dependencies:
      is-path-inside: 2.1.0
    dev: true

  /is-path-inside/2.1.0:
    resolution: {integrity: sha512-wiyhTzfDWsvwAW53OBWF5zuvaOGlZ6PwYxAbPVDhpm+gM09xKQGjBq/8uYN12aDvMxnAnq3dxTyoSoRNmg5YFg==}
    engines: {node: '>=6'}
    dependencies:
      path-is-inside: 1.0.2
    dev: true

  /is-path-inside/3.0.3:
    resolution: {integrity: sha512-Fd4gABb+ycGAmKou8eMftCupSir5lRxqf4aD/vd0cD2qc4HL07OjCeuHMr8Ro4CoMaeCKDB0/ECBOVWjTwUvPQ==}
    engines: {node: '>=8'}
    dev: true

  /is-plain-obj/1.1.0:
    resolution: {integrity: sha512-yvkRyxmFKEOQ4pNXCmJG5AEQNlXJS5LaONXo5/cLdTZdWvsZ1ioJEonLGAosKlMWE8lwUy/bJzMjcw8az73+Fg==}
    engines: {node: '>=0.10.0'}
    dev: true

  /is-regex/1.1.4:
    resolution: {integrity: sha512-kvRdxDsxZjhzUX07ZnLydzS1TU/TJlTUHHY4YLL87e37oUA49DfkLqgy+VjFocowy29cKvcSiu+kIv728jTTVg==}
    engines: {node: '>= 0.4'}
    dependencies:
      call-bind: 1.0.2
      has-tostringtag: 1.0.0

  /is-regexp/1.0.0:
    resolution: {integrity: sha512-7zjFAPO4/gwyQAAgRRmqeEeyIICSdmCqa3tsVHMdBzaXXRiqopZL4Cyghg/XulGWrtABTpbnYYzzIRffLkP4oA==}
    engines: {node: '>=0.10.0'}
    dev: true

  /is-shared-array-buffer/1.0.2:
    resolution: {integrity: sha512-sqN2UDu1/0y6uvXyStCOzyhAjCSlHceFoMKJW8W9EU9cvic/QdsZ0kEU93HEy3IUEFZIiH/3w+AH/UQbPHNdhA==}
    dependencies:
      call-bind: 1.0.2
    dev: true

  /is-stream/2.0.1:
    resolution: {integrity: sha512-hFoiJiTl63nn+kstHGBtewWSKnQLpyb155KHheA1l39uvtO9nWIop1p3udqPcUd/xbF1VLMO4n7OI6p7RbngDg==}
    engines: {node: '>=8'}
    dev: true

  /is-stream/3.0.0:
    resolution: {integrity: sha512-LnQR4bZ9IADDRSkvpqMGvt/tEJWclzklNgSw48V5EAaAeDd6qGvN8ei6k5p0tvxSR171VmGyHuTiAOfxAbr8kA==}
    engines: {node: ^12.20.0 || ^14.13.1 || >=16.0.0}
    dev: true

  /is-string/1.0.7:
    resolution: {integrity: sha512-tE2UXzivje6ofPW7l23cjDOMa09gb7xlAqG6jG5ej6uPV32TlWP3NKPigtaGeHNu9fohccRYvIiZMfOOnOYUtg==}
    engines: {node: '>= 0.4'}
    dependencies:
      has-tostringtag: 1.0.0
    dev: true

  /is-subdir/1.2.0:
    resolution: {integrity: sha512-2AT6j+gXe/1ueqbW6fLZJiIw3F8iXGJtt0yDrZaBhAZEG1raiTxKWU+IPqMCzQAXOUCKdA4UDMgacKH25XG2Cw==}
    engines: {node: '>=4'}
    dependencies:
      better-path-resolve: 1.0.0
    dev: true

  /is-symbol/1.0.4:
    resolution: {integrity: sha512-C/CPBqKWnvdcxqIARxyOh4v1UUEOCHpgDa0WYgpKDFMszcrPcffg5uhwSgPCLD2WWxmq6isisz87tzT01tuGhg==}
    engines: {node: '>= 0.4'}
    dependencies:
      has-symbols: 1.0.3
    dev: true

  /is-typed-array/1.1.10:
    resolution: {integrity: sha512-PJqgEHiWZvMpaFZ3uTc8kHPM4+4ADTlDniuQL7cU/UDA0Ql7F70yGfHph3cLNe+c9toaigv+DFzTJKhc2CtO6A==}
    engines: {node: '>= 0.4'}
    dependencies:
      available-typed-arrays: 1.0.5
      call-bind: 1.0.2
      for-each: 0.3.3
      gopd: 1.0.1
      has-tostringtag: 1.0.0
    dev: true

  /is-weakref/1.0.2:
    resolution: {integrity: sha512-qctsuLZmIQ0+vSSMfoVvyFe2+GSEvnmZ2ezTup1SBse9+twCCeial6EEi3Nc2KFcf6+qz2FBPnjXsk8xhKSaPQ==}
    dependencies:
      call-bind: 1.0.2
    dev: true

  /is-windows/1.0.2:
    resolution: {integrity: sha512-eXK1UInq2bPmjyX6e3VHIzMLobc4J94i4AWn+Hpq3OU5KkrRC96OAcR3PRJ/pGu6m8TRnBHP9dkXQVsT/COVIA==}
    engines: {node: '>=0.10.0'}
    dev: true

  /isarray/0.0.1:
    resolution: {integrity: sha512-D2S+3GLxWH+uhrNEcoh/fnmYeP8E8/zHl644d/jdA0g2uyXvy3sb0qxotE+ne0LtccHknQzWwZEzhak7oJ0COQ==}
    dev: false

  /isarray/1.0.0:
    resolution: {integrity: sha512-VLghIWNM6ELQzo7zwmcg0NmTVyWKYjvIeM83yjp0wRDTmUnrM678fQbcKBo6n2CJEF0szoG//ytg+TKla89ALQ==}
    dev: false

  /isexe/2.0.0:
    resolution: {integrity: sha512-RHxMLp9lnKHGHRng9QFhRCMbYAcVpn69smSGcq3f36xjgVVWThj4qqLbTLlq7Ssj8B+fIQ1EuCEGI2lKsyQeIw==}
    dev: true

  /isomorphic.js/0.2.5:
    resolution: {integrity: sha512-PIeMbHqMt4DnUP3MA/Flc0HElYjMXArsw1qwJZcm9sqR8mq3l8NYizFMty0pWwE/tzIGH3EKK5+jes5mAr85yw==}

  /istanbul-lib-coverage/3.2.0:
    resolution: {integrity: sha512-eOeJ5BHCmHYvQK7xt9GkdHuzuCGS1Y6g9Gvnx3Ym33fz/HpLRYxiS0wHNr+m/MBC8B647Xt608vCDEvhl9c6Mw==}
    engines: {node: '>=8'}
    dev: true

  /istanbul-lib-instrument/5.2.1:
    resolution: {integrity: sha512-pzqtp31nLv/XFOzXGuvhCb8qhjmTVo5vjVk19XE4CRlSWz0KoeJ3bw9XsA7nOp9YBf4qHjwBxkDzKcME/J29Yg==}
    engines: {node: '>=8'}
    dependencies:
      '@babel/core': 7.20.5
      '@babel/parser': 7.20.7
      '@istanbuljs/schema': 0.1.3
      istanbul-lib-coverage: 3.2.0
      semver: 6.3.0
    transitivePeerDependencies:
      - supports-color
    dev: true

  /istanbul-lib-report/3.0.0:
    resolution: {integrity: sha512-wcdi+uAKzfiGT2abPpKZ0hSU1rGQjUQnLvtY5MpQ7QCTahD3VODhcu4wcfY1YtkGaDD5yuydOLINXsfbus9ROw==}
    engines: {node: '>=8'}
    dependencies:
      istanbul-lib-coverage: 3.2.0
      make-dir: 3.1.0
      supports-color: 7.2.0
    dev: true

  /istanbul-lib-source-maps/4.0.1:
    resolution: {integrity: sha512-n3s8EwkdFIJCG3BPKBYvskgXGoy88ARzvegkitk60NxRdwltLOTaH7CUiMRXvwYorl0Q712iEjcWB+fK/MrWVw==}
    engines: {node: '>=10'}
    dependencies:
      debug: 4.3.4
      istanbul-lib-coverage: 3.2.0
      source-map: 0.6.1
    transitivePeerDependencies:
      - supports-color
    dev: true

  /istanbul-reports/3.1.5:
    resolution: {integrity: sha512-nUsEMa9pBt/NOHqbcbeJEgqIlY/K7rVWUX6Lql2orY5e9roQOthbR3vtY4zzf2orPELg80fnxxk9zUyPlgwD1w==}
    engines: {node: '>=8'}
    dependencies:
      html-escaper: 2.0.2
      istanbul-lib-report: 3.0.0
    dev: true

  /jake/10.8.5:
    resolution: {integrity: sha512-sVpxYeuAhWt0OTWITwT98oyV0GsXyMlXCF+3L1SuafBVUIr/uILGRB+NqwkzhgXKvoJpDIpQvqkUALgdmQsQxw==}
    engines: {node: '>=10'}
    hasBin: true
    dependencies:
      async: 3.2.4
      chalk: 4.1.2
      filelist: 1.0.4
      minimatch: 3.1.2
    dev: true

  /jest-changed-files/29.2.0:
    resolution: {integrity: sha512-qPVmLLyBmvF5HJrY7krDisx6Voi8DmlV3GZYX0aFNbaQsZeoz1hfxcCMbqDGuQCxU1dJy9eYc2xscE8QrCCYaA==}
    engines: {node: ^14.15.0 || ^16.10.0 || >=18.0.0}
    dependencies:
      execa: 5.1.1
      p-limit: 3.1.0
    dev: true

  /jest-circus/29.3.1:
    resolution: {integrity: sha512-wpr26sEvwb3qQQbdlmei+gzp6yoSSoSL6GsLPxnuayZSMrSd5Ka7IjAvatpIernBvT2+Ic6RLTg+jSebScmasg==}
    engines: {node: ^14.15.0 || ^16.10.0 || >=18.0.0}
    dependencies:
      '@jest/environment': 29.3.1
      '@jest/expect': 29.3.1
      '@jest/test-result': 29.3.1
      '@jest/types': 29.3.1
      '@types/node': 18.11.18
      chalk: 4.1.2
      co: 4.6.0
      dedent: 0.7.0
      is-generator-fn: 2.1.0
      jest-each: 29.3.1
      jest-matcher-utils: 29.3.1
      jest-message-util: 29.3.1
      jest-runtime: 29.3.1
      jest-snapshot: 29.3.1
      jest-util: 29.3.1
      p-limit: 3.1.0
      pretty-format: 29.3.1
      slash: 3.0.0
      stack-utils: 2.0.6
    transitivePeerDependencies:
      - supports-color
    dev: true

  /jest-cli/29.3.1_@types+node@18.11.18:
    resolution: {integrity: sha512-TO/ewvwyvPOiBBuWZ0gm04z3WWP8TIK8acgPzE4IxgsLKQgb377NYGrQLc3Wl/7ndWzIH2CDNNsUjGxwLL43VQ==}
    engines: {node: ^14.15.0 || ^16.10.0 || >=18.0.0}
    hasBin: true
    peerDependencies:
      node-notifier: ^8.0.1 || ^9.0.0 || ^10.0.0
    peerDependenciesMeta:
      node-notifier:
        optional: true
    dependencies:
      '@jest/core': 29.3.1
      '@jest/test-result': 29.3.1
      '@jest/types': 29.3.1
      chalk: 4.1.2
      exit: 0.1.2
      graceful-fs: 4.2.10
      import-local: 3.1.0
      jest-config: 29.3.1_@types+node@18.11.18
      jest-util: 29.3.1
      jest-validate: 29.3.1
      prompts: 2.4.2
      yargs: 17.6.2
    transitivePeerDependencies:
      - '@types/node'
      - supports-color
      - ts-node
    dev: true

  /jest-config/29.3.1_@types+node@18.11.18:
    resolution: {integrity: sha512-y0tFHdj2WnTEhxmGUK1T7fgLen7YK4RtfvpLFBXfQkh2eMJAQq24Vx9472lvn5wg0MAO6B+iPfJfzdR9hJYalg==}
    engines: {node: ^14.15.0 || ^16.10.0 || >=18.0.0}
    peerDependencies:
      '@types/node': '*'
      ts-node: '>=9.0.0'
    peerDependenciesMeta:
      '@types/node':
        optional: true
      ts-node:
        optional: true
    dependencies:
      '@babel/core': 7.20.5
      '@jest/test-sequencer': 29.3.1
      '@jest/types': 29.3.1
      '@types/node': 18.11.18
      babel-jest: 29.3.1_@babel+core@7.20.5
      chalk: 4.1.2
      ci-info: 3.7.0
      deepmerge: 4.2.2
      glob: 7.2.3
      graceful-fs: 4.2.10
      jest-circus: 29.3.1
      jest-environment-node: 29.3.1
      jest-get-type: 29.2.0
      jest-regex-util: 29.2.0
      jest-resolve: 29.3.1
      jest-runner: 29.3.1
      jest-util: 29.3.1
      jest-validate: 29.3.1
      micromatch: 4.0.5
      parse-json: 5.2.0
      pretty-format: 29.3.1
      slash: 3.0.0
      strip-json-comments: 3.1.1
    transitivePeerDependencies:
      - supports-color
    dev: true

  /jest-diff/29.3.1:
    resolution: {integrity: sha512-vU8vyiO7568tmin2lA3r2DP8oRvzhvRcD4DjpXc6uGveQodyk7CKLhQlCSiwgx3g0pFaE88/KLZ0yaTWMc4Uiw==}
    engines: {node: ^14.15.0 || ^16.10.0 || >=18.0.0}
    dependencies:
      chalk: 4.1.2
      diff-sequences: 29.3.1
      jest-get-type: 29.2.0
      pretty-format: 29.3.1
    dev: true

  /jest-docblock/29.2.0:
    resolution: {integrity: sha512-bkxUsxTgWQGbXV5IENmfiIuqZhJcyvF7tU4zJ/7ioTutdz4ToB5Yx6JOFBpgI+TphRY4lhOyCWGNH/QFQh5T6A==}
    engines: {node: ^14.15.0 || ^16.10.0 || >=18.0.0}
    dependencies:
      detect-newline: 3.1.0
    dev: true

  /jest-each/29.3.1:
    resolution: {integrity: sha512-qrZH7PmFB9rEzCSl00BWjZYuS1BSOH8lLuC0azQE9lQrAx3PWGKHTDudQiOSwIy5dGAJh7KA0ScYlCP7JxvFYA==}
    engines: {node: ^14.15.0 || ^16.10.0 || >=18.0.0}
    dependencies:
      '@jest/types': 29.3.1
      chalk: 4.1.2
      jest-get-type: 29.2.0
      jest-util: 29.3.1
      pretty-format: 29.3.1
    dev: true

  /jest-environment-node/29.3.1:
    resolution: {integrity: sha512-xm2THL18Xf5sIHoU7OThBPtuH6Lerd+Y1NLYiZJlkE3hbE+7N7r8uvHIl/FkZ5ymKXJe/11SQuf3fv4v6rUMag==}
    engines: {node: ^14.15.0 || ^16.10.0 || >=18.0.0}
    dependencies:
      '@jest/environment': 29.3.1
      '@jest/fake-timers': 29.3.1
      '@jest/types': 29.3.1
      '@types/node': 18.11.18
      jest-mock: 29.3.1
      jest-util: 29.3.1
    dev: true

  /jest-get-type/29.2.0:
    resolution: {integrity: sha512-uXNJlg8hKFEnDgFsrCjznB+sTxdkuqiCL6zMgA75qEbAJjJYTs9XPrvDctrEig2GDow22T/LvHgO57iJhXB/UA==}
    engines: {node: ^14.15.0 || ^16.10.0 || >=18.0.0}
    dev: true

  /jest-haste-map/29.3.1:
    resolution: {integrity: sha512-/FFtvoG1xjbbPXQLFef+WSU4yrc0fc0Dds6aRPBojUid7qlPqZvxdUBA03HW0fnVHXVCnCdkuoghYItKNzc/0A==}
    engines: {node: ^14.15.0 || ^16.10.0 || >=18.0.0}
    dependencies:
      '@jest/types': 29.3.1
      '@types/graceful-fs': 4.1.6
      '@types/node': 18.11.18
      anymatch: 3.1.3
      fb-watchman: 2.0.2
      graceful-fs: 4.2.10
      jest-regex-util: 29.2.0
      jest-util: 29.3.1
      jest-worker: 29.3.1
      micromatch: 4.0.5
      walker: 1.0.8
    optionalDependencies:
      fsevents: 2.3.2
    dev: true

  /jest-leak-detector/29.3.1:
    resolution: {integrity: sha512-3DA/VVXj4zFOPagGkuqHnSQf1GZBmmlagpguxEERO6Pla2g84Q1MaVIB3YMxgUaFIaYag8ZnTyQgiZ35YEqAQA==}
    engines: {node: ^14.15.0 || ^16.10.0 || >=18.0.0}
    dependencies:
      jest-get-type: 29.2.0
      pretty-format: 29.3.1
    dev: true

  /jest-matcher-utils/29.3.1:
    resolution: {integrity: sha512-fkRMZUAScup3txIKfMe3AIZZmPEjWEdsPJFK3AIy5qRohWqQFg1qrmKfYXR9qEkNc7OdAu2N4KPHibEmy4HPeQ==}
    engines: {node: ^14.15.0 || ^16.10.0 || >=18.0.0}
    dependencies:
      chalk: 4.1.2
      jest-diff: 29.3.1
      jest-get-type: 29.2.0
      pretty-format: 29.3.1
    dev: true

  /jest-message-util/29.3.1:
    resolution: {integrity: sha512-lMJTbgNcDm5z+6KDxWtqOFWlGQxD6XaYwBqHR8kmpkP+WWWG90I35kdtQHY67Ay5CSuydkTBbJG+tH9JShFCyA==}
    engines: {node: ^14.15.0 || ^16.10.0 || >=18.0.0}
    dependencies:
      '@babel/code-frame': 7.18.6
      '@jest/types': 29.3.1
      '@types/stack-utils': 2.0.1
      chalk: 4.1.2
      graceful-fs: 4.2.10
      micromatch: 4.0.5
      pretty-format: 29.3.1
      slash: 3.0.0
      stack-utils: 2.0.6
    dev: true

  /jest-mock/29.3.1:
    resolution: {integrity: sha512-H8/qFDtDVMFvFP4X8NuOT3XRDzOUTz+FeACjufHzsOIBAxivLqkB1PoLCaJx9iPPQ8dZThHPp/G3WRWyMgA3JA==}
    engines: {node: ^14.15.0 || ^16.10.0 || >=18.0.0}
    dependencies:
      '@jest/types': 29.3.1
      '@types/node': 18.11.18
      jest-util: 29.3.1
    dev: true

  /jest-pnp-resolver/1.2.3_jest-resolve@29.3.1:
    resolution: {integrity: sha512-+3NpwQEnRoIBtx4fyhblQDPgJI0H1IEIkX7ShLUjPGA7TtUTvI1oiKi3SR4oBR0hQhQR80l4WAe5RrXBwWMA8w==}
    engines: {node: '>=6'}
    peerDependencies:
      jest-resolve: '*'
    peerDependenciesMeta:
      jest-resolve:
        optional: true
    dependencies:
      jest-resolve: 29.3.1
    dev: true

  /jest-regex-util/29.2.0:
    resolution: {integrity: sha512-6yXn0kg2JXzH30cr2NlThF+70iuO/3irbaB4mh5WyqNIvLLP+B6sFdluO1/1RJmslyh/f9osnefECflHvTbwVA==}
    engines: {node: ^14.15.0 || ^16.10.0 || >=18.0.0}
    dev: true

  /jest-resolve-dependencies/29.3.1:
    resolution: {integrity: sha512-Vk0cYq0byRw2WluNmNWGqPeRnZ3p3hHmjJMp2dyyZeYIfiBskwq4rpiuGFR6QGAdbj58WC7HN4hQHjf2mpvrLA==}
    engines: {node: ^14.15.0 || ^16.10.0 || >=18.0.0}
    dependencies:
      jest-regex-util: 29.2.0
      jest-snapshot: 29.3.1
    transitivePeerDependencies:
      - supports-color
    dev: true

  /jest-resolve/29.3.1:
    resolution: {integrity: sha512-amXJgH/Ng712w3Uz5gqzFBBjxV8WFLSmNjoreBGMqxgCz5cH7swmBZzgBaCIOsvb0NbpJ0vgaSFdJqMdT+rADw==}
    engines: {node: ^14.15.0 || ^16.10.0 || >=18.0.0}
    dependencies:
      chalk: 4.1.2
      graceful-fs: 4.2.10
      jest-haste-map: 29.3.1
      jest-pnp-resolver: 1.2.3_jest-resolve@29.3.1
      jest-util: 29.3.1
      jest-validate: 29.3.1
      resolve: 1.22.1
      resolve.exports: 1.1.0
      slash: 3.0.0
    dev: true

  /jest-runner/29.3.1:
    resolution: {integrity: sha512-oFvcwRNrKMtE6u9+AQPMATxFcTySyKfLhvso7Sdk/rNpbhg4g2GAGCopiInk1OP4q6gz3n6MajW4+fnHWlU3bA==}
    engines: {node: ^14.15.0 || ^16.10.0 || >=18.0.0}
    dependencies:
      '@jest/console': 29.3.1
      '@jest/environment': 29.3.1
      '@jest/test-result': 29.3.1
      '@jest/transform': 29.3.1
      '@jest/types': 29.3.1
      '@types/node': 18.11.18
      chalk: 4.1.2
      emittery: 0.13.1
      graceful-fs: 4.2.10
      jest-docblock: 29.2.0
      jest-environment-node: 29.3.1
      jest-haste-map: 29.3.1
      jest-leak-detector: 29.3.1
      jest-message-util: 29.3.1
      jest-resolve: 29.3.1
      jest-runtime: 29.3.1
      jest-util: 29.3.1
      jest-watcher: 29.3.1
      jest-worker: 29.3.1
      p-limit: 3.1.0
      source-map-support: 0.5.13
    transitivePeerDependencies:
      - supports-color
    dev: true

  /jest-runtime/29.3.1:
    resolution: {integrity: sha512-jLzkIxIqXwBEOZx7wx9OO9sxoZmgT2NhmQKzHQm1xwR1kNW/dn0OjxR424VwHHf1SPN6Qwlb5pp1oGCeFTQ62A==}
    engines: {node: ^14.15.0 || ^16.10.0 || >=18.0.0}
    dependencies:
      '@jest/environment': 29.3.1
      '@jest/fake-timers': 29.3.1
      '@jest/globals': 29.3.1
      '@jest/source-map': 29.2.0
      '@jest/test-result': 29.3.1
      '@jest/transform': 29.3.1
      '@jest/types': 29.3.1
      '@types/node': 18.11.18
      chalk: 4.1.2
      cjs-module-lexer: 1.2.2
      collect-v8-coverage: 1.0.1
      glob: 7.2.3
      graceful-fs: 4.2.10
      jest-haste-map: 29.3.1
      jest-message-util: 29.3.1
      jest-mock: 29.3.1
      jest-regex-util: 29.2.0
      jest-resolve: 29.3.1
      jest-snapshot: 29.3.1
      jest-util: 29.3.1
      slash: 3.0.0
      strip-bom: 4.0.0
    transitivePeerDependencies:
      - supports-color
    dev: true

  /jest-snapshot/29.3.1:
    resolution: {integrity: sha512-+3JOc+s28upYLI2OJM4PWRGK9AgpsMs/ekNryUV0yMBClT9B1DF2u2qay8YxcQd338PPYSFNb0lsar1B49sLDA==}
    engines: {node: ^14.15.0 || ^16.10.0 || >=18.0.0}
    dependencies:
      '@babel/core': 7.20.5
      '@babel/generator': 7.20.7
      '@babel/plugin-syntax-jsx': 7.18.6_@babel+core@7.20.5
      '@babel/plugin-syntax-typescript': 7.20.0_@babel+core@7.20.5
      '@babel/traverse': 7.20.10
      '@babel/types': 7.20.7
      '@jest/expect-utils': 29.3.1
      '@jest/transform': 29.3.1
      '@jest/types': 29.3.1
      '@types/babel__traverse': 7.18.3
      '@types/prettier': 2.7.2
      babel-preset-current-node-syntax: 1.0.1_@babel+core@7.20.5
      chalk: 4.1.2
      expect: 29.3.1
      graceful-fs: 4.2.10
      jest-diff: 29.3.1
      jest-get-type: 29.2.0
      jest-haste-map: 29.3.1
      jest-matcher-utils: 29.3.1
      jest-message-util: 29.3.1
      jest-util: 29.3.1
      natural-compare: 1.4.0
      pretty-format: 29.3.1
      semver: 7.3.8
    transitivePeerDependencies:
      - supports-color
    dev: true

  /jest-util/29.3.1:
    resolution: {integrity: sha512-7YOVZaiX7RJLv76ZfHt4nbNEzzTRiMW/IiOG7ZOKmTXmoGBxUDefgMAxQubu6WPVqP5zSzAdZG0FfLcC7HOIFQ==}
    engines: {node: ^14.15.0 || ^16.10.0 || >=18.0.0}
    dependencies:
      '@jest/types': 29.3.1
      '@types/node': 18.11.18
      chalk: 4.1.2
      ci-info: 3.7.0
      graceful-fs: 4.2.10
      picomatch: 2.3.1
    dev: true

  /jest-validate/29.3.1:
    resolution: {integrity: sha512-N9Lr3oYR2Mpzuelp1F8negJR3YE+L1ebk1rYA5qYo9TTY3f9OWdptLoNSPP9itOCBIRBqjt/S5XHlzYglLN67g==}
    engines: {node: ^14.15.0 || ^16.10.0 || >=18.0.0}
    dependencies:
      '@jest/types': 29.3.1
      camelcase: 6.3.0
      chalk: 4.1.2
      jest-get-type: 29.2.0
      leven: 3.1.0
      pretty-format: 29.3.1
    dev: true

  /jest-watcher/29.3.1:
    resolution: {integrity: sha512-RspXG2BQFDsZSRKGCT/NiNa8RkQ1iKAjrO0//soTMWx/QUt+OcxMqMSBxz23PYGqUuWm2+m2mNNsmj0eIoOaFg==}
    engines: {node: ^14.15.0 || ^16.10.0 || >=18.0.0}
    dependencies:
      '@jest/test-result': 29.3.1
      '@jest/types': 29.3.1
      '@types/node': 18.11.18
      ansi-escapes: 4.3.2
      chalk: 4.1.2
      emittery: 0.13.1
      jest-util: 29.3.1
      string-length: 4.0.2
    dev: true

  /jest-worker/26.6.2:
    resolution: {integrity: sha512-KWYVV1c4i+jbMpaBC+U++4Va0cp8OisU185o73T1vo99hqi7w8tSJfUXYswwqqrjzwxa6KpRK54WhPvwf5w6PQ==}
    engines: {node: '>= 10.13.0'}
    dependencies:
      '@types/node': 18.11.18
      merge-stream: 2.0.0
      supports-color: 7.2.0
    dev: true

  /jest-worker/27.5.1:
    resolution: {integrity: sha512-7vuh85V5cdDofPyxn58nrPjBktZo0u9x1g8WtjQol+jZDaE+fhN+cIvTj11GndBnMnyfrUOG1sZQxCdjKh+DKg==}
    engines: {node: '>= 10.13.0'}
    dependencies:
      '@types/node': 18.11.18
      merge-stream: 2.0.0
      supports-color: 8.1.1
    dev: true

  /jest-worker/29.3.1:
    resolution: {integrity: sha512-lY4AnnmsEWeiXirAIA0c9SDPbuCBq8IYuDVL8PMm0MZ2PEs2yPvRA/J64QBXuZp7CYKrDM/rmNrc9/i3KJQncw==}
    engines: {node: ^14.15.0 || ^16.10.0 || >=18.0.0}
    dependencies:
      '@types/node': 18.11.18
      jest-util: 29.3.1
      merge-stream: 2.0.0
      supports-color: 8.1.1
    dev: true

  /jest/29.3.1_@types+node@18.11.18:
    resolution: {integrity: sha512-6iWfL5DTT0Np6UYs/y5Niu7WIfNv/wRTtN5RSXt2DIEft3dx3zPuw/3WJQBCJfmEzvDiEKwoqMbGD9n49+qLSA==}
    engines: {node: ^14.15.0 || ^16.10.0 || >=18.0.0}
    hasBin: true
    peerDependencies:
      node-notifier: ^8.0.1 || ^9.0.0 || ^10.0.0
    peerDependenciesMeta:
      node-notifier:
        optional: true
    dependencies:
      '@jest/core': 29.3.1
      '@jest/types': 29.3.1
      import-local: 3.1.0
      jest-cli: 29.3.1_@types+node@18.11.18
    transitivePeerDependencies:
      - '@types/node'
      - supports-color
      - ts-node
    dev: true

  /js-sdsl/4.2.0:
    resolution: {integrity: sha512-dyBIzQBDkCqCu+0upx25Y2jGdbTGxE9fshMsCdK0ViOongpV+n5tXRcZY9v7CaVQ79AGS9KA1KHtojxiM7aXSQ==}
    dev: true

  /js-tokens/4.0.0:
    resolution: {integrity: sha512-RdJUflcE3cUzKiMqQgsCu06FPu9UdIJO0beYbPhHN4k6apgJtifcoCtT9bcxOpYBtpD2kCM6Sbzg4CausW/PKQ==}

  /js-yaml/3.14.1:
    resolution: {integrity: sha512-okMH7OXXJ7YrN9Ok3/SXrnu4iX9yOk+25nqX4imS2npuvTYDmo/QEZoqwZkYaIDk3jVvBOTOIEgEhaLOynBS9g==}
    hasBin: true
    dependencies:
      argparse: 1.0.10
      esprima: 4.0.1
    dev: true

  /js-yaml/4.1.0:
    resolution: {integrity: sha512-wpxZs9NoxZaJESJGIZTyDEaYpl0FKSA+FB9aJiyemKhMwkxQg63h4T1KJgUGHpTqPDNRcmmYLugrRjJlBtWvRA==}
    dependencies:
      argparse: 2.0.1
    dev: true

  /jsesc/0.5.0:
    resolution: {integrity: sha512-uZz5UnB7u4T9LvwmFqXii7pZSouaRPorGs5who1Ip7VO0wxanFvBL7GkM6dTHlgX+jhBApRetaWpnDabOeTcnA==}
    hasBin: true
    dev: true

  /jsesc/2.5.2:
    resolution: {integrity: sha512-OYu7XEzjkCQ3C5Ps3QIZsQfNpqoJyZZA99wd9aWd05NCtC5pWOkShK2mkL6HXQR6/Cy2lbNdPlZBpuQHXE63gA==}
    engines: {node: '>=4'}
    hasBin: true
    dev: true

  /json-buffer/3.0.1:
    resolution: {integrity: sha512-4bV5BfR2mqfQTJm+V5tPPdf+ZpuhiIvTuAB5g8kcrXOZpTT/QwwVRWBywX1ozr6lEuPdbHxwaJlm9G6mI2sfSQ==}
    dev: true

  /json-parse-even-better-errors/2.3.1:
    resolution: {integrity: sha512-xyFwyhro/JEof6Ghe2iz2NcXoj2sloNsWr/XsERDK/oiPCfaNhl5ONfp+jQdAZRQQ0IJWNzH9zIZF7li91kh2w==}

  /json-schema-traverse/0.4.1:
    resolution: {integrity: sha512-xbbCH5dCYU5T8LcEhhuh7HJ88HXuW3qsI3Y0zOZFKfZEHcpWiHU/Jxzk629Brsab/mMiHQti9wMP+845RPe3Vg==}
    dev: true

  /json-schema-traverse/1.0.0:
    resolution: {integrity: sha512-NM8/P9n3XjXhIZn1lLhkFaACTOURQXjWhV4BA/RnOv8xvgqtqpAX9IO4mRQxSx1Rlo4tqzeqb0sOlruaOy3dug==}
    dev: true

  /json-schema/0.4.0:
    resolution: {integrity: sha512-es94M3nTIfsEPisRafak+HDLfHXnKBhV3vU5eqPcS3flIWqcxJWgXHXiey3YrpaNsanY5ei1VoYEbOzijuq9BA==}
    dev: true

  /json-stable-stringify-without-jsonify/1.0.1:
    resolution: {integrity: sha512-Bdboy+l7tA3OGW6FjyFHWkP5LuByj1Tk33Ljyq0axyzdk9//JSi2u3fP1QSmd1KNwq6VOKYGlAu87CisVir6Pw==}
    dev: true

  /json5/1.0.1:
    resolution: {integrity: sha512-aKS4WQjPenRxiQsC93MNfjx+nbF4PAdYzmd/1JIj8HYzqfbu86beTuNgXDzPknWk0n0uARlyewZo4s++ES36Ow==}
    hasBin: true
    dependencies:
      minimist: 1.2.6
    dev: true

  /json5/2.2.1:
    resolution: {integrity: sha512-1hqLFMSrGHRHxav9q9gNjJ5EXznIxGVO09xQRrwplcS8qs28pZ8s8hupZAmqDwZUmVZ2Qb2jnyPOWcDH8m8dlA==}
    engines: {node: '>=6'}
    hasBin: true
    dev: true

  /jsonfile/4.0.0:
    resolution: {integrity: sha512-m6F1R3z8jjlf2imQHS2Qez5sjKWQzbuuhuJ/FKYFRZvPE3PuHcSMVZzfsLhGVOkfd20obL5SWEBew5ShlquNxg==}
    optionalDependencies:
      graceful-fs: 4.2.10
    dev: true

  /jsonfile/6.1.0:
    resolution: {integrity: sha512-5dgndWOriYSm5cnYaJNhalLNDKOqFwyDB/rr1E9ZsGciGvKPs8R2xYGCacuf3z6K1YKDz182fd+fY3cn3pMqXQ==}
    dependencies:
      universalify: 2.0.0
    optionalDependencies:
      graceful-fs: 4.2.10
    dev: true

  /jsonpointer/5.0.1:
    resolution: {integrity: sha512-p/nXbhSEcu3pZRdkW1OfJhpsVtW1gd4Wa1fnQc9YLiTfAjn0312eMKimbdIQzuZl9aa9xUGaRlP9T/CJE/ditQ==}
    engines: {node: '>=0.10.0'}
    dev: true

  /jsx-ast-utils/3.3.3:
    resolution: {integrity: sha512-fYQHZTZ8jSfmWZ0iyzfwiU4WDX4HpHbMCZ3gPlWYiCl3BoeOTsqKBqnTVfH2rYT7eP5c3sVbeSPHnnJOaTrWiw==}
    engines: {node: '>=4.0'}
    dependencies:
      array-includes: 3.1.6
      object.assign: 4.1.4
    dev: true

  /keyv/4.5.2:
    resolution: {integrity: sha512-5MHbFaKn8cNSmVW7BYnijeAVlE4cYA/SVkifVgrh7yotnfhKmjuXpDKjrABLnT0SfHWV21P8ow07OGfRrNDg8g==}
    dependencies:
      json-buffer: 3.0.1
    dev: true

  /kind-of/6.0.3:
    resolution: {integrity: sha512-dcS1ul+9tmeD95T+x28/ehLgd9mENa3LsvDTtzm3vyBEO7RPptvAD+t44WVXaUjTBRcrpFeFlC8WCruUR456hw==}
    engines: {node: '>=0.10.0'}
    dev: true

  /kleur/3.0.3:
    resolution: {integrity: sha512-eTIzlVOSUR+JxdDFepEYcBMtZ9Qqdef+rnzWdRZuMbOywu5tO2w2N7rqjoANZ5k9vywhL6Br1VRjUIgTQx4E8w==}
    engines: {node: '>=6'}
    dev: true

  /kleur/4.1.5:
    resolution: {integrity: sha512-o+NO+8WrRiQEE4/7nwRJhN1HWpVmJm511pBHUxPLtp0BUISzlBplORYSmTclCnJvQq2tKu/sgl3xVpkc7ZWuQQ==}
    engines: {node: '>=6'}
    dev: true

  /ky-universal/0.11.0_ky@0.33.1:
    resolution: {integrity: sha512-65KyweaWvk+uKKkCrfAf+xqN2/epw1IJDtlyCPxYffFCMR8u1sp2U65NtWpnozYfZxQ6IUzIlvUcw+hQ82U2Xw==}
    engines: {node: '>=14.16'}
    peerDependencies:
      ky: '>=0.31.4'
      web-streams-polyfill: '>=3.2.1'
    peerDependenciesMeta:
      web-streams-polyfill:
        optional: true
    dependencies:
      abort-controller: 3.0.0
      ky: 0.33.1
      node-fetch: 3.3.0
    dev: false

  /ky/0.33.1:
    resolution: {integrity: sha512-zZ9OlhgM4UEunvgJBH1bBl7+a7vas1HnCLSezu2CJawc4Ka+yJculRAVKbakUece4gW7kC5Dz+UGvbXIlpDt1w==}
    engines: {node: '>=14.16'}
    dev: false

  /language-subtag-registry/0.3.22:
    resolution: {integrity: sha512-tN0MCzyWnoz/4nHS6uxdlFWoUZT7ABptwKPQ52Ea7URk6vll88bWBVhodtnlfEuCcKWNGoc+uGbw1cwa9IKh/w==}
    dev: true

  /language-tags/1.0.5:
    resolution: {integrity: sha512-qJhlO9cGXi6hBGKoxEG/sKZDAHD5Hnu9Hs4WbOY3pCWXDhw0N8x1NenNzm2EnNLkLkk7J2SdxAkDSbb6ftT+UQ==}
    dependencies:
      language-subtag-registry: 0.3.22
    dev: true

  /leven/3.1.0:
    resolution: {integrity: sha512-qsda+H8jTaUaN/x5vzW2rzc+8Rw4TAQ/4KjB46IwK5VH+IlVeeeje/EoZRpiXvIqjFgK84QffqPztGI3VBLG1A==}
    engines: {node: '>=6'}
    dev: true

  /levn/0.4.1:
    resolution: {integrity: sha512-+bT2uH4E5LGE7h/n3evcS/sQlJXCpIp6ym8OWJ5eV6+67Dsql/LaaT7qJBAt2rzfoa/5QBGBhxDix1dMt2kQKQ==}
    engines: {node: '>= 0.8.0'}
    dependencies:
      prelude-ls: 1.2.1
      type-check: 0.4.0
    dev: true

  /lib0/0.2.58:
    resolution: {integrity: sha512-6ovqPaYfOKU7GkkVxz/wjMR0zsqmNsISLvH+h9Lx5YNtWDZey69aYsTGXaSVpUPpJ+ZFtIvcZHsTGL3MbwOM8A==}
    engines: {node: '>=14'}
    dependencies:
      isomorphic.js: 0.2.5

  /lilconfig/2.0.6:
    resolution: {integrity: sha512-9JROoBW7pobfsx+Sq2JsASvCo6Pfo6WWoUW79HuB1BCoBXD4PLWJPqDF6fNj67pqBYTbAHkE57M1kS/+L1neOg==}
    engines: {node: '>=10'}
    dev: true

  /lines-and-columns/1.2.4:
    resolution: {integrity: sha512-7ylylesZQ/PV29jhEDl3Ufjo6ZX7gCqJr5F7PKrqc93v7fzSymt1BpwEU8nAUXs8qzzvqhbjhK5QZg6Mt/HkBg==}

  /lint-staged/13.1.0:
    resolution: {integrity: sha512-pn/sR8IrcF/T0vpWLilih8jmVouMlxqXxKuAojmbiGX5n/gDnz+abdPptlj0vYnbfE0SQNl3CY/HwtM0+yfOVQ==}
    engines: {node: ^14.13.1 || >=16.0.0}
    hasBin: true
    dependencies:
      cli-truncate: 3.1.0
      colorette: 2.0.19
      commander: 9.4.1
      debug: 4.3.4
      execa: 6.1.0
      lilconfig: 2.0.6
      listr2: 5.0.6
      micromatch: 4.0.5
      normalize-path: 3.0.0
      object-inspect: 1.12.2
      pidtree: 0.6.0
      string-argv: 0.3.1
      yaml: 2.2.1
    transitivePeerDependencies:
      - enquirer
      - supports-color
    dev: true

  /listr2/5.0.6:
    resolution: {integrity: sha512-u60KxKBy1BR2uLJNTWNptzWQ1ob/gjMzIJPZffAENzpZqbMZ/5PrXXOomDcevIS/+IB7s1mmCEtSlT2qHWMqag==}
    engines: {node: ^14.13.1 || >=16.0.0}
    peerDependencies:
      enquirer: '>= 2.3.0 < 3'
    peerDependenciesMeta:
      enquirer:
        optional: true
    dependencies:
      cli-truncate: 2.1.0
      colorette: 2.0.19
      log-update: 4.0.0
      p-map: 4.0.0
      rfdc: 1.3.0
      rxjs: 7.8.0
      through: 2.3.8
      wrap-ansi: 7.0.0
    dev: true

  /lit-element/3.2.2:
    resolution: {integrity: sha512-6ZgxBR9KNroqKb6+htkyBwD90XGRiqKDHVrW/Eh0EZ+l+iC+u+v+w3/BA5NGi4nizAVHGYvQBHUDuSmLjPp7NQ==}
    dependencies:
      '@lit/reactive-element': 1.5.0
      lit-html: 2.5.0
    dev: false

  /lit-html/2.4.0:
    resolution: {integrity: sha512-G6qXu4JNUpY6aaF2VMfaszhO9hlWw0hOTRFDmuMheg/nDYGB+2RztUSOyrzALAbr8Nh0Y7qjhYkReh3rPnplVg==}
    dependencies:
      '@types/trusted-types': 2.0.2
    dev: false

  /lit-html/2.5.0:
    resolution: {integrity: sha512-bLHosg1XL3JRUcKdSVI0sLCs0y1wWrj2sqqAN3cZ7bDDPNgmDHH29RV48x6Wz3ZmkxIupaE+z7uXSZ/pXWAO1g==}
    dependencies:
      '@types/trusted-types': 2.0.2
    dev: false

  /lit-html/2.6.1:
    resolution: {integrity: sha512-Z3iw+E+3KKFn9t2YKNjsXNEu/LRLI98mtH/C6lnFg7kvaqPIzPn124Yd4eT/43lyqrejpc5Wb6BHq3fdv4S8Rw==}
    dependencies:
      '@types/trusted-types': 2.0.2
    dev: false

  /lit/2.4.0:
    resolution: {integrity: sha512-fdgzxEtLrZFQU/BqTtxFQCLwlZd9bdat+ltzSFjvWkZrs7eBmeX0L5MHUMb3kYIkuS8Xlfnii/iI5klirF8/Xg==}
    dependencies:
      '@lit/reactive-element': 1.4.1
      lit-element: 3.2.2
      lit-html: 2.4.0
    dev: false

  /lit/2.6.1:
    resolution: {integrity: sha512-DT87LD64f8acR7uVp7kZfhLRrHkfC/N4BVzAtnw9Yg8087mbBJ//qedwdwX0kzDbxgPccWRW6mFwGbRQIxy0pw==}
    dependencies:
      '@lit/reactive-element': 1.6.1
      lit-element: 3.2.2
      lit-html: 2.6.1
    dev: false

  /load-yaml-file/0.2.0:
    resolution: {integrity: sha512-OfCBkGEw4nN6JLtgRidPX6QxjBQGQf72q3si2uvqyFEMbycSFFHwAZeXx6cJgFM9wmLrf9zBwCP3Ivqa+LLZPw==}
    engines: {node: '>=6'}
    dependencies:
      graceful-fs: 4.2.10
      js-yaml: 3.14.1
      pify: 4.0.1
      strip-bom: 3.0.0
    dev: true

  /loader-utils/2.0.4:
    resolution: {integrity: sha512-xXqpXoINfFhgua9xiqD8fPFHgkoq1mmmpE92WlDbm9rNRd/EbRb+Gqf908T2DMfuHjjJlksiK2RbHVOdD/MqSw==}
    engines: {node: '>=8.9.0'}
    dependencies:
      big.js: 5.2.2
      emojis-list: 3.0.0
      json5: 2.2.1
    dev: true

  /locate-path/5.0.0:
    resolution: {integrity: sha512-t7hw9pI+WvuwNJXwk5zVHpyhIqzg2qTlklJOf0mVxGSbe3Fp2VieZcduNYjaLDoy6p9uGpQEGWG87WpMKlNq8g==}
    engines: {node: '>=8'}
    dependencies:
      p-locate: 4.1.0
    dev: true

  /locate-path/6.0.0:
    resolution: {integrity: sha512-iPZK6eYjbxRu3uB4/WZ3EsEIMJFMqAoopl3R+zuq0UjcAm/MO6KCweDgPfP3elTztoKP3KtnVHxTn2NHBSDVUw==}
    engines: {node: '>=10'}
    dependencies:
      p-locate: 5.0.0
    dev: true

  /lodash.camelcase/4.3.0:
    resolution: {integrity: sha512-TwuEnCnxbc3rAvhf/LbG7tJUDzhqXyFnv3dtzLOPgCG/hODL7WFnsbwktkD7yUV0RrreP/l1PALq/YSg6VvjlA==}
    dev: false

  /lodash.debounce/4.0.8:
    resolution: {integrity: sha512-FT1yDzDYEoYWhnSGnpE/4Kj1fLZkDFyqRb7fNt6FdYOSxlUWAtp42Eh6Wb0rGIv/m9Bgo7x4GhQbm5Ys4SG5ow==}
    dev: true

  /lodash.merge/4.6.2:
    resolution: {integrity: sha512-0KpjqXRVvrYyCsX1swR/XTK0va6VQkQM6MNo7PqW77ByjAhoARA8EfrP1N4+KlKj8YS0ZUCtRT/YUuhyYDujIQ==}
    dev: true

  /lodash.sortby/4.7.0:
    resolution: {integrity: sha512-HDWXG8isMntAyRF5vZ7xKuEvOhT4AhlRt/3czTSjvGUxjYCBVRQY48ViDHyfYz9VIoBkW4TMGQNapx+l3RUwdA==}
    dev: true

  /lodash.startcase/4.4.0:
    resolution: {integrity: sha512-+WKqsK294HMSc2jEbNgpHpd0JfIBhp7rEV4aqXWqFr6AlXov+SlcgB1Fv01y2kGe3Gc8nMW7VA0SrGuSkRfIEg==}
    dev: true

  /lodash/4.17.21:
    resolution: {integrity: sha512-v2kDEe57lecTulaDIuNTPy3Ry4gLGJ6Z1O3vE1krgXZNrsQ+LFTGHVxVjcXPs17LhbZVGedAJv8XZ1tvj5FvSg==}

  /log-update/4.0.0:
    resolution: {integrity: sha512-9fkkDevMefjg0mmzWFBW8YkFP91OrizzkW3diF7CpG+S2EYdy4+TVfGwz1zeF8x7hCx1ovSPTOE9Ngib74qqUg==}
    engines: {node: '>=10'}
    dependencies:
      ansi-escapes: 4.3.2
      cli-cursor: 3.1.0
      slice-ansi: 4.0.0
      wrap-ansi: 6.2.0
    dev: true

  /long/4.0.0:
    resolution: {integrity: sha512-XsP+KhQif4bjX1kbuSiySJFNAehNxgLb6hPRGJ9QsUr8ajHkuXGdrHmFUTUUXhDwVX2R5bY4JNZEwbUiMhV+MA==}
    dev: false

  /long/5.2.1:
    resolution: {integrity: sha512-GKSNGeNAtw8IryjjkhZxuKB3JzlcLTwjtiQCHKvqQet81I93kXslhDQruGI/QsddO83mcDToBVy7GqGS/zYf/A==}
    dev: false

  /loose-envify/1.4.0:
    resolution: {integrity: sha512-lyuxPGr/Wfhrlem2CL/UcnUc1zcqKAImBDzukY7Y5F/yQiNdko6+fRLevlw1HgMySw7f611UIY408EtxRSoK3Q==}
    dependencies:
      js-tokens: 4.0.0

  /lowercase-keys/3.0.0:
    resolution: {integrity: sha512-ozCC6gdQ+glXOQsveKD0YsDy8DSQFjDTz4zyzEHNV5+JP5D62LmfDZ6o1cycFx9ouG940M5dE8C8CTewdj2YWQ==}
    engines: {node: ^12.20.0 || ^14.13.1 || >=16.0.0}
    dev: true

  /lru-cache/4.1.5:
    resolution: {integrity: sha512-sWZlbEP2OsHNkXrMl5GYk/jKk70MBng6UU4YI/qGDYbgf6YbP4EvmqISbXCoJiRKs+1bSpFHVgQxvJ17F2li5g==}
    dependencies:
      pseudomap: 1.0.2
      yallist: 2.1.2
    dev: true

  /lru-cache/5.1.1:
    resolution: {integrity: sha512-KpNARQA3Iwv+jTA0utUVVbrh+Jlrr1Fv0e56GGzAFOXN7dk/FviaDW8LHmK52DlcH4WP2n6gI8vN1aesBFgo9w==}
    dependencies:
      yallist: 3.1.1
    dev: true

  /lru-cache/6.0.0:
    resolution: {integrity: sha512-Jo6dJ04CmSjuznwJSS3pUeWmd/H0ffTlkXXgwZi+eq1UCmqQwCh+eLsYOYCwY991i2Fah4h1BEMCx4qThGbsiA==}
    engines: {node: '>=10'}
    dependencies:
      yallist: 4.0.0
    dev: true

  /magic-string/0.25.9:
    resolution: {integrity: sha512-RmF0AsMzgt25qzqqLc1+MbHmhdx0ojF2Fvs4XnOqz2ZOBXzzkEwc/dJQZCYHAn7v1jbVOjAZfK8msRn4BxO4VQ==}
    dependencies:
      sourcemap-codec: 1.4.8
    dev: true

  /make-dir/3.1.0:
    resolution: {integrity: sha512-g3FeP20LNwhALb/6Cz6Dd4F2ngze0jz7tbzrD2wAV+o9FeNHe4rL+yK2md0J/fiSf1sa1ADhXqi5+oVwOM/eGw==}
    engines: {node: '>=8'}
    dependencies:
      semver: 6.3.0
    dev: true

  /make-error/1.3.6:
    resolution: {integrity: sha512-s8UhlNe7vPKomQhC1qFelMokr/Sc3AgNbso3n74mVPA5LTZwkB9NlXf4XPamLxJE8h0gh73rM94xvwRT2CVInw==}
    dev: true

  /makeerror/1.0.12:
    resolution: {integrity: sha512-JmqCvUhmt43madlpFzG4BQzG2Z3m6tvQDNKdClZnO3VbIudJYmxsT0FNJMeiB2+JTSlTQTSbU8QdesVmwJcmLg==}
    dependencies:
      tmpl: 1.0.5
    dev: true

  /map-obj/1.0.1:
    resolution: {integrity: sha512-7N/q3lyZ+LVCp7PzuxrJr4KMbBE2hW7BT7YNia330OFxIf4d3r5zVpicP2650l7CPN6RM9zOJRl3NGpqSiw3Eg==}
    engines: {node: '>=0.10.0'}
    dev: true

  /map-obj/4.3.0:
    resolution: {integrity: sha512-hdN1wVrZbb29eBGiGjJbeP8JbKjq1urkHJ/LIP/NY48MZ1QVXUsQBV1G1zvYFHn1XE06cwjBsOI2K3Ulnj1YXQ==}
    engines: {node: '>=8'}
    dev: true

  /marked/4.2.5:
    resolution: {integrity: sha512-jPueVhumq7idETHkb203WDD4fMA3yV9emQ5vLwop58lu8bTclMghBWcYAavlDqIEMaisADinV1TooIFCfqOsYQ==}
    engines: {node: '>= 12'}
    hasBin: true
    dev: false

  /meow/6.1.1:
    resolution: {integrity: sha512-3YffViIt2QWgTy6Pale5QpopX/IvU3LPL03jOTqp6pGj3VjesdO/U8CuHMKpnQr4shCNCM5fd5XFFvIIl6JBHg==}
    engines: {node: '>=8'}
    dependencies:
      '@types/minimist': 1.2.2
      camelcase-keys: 6.2.2
      decamelize-keys: 1.1.1
      hard-rejection: 2.1.0
      minimist-options: 4.1.0
      normalize-package-data: 2.5.0
      read-pkg-up: 7.0.1
      redent: 3.0.0
      trim-newlines: 3.0.1
      type-fest: 0.13.1
      yargs-parser: 18.1.3
    dev: true

  /merge-stream/2.0.0:
    resolution: {integrity: sha512-abv/qOcuPfk3URPfDzmZU1LKmuw8kT+0nIHvKrKgFrwifol/doWcdA4ZqsWQ8ENrFKkd67Mfpo/LovbIUsbt3w==}
    dev: true

  /merge2/1.4.1:
    resolution: {integrity: sha512-8q7VEgMJW4J8tcfVPy8g09NcQwZdbwFEqhe/WZkoIzjn/3TGDwtOCYtXGxA3O8tPzpczCCDgv+P2P5y00ZJOOg==}
    engines: {node: '>= 8'}
    dev: true

  /micromatch/4.0.5:
    resolution: {integrity: sha512-DMy+ERcEW2q8Z2Po+WNXuw3c5YaUSFjAO5GsJqfEl7UjvtIuFKO6ZrKvcItdy98dwFI2N1tg3zNIdKaQT+aNdA==}
    engines: {node: '>=8.6'}
    dependencies:
      braces: 3.0.2
      picomatch: 2.3.1
    dev: true

  /mimic-fn/2.1.0:
    resolution: {integrity: sha512-OqbOk5oEQeAZ8WXWydlu9HJjz9WVdEIvamMCcXmuqUYjTknH/sqsWvhQ3vgwKFRR1HpjvNBKQ37nbJgYzGqGcg==}
    engines: {node: '>=6'}
    dev: true

  /mimic-fn/4.0.0:
    resolution: {integrity: sha512-vqiC06CuhBTUdZH+RYl8sFrL096vA45Ok5ISO6sE/Mr1jRbGH4Csnhi8f3wKVl7x8mO4Au7Ir9D3Oyv1VYMFJw==}
    engines: {node: '>=12'}
    dev: true

  /mimic-response/3.1.0:
    resolution: {integrity: sha512-z0yWI+4FDrrweS8Zmt4Ej5HdJmky15+L2e6Wgn3+iK5fWzb6T3fhNFq2+MeTRb064c6Wr4N/wv0DzQTjNzHNGQ==}
    engines: {node: '>=10'}
    dev: true

  /mimic-response/4.0.0:
    resolution: {integrity: sha512-e5ISH9xMYU0DzrT+jl8q2ze9D6eWBto+I8CNpe+VI+K2J/F/k3PdkdTdz4wvGVH4NTpo+NRYTVIuMQEMMcsLqg==}
    engines: {node: ^12.20.0 || ^14.13.1 || >=16.0.0}
    dev: true

  /min-indent/1.0.1:
    resolution: {integrity: sha512-I9jwMn07Sy/IwOj3zVkVik2JTvgpaykDZEigL6Rx6N9LbMywwUSMtxET+7lVoDLLd3O3IXwJwvuuns8UB/HeAg==}
    engines: {node: '>=4'}
    dev: true

  /minimatch/3.1.2:
    resolution: {integrity: sha512-J7p63hRiAjw1NDEww1W7i37+ByIrOWO5XQQAzZ3VOcL0PNybwpfmV/N05zFAzwQ9USyEcX6t3UO+K5aqBQOIHw==}
    dependencies:
      brace-expansion: 1.1.11
    dev: true

  /minimatch/5.1.2:
    resolution: {integrity: sha512-bNH9mmM9qsJ2X4r2Nat1B//1dJVcn3+iBLa3IgqJ7EbGaDNepL9QSHOxN4ng33s52VMMhhIfgCYDk3C4ZmlDAg==}
    engines: {node: '>=10'}
    dependencies:
      brace-expansion: 2.0.1
    dev: true

  /minimist-options/4.1.0:
    resolution: {integrity: sha512-Q4r8ghd80yhO/0j1O3B2BjweX3fiHg9cdOwjJd2J76Q135c+NDxGCqdYKQ1SKBuFfgWbAUzBfvYjPUEeNgqN1A==}
    engines: {node: '>= 6'}
    dependencies:
      arrify: 1.0.1
      is-plain-obj: 1.1.0
      kind-of: 6.0.3
    dev: true

  /minimist/1.2.6:
    resolution: {integrity: sha512-Jsjnk4bw3YJqYzbdyBiNsPWHPfO++UGG749Cxs6peCu5Xg4nrena6OVxOYxrQTqww0Jmwt+Ref8rggumkTLz9Q==}

  /mixme/0.5.4:
    resolution: {integrity: sha512-3KYa4m4Vlqx98GPdOHghxSdNtTvcP8E0kkaJ5Dlh+h2DRzF7zpuVVcA8B0QpKd11YJeP9QQ7ASkKzOeu195Wzw==}
    engines: {node: '>= 8.0.0'}
    dev: true

  /ms/2.0.0:
    resolution: {integrity: sha512-Tpp60P6IUJDTuOq/5Z8cdskzJujfwqfOTkrwIwj7IRISpnkJnT6SyJ4PCPnGMoFjC9ddhal5KVIYtAt97ix05A==}
    dev: true

  /ms/2.1.2:
    resolution: {integrity: sha512-sGkPx+VjMtmA6MX27oA4FBFELFCZZ4S4XqeGOXCv68tT+jb3vk/RyaKWP0PTKyWtmLSM0b+adUTEvbs1PEaH2w==}

  /ms/2.1.3:
    resolution: {integrity: sha512-6FlzubTLZG3J2a/NVCAleEhjzq5oxgHyaCU9yYXvcLsvoVaHJq/s5xXI6/XXP6tz7R9xAOtHnSO/tXtF3WRTlA==}
    dev: true

  /multipipe/1.0.2:
    resolution: {integrity: sha512-6uiC9OvY71vzSGX8lZvSqscE7ft9nPupJ8fMjrCNRAUy2LREUW42UL+V/NTrogr6rFgRydUrCX4ZitfpSNkSCQ==}
    dependencies:
      duplexer2: 0.1.4
      object-assign: 4.1.1
    dev: false

  /nanoid/3.3.4:
    resolution: {integrity: sha512-MqBkQh/OHTS2egovRtLk45wEyNXwF+cokD+1YPf9u5VfJiRdAiRwB2froX5Co9Rh20xs4siNPm8naNotSD6RBw==}
    engines: {node: ^10 || ^12 || ^13.7 || ^14 || >=15.0.1}
    hasBin: true

  /natural-compare-lite/1.4.0:
    resolution: {integrity: sha512-Tj+HTDSJJKaZnfiuw+iaF9skdPpTo2GtEly5JHnWV/hfv2Qj/9RKsGISQtLh2ox3l5EAGw487hnBee0sIJ6v2g==}
    dev: true

  /natural-compare/1.4.0:
    resolution: {integrity: sha512-OWND8ei3VtNC9h7V60qff3SVobHr996CTwgxubgyQYEpg290h9J0buyECNNJexkFm5sOajh5G116RYA1c8ZMSw==}
    dev: true

  /next-debug-local/0.1.5:
    resolution: {integrity: sha512-KnJPlmPJ1ObNxz3suK89H14RqdiSqfZhyca+PnDA+bqSUjjUDvQJmIOQi6CV6dtJpx9isdJu8Pi4reoxm3wyGQ==}
    dev: false

  /next-pwa/5.6.0_next@13.1.0:
    resolution: {integrity: sha512-XV8g8C6B7UmViXU8askMEYhWwQ4qc/XqJGnexbLV68hzKaGHZDMtHsm2TNxFcbR7+ypVuth/wwpiIlMwpRJJ5A==}
    peerDependencies:
      next: '>=9.0.0'
    dependencies:
      babel-loader: 8.3.0
      clean-webpack-plugin: 4.0.0
      globby: 11.1.0
      next: 13.1.0_biqbaboplfbrettd7655fr4n2y
      terser-webpack-plugin: 5.3.6
      workbox-webpack-plugin: 6.5.4
      workbox-window: 6.5.4
    transitivePeerDependencies:
      - '@babel/core'
      - '@swc/core'
      - '@types/babel__core'
      - esbuild
      - supports-color
      - uglify-js
      - webpack
    dev: true

  /next/12.3.1_biqbaboplfbrettd7655fr4n2y:
    resolution: {integrity: sha512-l7bvmSeIwX5lp07WtIiP9u2ytZMv7jIeB8iacR28PuUEFG5j0HGAPnMqyG5kbZNBG2H7tRsrQ4HCjuMOPnANZw==}
    engines: {node: '>=12.22.0'}
    hasBin: true
    peerDependencies:
      fibers: '>= 3.1.0'
      node-sass: ^6.0.0 || ^7.0.0
      react: ^17.0.2 || ^18.0.0-0
      react-dom: ^17.0.2 || ^18.0.0-0
      sass: ^1.3.0
    peerDependenciesMeta:
      fibers:
        optional: true
      node-sass:
        optional: true
      sass:
        optional: true
    dependencies:
      '@next/env': 12.3.1
      '@swc/helpers': 0.4.11
      caniuse-lite: 1.0.30001419
      postcss: 8.4.14
      react: 18.2.0
      react-dom: 18.2.0_react@18.2.0
      styled-jsx: 5.0.7_react@18.2.0
      use-sync-external-store: 1.2.0_react@18.2.0
    optionalDependencies:
      '@next/swc-android-arm-eabi': 12.3.1
      '@next/swc-android-arm64': 12.3.1
      '@next/swc-darwin-arm64': 12.3.1
      '@next/swc-darwin-x64': 12.3.1
      '@next/swc-freebsd-x64': 12.3.1
      '@next/swc-linux-arm-gnueabihf': 12.3.1
      '@next/swc-linux-arm64-gnu': 12.3.1
      '@next/swc-linux-arm64-musl': 12.3.1
      '@next/swc-linux-x64-gnu': 12.3.1
      '@next/swc-linux-x64-musl': 12.3.1
      '@next/swc-win32-arm64-msvc': 12.3.1
      '@next/swc-win32-ia32-msvc': 12.3.1
      '@next/swc-win32-x64-msvc': 12.3.1
    transitivePeerDependencies:
      - '@babel/core'
      - babel-plugin-macros
    dev: false

  /next/13.1.0_biqbaboplfbrettd7655fr4n2y:
    resolution: {integrity: sha512-lQMZH1V94L5IL/WaihQkTYabSY73aqgrkGPJB5uz+2O3ES4I3losV/maXLY7l7x5e+oNyE9N81upNQ8uRsR5/A==}
    engines: {node: '>=14.6.0'}
    hasBin: true
    peerDependencies:
      fibers: '>= 3.1.0'
      node-sass: ^6.0.0 || ^7.0.0
      react: ^18.2.0
      react-dom: ^18.2.0
      sass: ^1.3.0
    peerDependenciesMeta:
      fibers:
        optional: true
      node-sass:
        optional: true
      sass:
        optional: true
    dependencies:
      '@next/env': 13.1.0
      '@swc/helpers': 0.4.14
      caniuse-lite: 1.0.30001419
      postcss: 8.4.14
      react: 18.2.0
      react-dom: 18.2.0_react@18.2.0
      styled-jsx: 5.1.1_react@18.2.0
    optionalDependencies:
      '@next/swc-android-arm-eabi': 13.1.0
      '@next/swc-android-arm64': 13.1.0
      '@next/swc-darwin-arm64': 13.1.0
      '@next/swc-darwin-x64': 13.1.0
      '@next/swc-freebsd-x64': 13.1.0
      '@next/swc-linux-arm-gnueabihf': 13.1.0
      '@next/swc-linux-arm64-gnu': 13.1.0
      '@next/swc-linux-arm64-musl': 13.1.0
      '@next/swc-linux-x64-gnu': 13.1.0
      '@next/swc-linux-x64-musl': 13.1.0
      '@next/swc-win32-arm64-msvc': 13.1.0
      '@next/swc-win32-ia32-msvc': 13.1.0
      '@next/swc-win32-x64-msvc': 13.1.0
    transitivePeerDependencies:
      - '@babel/core'
      - babel-plugin-macros

  /node-domexception/1.0.0:
    resolution: {integrity: sha512-/jKZoMpw0F8GRwl4/eLROPA3cfcXtLApP0QzLmUT/HuPCZWyB7IY9ZrMeKw2O/nFIqPQB3PVM9aYm0F312AXDQ==}
    engines: {node: '>=10.5.0'}
    dev: false

  /node-fetch/2.6.7_encoding@0.1.13:
    resolution: {integrity: sha512-ZjMPFEfVx5j+y2yF35Kzx5sF7kDzxuDj6ziH4FFbOp87zKDZNx8yExJIb05OGF4Nlt9IHFIMBkRl41VdvcNdbQ==}
    engines: {node: 4.x || >=6.0.0}
    peerDependencies:
      encoding: ^0.1.0
    peerDependenciesMeta:
      encoding:
        optional: true
    dependencies:
      encoding: 0.1.13
      whatwg-url: 5.0.0
    dev: false

  /node-fetch/3.3.0:
    resolution: {integrity: sha512-BKwRP/O0UvoMKp7GNdwPlObhYGB5DQqwhEDQlNKuoqwVYSxkSZCSbHjnFFmUEtwSKRPU4kNK8PbDYYitwaE3QA==}
    engines: {node: ^12.20.0 || ^14.13.1 || >=16.0.0}
    dependencies:
      data-uri-to-buffer: 4.0.0
      fetch-blob: 3.2.0
      formdata-polyfill: 4.0.10
    dev: false

  /node-int64/0.4.0:
    resolution: {integrity: sha512-O5lz91xSOeoXP6DulyHfllpq+Eg00MWitZIbtPfoSEvqIHdl5gfcY6hYzDWnj0qD5tz52PI08u9qUvSVeUBeHw==}
    dev: true

  /node-releases/2.0.6:
    resolution: {integrity: sha512-PiVXnNuFm5+iYkLBNeq5211hvO38y63T0i2KKh2KnUs3RpzJ+JtODFjkD8yjLwnDkTYF1eKXheUwdssR+NRZdg==}
    dev: true

  /normalize-package-data/2.5.0:
    resolution: {integrity: sha512-/5CMN3T0R4XTj4DcGaexo+roZSdSFW/0AOOTROrjxzCG1wrWXEsGbRKevjlIL+ZDE4sZlJr5ED4YW0yqmkK+eA==}
    dependencies:
      hosted-git-info: 2.8.9
      resolve: 1.22.1
      semver: 5.7.1
      validate-npm-package-license: 3.0.4
    dev: true

  /normalize-path/3.0.0:
    resolution: {integrity: sha512-6eZs5Ls3WtCisHWp9S2GUy8dqkpGi4BVSz3GaqiE6ezub0512ESztXUwUB6C6IKbQkY2Pnb/mD4WYojCRwcwLA==}
    engines: {node: '>=0.10.0'}
    dev: true

  /normalize-url/8.0.0:
    resolution: {integrity: sha512-uVFpKhj5MheNBJRTiMZ9pE/7hD1QTeEvugSJW/OmLzAp78PB5O6adfMNTvmfKhXBkvCzC+rqifWcVYpGFwTjnw==}
    engines: {node: '>=14.16'}
    dev: true

  /npm-run-path/4.0.1:
    resolution: {integrity: sha512-S48WzZW777zhNIrn7gxOlISNAqi9ZC/uQFnRdbeIHhZhCA6UqpkOT8T1G7BvfdgP4Er8gF4sUbaS0i7QvIfCWw==}
    engines: {node: '>=8'}
    dependencies:
      path-key: 3.1.1
    dev: true

  /npm-run-path/5.1.0:
    resolution: {integrity: sha512-sJOdmRGrY2sjNTRMbSvluQqg+8X7ZK61yvzBEIDhz4f8z1TZFYABsqjjCBd/0PUNE9M6QDgHJXQkGUEm7Q+l9Q==}
    engines: {node: ^12.20.0 || ^14.13.1 || >=16.0.0}
    dependencies:
      path-key: 4.0.0
    dev: true

  /object-assign/4.1.1:
    resolution: {integrity: sha512-rJgTQnkUnH1sFw8yT6VSU3zD3sWmu6sZhIseY8VX+GRu3P6F7Fu+JNDoXfklElbLJSnc3FUQHVe4cU5hj+BcUg==}
    engines: {node: '>=0.10.0'}

  /object-inspect/1.12.2:
    resolution: {integrity: sha512-z+cPxW0QGUp0mcqcsgQyLVRDoXFQbXOwBaqyF7VIgI4TWNQsDHrBpUQslRmIfAoYWdYzs6UlKJtB2XJpTaNSpQ==}
    dev: true

  /object-is/1.1.5:
    resolution: {integrity: sha512-3cyDsyHgtmi7I7DfSSI2LDp6SK2lwvtbg0p0R1e0RvTqF5ceGx+K2dfSjm1bKDMVCFEDAQvy+o8c6a7VujOddw==}
    engines: {node: '>= 0.4'}
    dependencies:
      call-bind: 1.0.2
      define-properties: 1.1.4
    dev: false

  /object-keys/0.4.0:
    resolution: {integrity: sha512-ncrLw+X55z7bkl5PnUvHwFK9FcGuFYo9gtjws2XtSzL+aZ8tm830P60WJ0dSmFVaSalWieW5MD7kEdnXda9yJw==}
    dev: false

  /object-keys/1.1.1:
    resolution: {integrity: sha512-NuAESUOUMrlIXOfHKzD6bpPu3tYt3xvjNdRIQ+FeT0lNb4K8WR70CaDxhuNguS2XG+GjkyMwOzsN5ZktImfhLA==}
    engines: {node: '>= 0.4'}

  /object.assign/4.1.4:
    resolution: {integrity: sha512-1mxKf0e58bvyjSCtKYY4sRe9itRk3PJpquJOjeIkz885CczcI4IvJJDLPS72oowuSh+pBxUFROpX+TU++hxhZQ==}
    engines: {node: '>= 0.4'}
    dependencies:
      call-bind: 1.0.2
      define-properties: 1.1.4
      has-symbols: 1.0.3
      object-keys: 1.1.1
    dev: true

  /object.entries/1.1.5:
    resolution: {integrity: sha512-TyxmjUoZggd4OrrU1W66FMDG6CuqJxsFvymeyXI51+vQLN67zYfZseptRge703kKQdo4uccgAKebXFcRCzk4+g==}
    engines: {node: '>= 0.4'}
    dependencies:
      call-bind: 1.0.2
      define-properties: 1.1.4
      es-abstract: 1.20.2
    dev: true

  /object.fromentries/2.0.5:
    resolution: {integrity: sha512-CAyG5mWQRRiBU57Re4FKoTBjXfDoNwdFVH2Y1tS9PqCsfUTymAohOkEMSG3aRNKmv4lV3O7p1et7c187q6bynw==}
    engines: {node: '>= 0.4'}
    dependencies:
      call-bind: 1.0.2
      define-properties: 1.1.4
      es-abstract: 1.20.2
    dev: true

  /object.hasown/1.1.1:
    resolution: {integrity: sha512-LYLe4tivNQzq4JdaWW6WO3HMZZJWzkkH8fnI6EebWl0VZth2wL2Lovm74ep2/gZzlaTdV62JZHEqHQ2yVn8Q/A==}
    dependencies:
      define-properties: 1.1.4
      es-abstract: 1.20.2
    dev: true

  /object.values/1.1.5:
    resolution: {integrity: sha512-QUZRW0ilQ3PnPpbNtgdNV1PDbEqLIiSFB3l+EnGtBQ/8SUTLj1PZwtQHABZtLgwpJZTSZhuGLOGk57Drx2IvYg==}
    engines: {node: '>= 0.4'}
    dependencies:
      call-bind: 1.0.2
      define-properties: 1.1.4
      es-abstract: 1.20.2
    dev: true

  /once/1.4.0:
    resolution: {integrity: sha512-lNaJgI+2Q5URQBkccEKHTQOPaXdUxnZZElQTZY0MFUAuaEqe1E+Nyvgdz/aIyNi6Z9MzO5dv1H8n58/GELp3+w==}
    dependencies:
      wrappy: 1.0.2
    dev: true

  /onetime/5.1.2:
    resolution: {integrity: sha512-kbpaSSGJTWdAY5KPVeMOKXSrPtr8C8C7wodJbcsd51jRnmD+GZu8Y0VoU6Dm5Z4vWr0Ig/1NKuWRKf7j5aaYSg==}
    engines: {node: '>=6'}
    dependencies:
      mimic-fn: 2.1.0
    dev: true

  /onetime/6.0.0:
    resolution: {integrity: sha512-1FlR+gjXK7X+AsAHso35MnyN5KqGwJRi/31ft6x0M194ht7S+rWAvd7PHss9xSKMzE0asv1pyIHaJYq+BbacAQ==}
    engines: {node: '>=12'}
    dependencies:
      mimic-fn: 4.0.0
    dev: true

  /optionator/0.9.1:
    resolution: {integrity: sha512-74RlY5FCnhq4jRxVUPKDaRwrVNXMqsGsiW6AJw4XK8hmtm10wC0ypZBLw5IIp85NZMr91+qd1RvvENwg7jjRFw==}
    engines: {node: '>= 0.8.0'}
    dependencies:
      deep-is: 0.1.4
      fast-levenshtein: 2.0.6
      levn: 0.4.1
      prelude-ls: 1.2.1
      type-check: 0.4.0
      word-wrap: 1.2.3
    dev: true

  /os-tmpdir/1.0.2:
    resolution: {integrity: sha512-D2FR03Vir7FIu45XBY20mTb+/ZSWB00sjU9jdQXt83gDrI4Ztz5Fs7/yy74g2N5SVQY4xY1qDr4rNddwYRVX0g==}
    engines: {node: '>=0.10.0'}
    dev: true

  /outdent/0.5.0:
    resolution: {integrity: sha512-/jHxFIzoMXdqPzTaCpFzAAWhpkSjZPF4Vsn6jAfNpmbH/ymsmd7Qc6VE9BGn0L6YMj6uwpQLxCECpus4ukKS9Q==}
    dev: true

  /p-cancelable/3.0.0:
    resolution: {integrity: sha512-mlVgR3PGuzlo0MmTdk4cXqXWlwQDLnONTAg6sm62XkMJEiRxN3GL3SffkYvqwonbkJBcrI7Uvv5Zh9yjvn2iUw==}
    engines: {node: '>=12.20'}
    dev: true

  /p-filter/2.1.0:
    resolution: {integrity: sha512-ZBxxZ5sL2HghephhpGAQdoskxplTwr7ICaehZwLIlfL6acuVgZPm8yBNuRAFBGEqtD/hmUeq9eqLg2ys9Xr/yw==}
    engines: {node: '>=8'}
    dependencies:
      p-map: 2.1.0
    dev: true

  /p-limit/2.3.0:
    resolution: {integrity: sha512-//88mFWSJx8lxCzwdAABTJL2MyWB12+eIY7MDL2SqLmAkeKU9qxRvWuSyTjm3FUmpBEMuFfckAIqEaVGUDxb6w==}
    engines: {node: '>=6'}
    dependencies:
      p-try: 2.2.0
    dev: true

  /p-limit/3.1.0:
    resolution: {integrity: sha512-TYOanM3wGwNGsZN2cVTYPArw454xnXj5qmWF1bEoAc4+cU/ol7GVh7odevjp1FNHduHc3KZMcFduxU5Xc6uJRQ==}
    engines: {node: '>=10'}
    dependencies:
      yocto-queue: 0.1.0
    dev: true

  /p-locate/4.1.0:
    resolution: {integrity: sha512-R79ZZ/0wAxKGu3oYMlz8jy/kbhsNrS7SKZ7PxEHBgJ5+F2mtFW2fK2cOtBh1cHYkQsbzFV7I+EoRKe6Yt0oK7A==}
    engines: {node: '>=8'}
    dependencies:
      p-limit: 2.3.0
    dev: true

  /p-locate/5.0.0:
    resolution: {integrity: sha512-LaNjtRWUBY++zB5nE/NwcaoMylSPk+S+ZHNB1TzdbMJMny6dynpAGt7X/tl/QYq3TIeE6nxHppbo2LGymrG5Pw==}
    engines: {node: '>=10'}
    dependencies:
      p-limit: 3.1.0
    dev: true

  /p-map/2.1.0:
    resolution: {integrity: sha512-y3b8Kpd8OAN444hxfBbFfj1FY/RjtTd8tzYwhUqNYXx0fXx2iX4maP4Qr6qhIKbQXI02wTLAda4fYUbDagTUFw==}
    engines: {node: '>=6'}
    dev: true

  /p-map/4.0.0:
    resolution: {integrity: sha512-/bjOqmgETBYB5BoEeGVea8dmvHb2m9GLy1E9W43yeyfP6QQCZGFNa+XRceJEuDB6zqr+gKpIAmlLebMpykw/MQ==}
    engines: {node: '>=10'}
    dependencies:
      aggregate-error: 3.1.0
    dev: true

  /p-try/2.2.0:
    resolution: {integrity: sha512-R4nPAVTAU0B9D35/Gk3uJf/7XYbQcyohSKdvAxIRSNghFl4e71hVoGnBNQz9cWaXxO2I10KTC+3jMdvvoKw6dQ==}
    engines: {node: '>=6'}
    dev: true

  /parchment/1.1.4:
    resolution: {integrity: sha512-J5FBQt/pM2inLzg4hEWmzQx/8h8D0CiDxaG3vyp9rKrQRSDgBlhjdP5jQGgosEajXPSQouXGHOmVdgo7QmJuOg==}
    dev: false

  /parent-module/1.0.1:
    resolution: {integrity: sha512-GQ2EWRpQV8/o+Aw8YqtfZZPfNRWZYkbidE9k5rpl/hC3vtHHBfGm2Ifi6qWV+coDGkrUKZAxE3Lot5kcsRlh+g==}
    engines: {node: '>=6'}
    dependencies:
      callsites: 3.1.0

  /parse-json/5.2.0:
    resolution: {integrity: sha512-ayCKvm/phCGxOkYRSCM82iDwct8/EonSEgCSxWxD7ve6jHggsFl4fZVQBPRNgQoKiuV/odhFrGzQXZwbifC8Rg==}
    engines: {node: '>=8'}
    dependencies:
      '@babel/code-frame': 7.18.6
      error-ex: 1.3.2
      json-parse-even-better-errors: 2.3.1
      lines-and-columns: 1.2.4

  /path-exists/4.0.0:
    resolution: {integrity: sha512-ak9Qy5Q7jYb2Wwcey5Fpvg2KoAc/ZIhLSLOSBmRmygPsGwkVVt0fZa0qrtMz+m6tJTAHfZQ8FnmB4MG4LWy7/w==}
    engines: {node: '>=8'}
    dev: true

  /path-is-absolute/1.0.1:
    resolution: {integrity: sha512-AVbw3UJ2e9bq64vSaS9Am0fje1Pa8pbGqTTsmXfaIiMpnr5DlDhfJOuLj9Sf95ZPVDAUerDfEk88MPmPe7UCQg==}
    engines: {node: '>=0.10.0'}
    dev: true

  /path-is-inside/1.0.2:
    resolution: {integrity: sha512-DUWJr3+ULp4zXmol/SZkFf3JGsS9/SIv+Y3Rt93/UjPpDpklB5f1er4O3POIbUuUJ3FXgqte2Q7SrU6zAqwk8w==}
    dev: true

  /path-key/3.1.1:
    resolution: {integrity: sha512-ojmeN0qd+y0jszEtoY48r0Peq5dwMEkIlCOu6Q5f41lfkswXuKtYrhgoTpLnyIcHm24Uhqx+5Tqm2InSwLhE6Q==}
    engines: {node: '>=8'}
    dev: true

  /path-key/4.0.0:
    resolution: {integrity: sha512-haREypq7xkM7ErfgIyA0z+Bj4AGKlMSdlQE2jvJo6huWD1EdkKYV+G/T4nq0YEF2vgTT8kqMFKo1uHn950r4SQ==}
    engines: {node: '>=12'}
    dev: true

  /path-parse/1.0.7:
    resolution: {integrity: sha512-LDJzPVEEEPR+y48z93A0Ed0yXb8pAByGWo/k5YYdYgpY2/2EsOsksJrq7lOHxryrVOn1ejG6oAp8ahvOIQD8sw==}

  /path-type/4.0.0:
    resolution: {integrity: sha512-gDKb8aZMDeD/tZWs9P6+q0J9Mwkdl6xMV8TjnGP3qJVJ06bdMgkbBlLU8IdfOsIsFz2BW1rNVT3XuNEl8zPAvw==}
    engines: {node: '>=8'}

  /perfect-freehand/1.2.0:
    resolution: {integrity: sha512-h/0ikF1M3phW7CwpZ5MMvKnfpHficWoOEyr//KVNTxV4F6deRK1eYMtHyBKEAKFK0aXIEUK9oBvlF6PNXMDsAw==}
    dev: false

  /picocolors/1.0.0:
    resolution: {integrity: sha512-1fygroTLlHu66zi26VoTDv8yRgm0Fccecssto+MhsZ0D/DGW2sm8E8AjW7NU5VVTRt5GxbeZ5qBuJr+HyLYkjQ==}

  /picomatch/2.3.1:
    resolution: {integrity: sha512-JU3teHTNjmE2VCGFzuY8EXzCDVwEqB2a8fsIvwaStHhAWJEeVd1o1QD80CU6+ZdEXXSLbSsuLwJjkCBWqRQUVA==}
    engines: {node: '>=8.6'}
    dev: true

  /pidtree/0.6.0:
    resolution: {integrity: sha512-eG2dWTVw5bzqGRztnHExczNxt5VGsE6OwTeCG3fdUf9KBsZzO3R5OIIIzWR+iZA0NtZ+RDVdaoE2dK1cn6jH4g==}
    engines: {node: '>=0.10'}
    hasBin: true
    dev: true

  /pify/2.3.0:
    resolution: {integrity: sha512-udgsAY+fTnvv7kI7aaxbqwWNb0AHiB0qBO89PZKPkoTmGOgdbrHDKD+0B2X4uTfJ/FT1R09r9gTsjUjNJotuog==}
    engines: {node: '>=0.10.0'}
    dev: true

  /pify/4.0.1:
    resolution: {integrity: sha512-uB80kBFb/tfd68bVleG9T5GGsGPjJrLAUpR5PZIrhBnIaRTQRjqdJSsIKkOP6OAIFbj7GOrcudc5pNjZ+geV2g==}
    engines: {node: '>=6'}
    dev: true

  /pinkie-promise/2.0.1:
    resolution: {integrity: sha512-0Gni6D4UcLTbv9c57DfxDGdr41XfgUjqWZu492f0cIGr16zDU06BWP/RAEvOuo7CQ0CNjHaLlM59YJJFm3NWlw==}
    engines: {node: '>=0.10.0'}
    dependencies:
      pinkie: 2.0.4
    dev: true

  /pinkie/2.0.4:
    resolution: {integrity: sha512-MnUuEycAemtSaeFSjXKW/aroV7akBbY+Sv+RkyqFjgAe73F+MR0TBWKBRDkmfWq/HiFmdavfZ1G7h4SPZXaCSg==}
    engines: {node: '>=0.10.0'}
    dev: true

  /pirates/4.0.5:
    resolution: {integrity: sha512-8V9+HQPupnaXMA23c5hvl69zXvTwTzyAYasnkb0Tts4XvO4CliqONMOnvlq26rkhLC3nWDFBJf73LU1e1VZLaQ==}
    engines: {node: '>= 6'}
    dev: true

  /pkg-dir/4.2.0:
    resolution: {integrity: sha512-HRDzbaKjC+AOWVXxAU/x54COGeIv9eb+6CkDSQoNTt4XyWoIJvuPsXizxu/Fr23EiekbtZwmh1IcIG/l/a10GQ==}
    engines: {node: '>=8'}
    dependencies:
      find-up: 4.1.0
    dev: true

  /playwright-core/1.29.1:
    resolution: {integrity: sha512-20Ai3d+lMkWpI9YZYlxk8gxatfgax5STW8GaMozAHwigLiyiKQrdkt7gaoT9UQR8FIVDg6qVXs9IoZUQrDjIIg==}
    engines: {node: '>=14'}
    hasBin: true
    dev: true

  /postcss/8.4.14:
    resolution: {integrity: sha512-E398TUmfAYFPBSdzgeieK2Y1+1cpdxJx8yXbK/m57nRhKSmk1GB2tO4lbLBtlkfPQTDKfe4Xqv1ASWPpayPEig==}
    engines: {node: ^10 || ^12 || >=14}
    dependencies:
      nanoid: 3.3.4
      picocolors: 1.0.0
      source-map-js: 1.0.2

  /preferred-pm/3.0.3:
    resolution: {integrity: sha512-+wZgbxNES/KlJs9q40F/1sfOd/j7f1O9JaHcW5Dsn3aUUOZg3L2bjpVUcKV2jvtElYfoTuQiNeMfQJ4kwUAhCQ==}
    engines: {node: '>=10'}
    dependencies:
      find-up: 5.0.0
      find-yarn-workspace-root2: 1.2.16
      path-exists: 4.0.0
      which-pm: 2.0.0
    dev: true

  /prelude-ls/1.2.1:
    resolution: {integrity: sha512-vkcDPrRZo1QZLbn5RLGPpg/WmIQ65qoWWhcGKf/b5eplkkarX0m9z8ppCat4mlOqUsWpyNuYgO3VRyrYHSzX5g==}
    engines: {node: '>= 0.8.0'}
    dev: true

  /prettier-linter-helpers/1.0.0:
    resolution: {integrity: sha512-GbK2cP9nraSSUF9N2XwUwqfzlAFlMNYYl+ShE/V+H8a9uNl/oUqB1w2EL54Jh0OlyRSd8RfWYJ3coVS4TROP2w==}
    engines: {node: '>=6.0.0'}
    dependencies:
      fast-diff: 1.2.0
    dev: true

  /prettier/2.7.1:
    resolution: {integrity: sha512-ujppO+MkdPqoVINuDFDRLClm7D78qbDt0/NR+wp5FqEZOoTNAjPHWj17QRhu7geIHJfcNhRk1XVQmF8Bp3ye+g==}
    engines: {node: '>=10.13.0'}
    hasBin: true

  /prettier/2.8.1:
    resolution: {integrity: sha512-lqGoSJBQNJidqCHE80vqZJHWHRFoNYsSpP9AjFhlhi9ODCJA541svILes/+/1GM3VaL/abZi7cpFzOpdR9UPKg==}
    engines: {node: '>=10.13.0'}
    hasBin: true
    dev: true

  /pretty-bytes/5.6.0:
    resolution: {integrity: sha512-FFw039TmrBqFK8ma/7OL3sDz/VytdtJr044/QUJtH0wK9lb9jLq9tJyIxUwtQJHwar2BqtiA4iCWSwo9JLkzFg==}
    engines: {node: '>=6'}
    dev: true

  /pretty-format/29.3.1:
    resolution: {integrity: sha512-FyLnmb1cYJV8biEIiRyzRFvs2lry7PPIvOqKVe1GCUEYg4YGmlx1qG9EJNMxArYm7piII4qb8UV1Pncq5dxmcg==}
    engines: {node: ^14.15.0 || ^16.10.0 || >=18.0.0}
    dependencies:
      '@jest/schemas': 29.0.0
      ansi-styles: 5.2.0
      react-is: 18.2.0
    dev: true

  /process-nextick-args/2.0.1:
    resolution: {integrity: sha512-3ouUOpQhtgrbOa17J7+uxOTpITYWaGP7/AhoR3+A+/1e9skrzelGi/dXzEYyvbxubEF6Wn2ypscTKiKJFFn1ag==}
    dev: false

  /prompts/2.4.2:
    resolution: {integrity: sha512-NxNv/kLguCA7p3jE8oL2aEBsrJWgAakBpgmgK6lpPWV+WuOmY6r2/zbAVnP+T8bQlA0nzHXSJSJW0Hq7ylaD2Q==}
    engines: {node: '>= 6'}
    dependencies:
      kleur: 3.0.3
      sisteransi: 1.0.5
    dev: true

  /prop-types/15.8.1:
    resolution: {integrity: sha512-oj87CgZICdulUohogVAR7AjlC0327U4el4L6eAvOqCeudMDVU0NThNaV+b9Df4dXgSP1gXMTnPdhfe/2qDH5cg==}
    dependencies:
      loose-envify: 1.4.0
      object-assign: 4.1.1
      react-is: 16.13.1

  /protobufjs/6.11.3:
    resolution: {integrity: sha512-xL96WDdCZYdU7Slin569tFX712BxsxslWwAfAhCYjQKGTq7dAU91Lomy6nLLhh/dyGhk/YH4TwTSRxTzhuHyZg==}
    hasBin: true
    requiresBuild: true
    dependencies:
      '@protobufjs/aspromise': 1.1.2
      '@protobufjs/base64': 1.1.2
      '@protobufjs/codegen': 2.0.4
      '@protobufjs/eventemitter': 1.1.0
      '@protobufjs/fetch': 1.1.0
      '@protobufjs/float': 1.0.2
      '@protobufjs/inquire': 1.1.0
      '@protobufjs/path': 1.1.2
      '@protobufjs/pool': 1.1.0
      '@protobufjs/utf8': 1.1.0
      '@types/long': 4.0.2
      '@types/node': 18.11.18
      long: 4.0.0
    dev: false

  /protobufjs/7.1.2:
    resolution: {integrity: sha512-4ZPTPkXCdel3+L81yw3dG6+Kq3umdWKh7Dc7GW/CpNk4SX3hK58iPCWeCyhVTDrbkNeKrYNZ7EojM5WDaEWTLQ==}
    engines: {node: '>=12.0.0'}
    requiresBuild: true
    dependencies:
      '@protobufjs/aspromise': 1.1.2
      '@protobufjs/base64': 1.1.2
      '@protobufjs/codegen': 2.0.4
      '@protobufjs/eventemitter': 1.1.0
      '@protobufjs/fetch': 1.1.0
      '@protobufjs/float': 1.0.2
      '@protobufjs/inquire': 1.1.0
      '@protobufjs/path': 1.1.2
      '@protobufjs/pool': 1.1.0
      '@protobufjs/utf8': 1.1.0
      '@types/node': 18.11.18
      long: 5.2.1
    dev: false

  /pseudomap/1.0.2:
    resolution: {integrity: sha512-b/YwNhb8lk1Zz2+bXXpS/LK9OisiZZ1SNsSLxN1x2OXVEhW2Ckr/7mWE5vrC1ZTiJlD9g19jWszTmJsB+oEpFQ==}
    dev: true

  /punycode/2.1.1:
    resolution: {integrity: sha512-XRsRjdf+j5ml+y/6GKHPZbrF/8p2Yga0JPtdqTIY2Xe5ohJPD9saDJJLPvp9+NSBprVvevdXZybnj2cv8OEd0A==}
    engines: {node: '>=6'}
    dev: true

  /queue-microtask/1.2.3:
    resolution: {integrity: sha512-NuaNSa6flKT5JaSYQzJok04JzTL1CA6aGhv5rfLW3PgqA+M2ChpZQnAC8h8i4ZFkBS8X5RqkDBHA7r4hej3K9A==}

  /quick-lru/4.0.1:
    resolution: {integrity: sha512-ARhCpm70fzdcvNQfPoy49IaanKkTlRWF2JMzqhcJbhSFRZv7nPTvZJdcY7301IPmvW+/p0RgIWnQDLJxifsQ7g==}
    engines: {node: '>=8'}
    dev: true

  /quick-lru/5.1.1:
    resolution: {integrity: sha512-WuyALRjWPDGtt/wzJiadO5AXY+8hZ80hVpe6MyivgraREW751X3SbhRvG3eLKOYN+8VEvqLcf3wdnt44Z4S4SA==}
    engines: {node: '>=10'}
    dev: true

  /quill-cursors/4.0.0:
    resolution: {integrity: sha512-nCwCZtQPl4EnxJSheHtb067Jo48A6mc8/t7waGSLqXvbE68a5vHBFfMOQPZI7jxjksbDhpfzQta3a3/MoPvKzQ==}
    dev: false

  /quill-delta/3.6.3:
    resolution: {integrity: sha512-wdIGBlcX13tCHOXGMVnnTVFtGRLoP0imqxM696fIPwIf5ODIYUHIvHbZcyvGlZFiFhK5XzDC2lpjbxRhnM05Tg==}
    engines: {node: '>=0.10'}
    dependencies:
      deep-equal: 1.1.1
      extend: 3.0.2
      fast-diff: 1.1.2
    dev: false

  /quill/1.3.7:
    resolution: {integrity: sha512-hG/DVzh/TiknWtE6QmWAF/pxoZKYxfe3J/d/+ShUWkDvvkZQVTPeVmUJVu1uE6DDooC4fWTiCLh84ul89oNz5g==}
    dependencies:
      clone: 2.1.2
      deep-equal: 1.1.1
      eventemitter3: 2.0.3
      extend: 3.0.2
      parchment: 1.1.4
      quill-delta: 3.6.3
    dev: false

  /randombytes/2.1.0:
    resolution: {integrity: sha512-vYl3iOX+4CKUWuxGi9Ukhie6fsqXqS9FE2Zaic4tNFD2N2QQaXOMFbuKK4QmDHC0JO6B1Zp41J0LpT0oR68amQ==}
    dependencies:
      safe-buffer: 5.2.1

  /raw-loader/4.0.2:
    resolution: {integrity: sha512-ZnScIV3ag9A4wPX/ZayxL/jZH+euYb6FcUinPcgiQW0+UBtEv0O6Q3lGd3cqJ+GHH+rksEv3Pj99oxJ3u3VIKA==}
    engines: {node: '>= 10.13.0'}
    peerDependencies:
      webpack: ^4.0.0 || ^5.0.0
    dependencies:
      loader-utils: 2.0.4
      schema-utils: 3.1.1
    dev: true

  /react-dom/18.2.0_react@18.2.0:
    resolution: {integrity: sha512-6IMTriUmvsjHUjNtEDudZfuDQUoWXVxKHhlEGSk81n4YFS+r/Kl99wXiwlVXtPBtJenozv2P+hxDsw9eA7Xo6g==}
    peerDependencies:
      react: ^18.2.0
    dependencies:
      loose-envify: 1.4.0
      react: 18.2.0
      scheduler: 0.23.0

  /react-i18next/11.18.6_i18next@21.10.0:
    resolution: {integrity: sha512-yHb2F9BiT0lqoQDt8loZ5gWP331GwctHz9tYQ8A2EIEUu+CcEdjBLQWli1USG3RdWQt3W+jqQLg/d4rrQR96LA==}
    peerDependencies:
      i18next: '>= 19.0.0'
      react: '>= 16.8.0'
      react-dom: '*'
      react-native: '*'
    peerDependenciesMeta:
      react-dom:
        optional: true
      react-native:
        optional: true
    dependencies:
      '@babel/runtime': 7.20.7
      html-parse-stringify: 3.0.1
      i18next: 21.10.0
    dev: false

  /react-is/16.13.1:
    resolution: {integrity: sha512-24e6ynE2H+OKt4kqsOvNd8kBpV65zoxbA4BVsEOB3ARVWQki/DHzaUoC5KuON/BiccDaCCTZBuOcfZs70kR8bQ==}

  /react-is/18.2.0:
    resolution: {integrity: sha512-xWGDIW6x921xtzPkhiULtthJHoJvBbF3q26fzloPCK0hsvxtPVelvftw3zjbHWSkR2km9Z+4uxbDDK/6Zw9B8w==}

  /react-remove-scroll-bar/2.3.4_w5j4k42lgipnm43s3brx6h3c34:
    resolution: {integrity: sha512-63C4YQBUt0m6ALadE9XV56hV8BgJWDmmTPY758iIJjfQKt2nYwoUrPk0LXRXcB/yIj82T1/Ixfdpdk68LwIB0A==}
    engines: {node: '>=10'}
    peerDependencies:
      '@types/react': ^16.8.0 || ^17.0.0 || ^18.0.0
      react: ^16.8.0 || ^17.0.0 || ^18.0.0
    peerDependenciesMeta:
      '@types/react':
        optional: true
    dependencies:
      '@types/react': 18.0.20
      react: 18.2.0
      react-style-singleton: 2.2.1_w5j4k42lgipnm43s3brx6h3c34
      tslib: 2.4.0
    dev: false

  /react-remove-scroll/2.5.4_w5j4k42lgipnm43s3brx6h3c34:
    resolution: {integrity: sha512-xGVKJJr0SJGQVirVFAUZ2k1QLyO6m+2fy0l8Qawbp5Jgrv3DeLalrfMNBFSlmz5kriGGzsVBtGVnf4pTKIhhWA==}
    engines: {node: '>=10'}
    peerDependencies:
      '@types/react': ^16.8.0 || ^17.0.0 || ^18.0.0
      react: ^16.8.0 || ^17.0.0 || ^18.0.0
    peerDependenciesMeta:
      '@types/react':
        optional: true
    dependencies:
      '@types/react': 18.0.20
      react: 18.2.0
      react-remove-scroll-bar: 2.3.4_w5j4k42lgipnm43s3brx6h3c34
      react-style-singleton: 2.2.1_w5j4k42lgipnm43s3brx6h3c34
      tslib: 2.4.0
      use-callback-ref: 1.3.0_w5j4k42lgipnm43s3brx6h3c34
      use-sidecar: 1.1.2_w5j4k42lgipnm43s3brx6h3c34
    dev: false

  /react-style-singleton/2.2.1_w5j4k42lgipnm43s3brx6h3c34:
    resolution: {integrity: sha512-ZWj0fHEMyWkHzKYUr2Bs/4zU6XLmq9HsgBURm7g5pAVfyn49DgUiNgY2d4lXRlYSiCif9YBGpQleewkcqddc7g==}
    engines: {node: '>=10'}
    peerDependencies:
      '@types/react': ^16.8.0 || ^17.0.0 || ^18.0.0
      react: ^16.8.0 || ^17.0.0 || ^18.0.0
    peerDependenciesMeta:
      '@types/react':
        optional: true
    dependencies:
      '@types/react': 18.0.20
      get-nonce: 1.0.1
      invariant: 2.2.4
      react: 18.2.0
      tslib: 2.4.0
    dev: false

  /react-transition-group/4.4.5_biqbaboplfbrettd7655fr4n2y:
    resolution: {integrity: sha512-pZcd1MCJoiKiBR2NRxeCRg13uCXbydPnmB4EOeRrY7480qNWO8IIgQG6zlDkm6uRMsURXPuKq0GWtiM59a5Q6g==}
    peerDependencies:
      react: '>=16.6.0'
      react-dom: '>=16.6.0'
    dependencies:
      '@babel/runtime': 7.20.7
      dom-helpers: 5.2.1
      loose-envify: 1.4.0
      prop-types: 15.8.1
      react: 18.2.0
      react-dom: 18.2.0_react@18.2.0
    dev: false

  /react/18.2.0:
    resolution: {integrity: sha512-/3IjMdb2L9QbBdWiW5e3P2/npwMBaU9mHCSCUzNln0ZCYbcfTsGbTJrU/kGemdH2IWmB2ioZ+zkxtmq6g09fGQ==}
    engines: {node: '>=0.10.0'}
    dependencies:
      loose-envify: 1.4.0

  /read-pkg-up/7.0.1:
    resolution: {integrity: sha512-zK0TB7Xd6JpCLmlLmufqykGE+/TlOePD6qKClNW7hHDKFh/J7/7gCWGR7joEQEW1bKq3a3yUZSObOoWLFQ4ohg==}
    engines: {node: '>=8'}
    dependencies:
      find-up: 4.1.0
      read-pkg: 5.2.0
      type-fest: 0.8.1
    dev: true

  /read-pkg/5.2.0:
    resolution: {integrity: sha512-Ug69mNOpfvKDAc2Q8DRpMjjzdtrnv9HcSMX+4VsZxD1aZ6ZzrIE7rlzXBtWTyhULSMKg076AW6WR5iZpD0JiOg==}
    engines: {node: '>=8'}
    dependencies:
      '@types/normalize-package-data': 2.4.1
      normalize-package-data: 2.5.0
      parse-json: 5.2.0
      type-fest: 0.6.0
    dev: true

  /read-yaml-file/1.1.0:
    resolution: {integrity: sha512-VIMnQi/Z4HT2Fxuwg5KrY174U1VdUIASQVWXXyqtNRtxSr9IYkn1rsI6Tb6HsrHCmB7gVpNwX6JxPTHcH6IoTA==}
    engines: {node: '>=6'}
    dependencies:
      graceful-fs: 4.2.10
      js-yaml: 3.14.1
      pify: 4.0.1
      strip-bom: 3.0.0
    dev: true

  /readable-stream/1.0.34:
    resolution: {integrity: sha512-ok1qVCJuRkNmvebYikljxJA/UEsKwLl2nI1OmaqAu4/UE+h0wKCHok4XkL/gvi39OacXvw59RJUOFUkDib2rHg==}
    dependencies:
      core-util-is: 1.0.3
      inherits: 2.0.4
      isarray: 0.0.1
      string_decoder: 0.10.31
    dev: false

  /readable-stream/2.3.7:
    resolution: {integrity: sha512-Ebho8K4jIbHAxnuxi7o42OrZgF/ZTNcsZj6nRKyUmkhLFq8CHItp/fy6hQZuZmP/n3yZ9VBUbp4zz/mX8hmYPw==}
    dependencies:
      core-util-is: 1.0.3
      inherits: 2.0.4
      isarray: 1.0.0
      process-nextick-args: 2.0.1
      safe-buffer: 5.1.2
      string_decoder: 1.1.1
      util-deprecate: 1.0.2
    dev: false

  /readable-stream/3.6.0:
    resolution: {integrity: sha512-BViHy7LKeTz4oNnkcLJ+lVSL6vpiFeX6/d3oSH8zCW7UxP2onchk+vTGB143xuFjHS3deTgkKoXXymXqymiIdA==}
    engines: {node: '>= 6'}
    dependencies:
      inherits: 2.0.4
      string_decoder: 1.3.0
      util-deprecate: 1.0.2
    dev: false

  /realistic-structured-clone/3.0.0:
    resolution: {integrity: sha512-rOjh4nuWkAqf9PWu6JVpOWD4ndI+JHfgiZeMmujYcPi+fvILUu7g6l26TC1K5aBIp34nV+jE1cDO75EKOfHC5Q==}
    dependencies:
      domexception: 1.0.1
      typeson: 6.1.0
      typeson-registry: 1.0.0-alpha.39
    dev: true

  /redent/3.0.0:
    resolution: {integrity: sha512-6tDA8g98We0zd0GvVeMT9arEOnTw9qM03L9cJXaCjrip1OO764RDBLBfrB4cwzNGDj5OA5ioymC9GkizgWJDUg==}
    engines: {node: '>=8'}
    dependencies:
      indent-string: 4.0.0
      strip-indent: 3.0.0
    dev: true

  /regenerate-unicode-properties/10.1.0:
    resolution: {integrity: sha512-d1VudCLoIGitcU/hEg2QqvyGZQmdC0Lf8BqdOMXGFSvJP4bNV1+XqbPQeHHLD51Jh4QJJ225dlIFvY4Ly6MXmQ==}
    engines: {node: '>=4'}
    dependencies:
      regenerate: 1.4.2
    dev: true

  /regenerate/1.4.2:
    resolution: {integrity: sha512-zrceR/XhGYU/d/opr2EKO7aRHUeiBI8qjtfHqADTwZd6Szfy16la6kqD0MIUs5z5hx6AaKa+PixpPrR289+I0A==}
    dev: true

  /regenerator-runtime/0.13.11:
    resolution: {integrity: sha512-kY1AZVr2Ra+t+piVaJ4gxaFaReZVH40AKNo7UCX6W+dEwBo/2oZJzqfuN1qLq1oL45o56cPaTXELwrTh8Fpggg==}

  /regenerator-runtime/0.13.9:
    resolution: {integrity: sha512-p3VT+cOEgxFsRRA9X4lkI1E+k2/CtnKtU4gcxyaCUreilL/vqI6CdZ3wxVUx3UOUg+gnUOQQcRI7BmSI656MYA==}

  /regenerator-transform/0.15.1:
    resolution: {integrity: sha512-knzmNAcuyxV+gQCufkYcvOqX/qIIfHLv0u5x79kRxuGojfYVky1f15TzZEu2Avte8QGepvUNTnLskf8E6X6Vyg==}
    dependencies:
      '@babel/runtime': 7.20.7
    dev: true

  /regexp.prototype.flags/1.4.3:
    resolution: {integrity: sha512-fjggEOO3slI6Wvgjwflkc4NFRCTZAu5CnNfBd5qOMYhWdn67nJBBu34/TkD++eeFmd8C9r9jfXJ27+nSiRkSUA==}
    engines: {node: '>= 0.4'}
    dependencies:
      call-bind: 1.0.2
      define-properties: 1.1.4
      functions-have-names: 1.2.3

  /regexpp/3.2.0:
    resolution: {integrity: sha512-pq2bWo9mVD43nbts2wGv17XLiNLya+GklZ8kaDLV2Z08gDCsGpnKn9BFMepvWuHCbyVvY7J5o5+BVvoQbmlJLg==}
    engines: {node: '>=8'}
    dev: true

  /regexpu-core/5.2.2:
    resolution: {integrity: sha512-T0+1Zp2wjF/juXMrMxHxidqGYn8U4R+zleSJhX9tQ1PUsS8a9UtYfbsF9LdiVgNX3kiX8RNaKM42nfSgvFJjmw==}
    engines: {node: '>=4'}
    dependencies:
      regenerate: 1.4.2
      regenerate-unicode-properties: 10.1.0
      regjsgen: 0.7.1
      regjsparser: 0.9.1
      unicode-match-property-ecmascript: 2.0.0
      unicode-match-property-value-ecmascript: 2.1.0
    dev: true

  /regjsgen/0.7.1:
    resolution: {integrity: sha512-RAt+8H2ZEzHeYWxZ3H2z6tF18zyyOnlcdaafLrm21Bguj7uZy6ULibiAFdXEtKQY4Sy7wDTwDiOazasMLc4KPA==}
    dev: true

  /regjsparser/0.9.1:
    resolution: {integrity: sha512-dQUtn90WanSNl+7mQKcXAgZxvUe7Z0SqXlgzv0za4LwiUhyzBC58yQO3liFoUgu8GiJVInAhJjkj1N0EtQ5nkQ==}
    hasBin: true
    dependencies:
      jsesc: 0.5.0
    dev: true

  /require-directory/2.1.1:
    resolution: {integrity: sha512-fGxEI7+wsG9xrvdjsrlmL22OMTTiHRwAMroiEeMgq8gzoLC/PQr7RsRDSTLUg/bZAZtF+TVIkHc6/4RIKrui+Q==}
    engines: {node: '>=0.10.0'}

  /require-from-string/2.0.2:
    resolution: {integrity: sha512-Xf0nWe6RseziFMu+Ap9biiUbmplq6S9/p+7w7YXP/JBHhrUDDUhwa+vANyubuqfZWTveU//DYVGsDG7RKL/vEw==}
    engines: {node: '>=0.10.0'}
    dev: true

  /require-main-filename/2.0.0:
    resolution: {integrity: sha512-NKN5kMDylKuldxYLSUfrbo5Tuzh4hd+2E8NPPX02mZtn1VuREQToYe/ZdlJy+J3uCpfaiGF05e7B8W0iXbQHmg==}
    dev: true

  /resolve-alpn/1.2.1:
    resolution: {integrity: sha512-0a1F4l73/ZFZOakJnQ3FvkJ2+gSTQWz/r2KE5OdDY0TxPm5h4GkqkWWfM47T7HsbnOtcJVEF4epCVy6u7Q3K+g==}
    dev: true

  /resolve-cwd/3.0.0:
    resolution: {integrity: sha512-OrZaX2Mb+rJCpH/6CpSqt9xFVpN++x01XnN2ie9g6P5/3xelLAkXWVADpdz1IHD/KFfEXyE6V0U01OQ3UO2rEg==}
    engines: {node: '>=8'}
    dependencies:
      resolve-from: 5.0.0
    dev: true

  /resolve-from/4.0.0:
    resolution: {integrity: sha512-pb/MYmXstAkysRFx8piNI1tGFNQIFA3vkE3Gq4EuA1dF6gHp/+vgZqsCGJapvy8N3Q+4o7FwvquPJcnZ7RYy4g==}
    engines: {node: '>=4'}

  /resolve-from/5.0.0:
    resolution: {integrity: sha512-qYg9KP24dD5qka9J47d0aVky0N+b4fTU89LN9iDnjB5waksiC49rvMB0PrUJQGoTmH50XPiqOvAjDfaijGxYZw==}
    engines: {node: '>=8'}
    dev: true

  /resolve.exports/1.1.0:
    resolution: {integrity: sha512-J1l+Zxxp4XK3LUDZ9m60LRJF/mAe4z6a4xyabPHk7pvK5t35dACV32iIjJDFeWZFfZlO29w6SZ67knR0tHzJtQ==}
    engines: {node: '>=10'}
    dev: true

  /resolve/1.22.1:
    resolution: {integrity: sha512-nBpuuYuY5jFsli/JIs1oldw6fOQCBioohqWZg/2hiaOybXOft4lonv85uDOKXdf8rhyK159cxU5cDcK/NKk8zw==}
    hasBin: true
    dependencies:
      is-core-module: 2.11.0
      path-parse: 1.0.7
      supports-preserve-symlinks-flag: 1.0.0

  /resolve/2.0.0-next.4:
    resolution: {integrity: sha512-iMDbmAWtfU+MHpxt/I5iWI7cY6YVEZUQ3MBgPQ++XD1PELuJHIl82xBmObyP2KyQmkNB2dsqF7seoQQiAn5yDQ==}
    hasBin: true
    dependencies:
      is-core-module: 2.11.0
      path-parse: 1.0.7
      supports-preserve-symlinks-flag: 1.0.0
    dev: true

  /responselike/3.0.0:
    resolution: {integrity: sha512-40yHxbNcl2+rzXvZuVkrYohathsSJlMTXKryG5y8uciHv1+xDLHQpgjG64JUO9nrEq2jGLH6IZ8BcZyw3wrweg==}
    engines: {node: '>=14.16'}
    dependencies:
      lowercase-keys: 3.0.0
    dev: true

  /restore-cursor/3.1.0:
    resolution: {integrity: sha512-l+sSefzHpj5qimhFSE5a8nufZYAM3sBSVMAPtYkmC+4EH2anSGaEMXSD0izRQbu9nfyQ9y5JrVmp7E8oZrUjvA==}
    engines: {node: '>=8'}
    dependencies:
      onetime: 5.1.2
      signal-exit: 3.0.7
    dev: true

  /reusify/1.0.4:
    resolution: {integrity: sha512-U9nH88a3fc/ekCF1l0/UP1IosiuIjyTh7hBvXVMHYgVcfGvt897Xguj2UOLDeI5BG2m7/uwyaLVT6fbtCwTyzw==}
    engines: {iojs: '>=1.0.0', node: '>=0.10.0'}
    dev: true

  /rfdc/1.3.0:
    resolution: {integrity: sha512-V2hovdzFbOi77/WajaSMXk2OLm+xNIeQdMMuB7icj7bk6zi2F8GGAxigcnDFpJHbNyNcgyJDiP+8nOrY5cZGrA==}
    dev: true

  /rimraf/2.7.1:
    resolution: {integrity: sha512-uWjbaKIK3T1OSVptzX7Nl6PvQ3qAGtKEtVRjRuazjfL3Bx5eI409VZSqgND+4UNnmzLVdPj9FqFJNPqBZFve4w==}
    hasBin: true
    dependencies:
      glob: 7.2.3
    dev: true

  /rimraf/3.0.2:
    resolution: {integrity: sha512-JZkJMZkAGFFPP2YqXZXPbMlMBgsxzE8ILs4lMIX/2o0L9UBw9O/Y3o6wFw/i9YLapcUJWwqbi3kdxIPdC62TIA==}
    hasBin: true
    dependencies:
      glob: 7.2.3
    dev: true

  /rollup-plugin-terser/7.0.2_rollup@2.79.1:
    resolution: {integrity: sha512-w3iIaU4OxcF52UUXiZNsNeuXIMDvFrr+ZXK6bFZ0Q60qyVfq4uLptoS4bbq3paG3x216eQllFZX7zt6TIImguQ==}
    deprecated: This package has been deprecated and is no longer maintained. Please use @rollup/plugin-terser
    peerDependencies:
      rollup: ^2.0.0
    dependencies:
      '@babel/code-frame': 7.18.6
      jest-worker: 26.6.2
      rollup: 2.79.1
      serialize-javascript: 4.0.0
      terser: 5.16.1
    dev: true

  /rollup/2.79.1:
    resolution: {integrity: sha512-uKxbd0IhMZOhjAiD5oAFp7BqvkA4Dv47qpOCtaNvng4HBwdbWtdOh8f5nZNuk2rp51PMGk3bzfWu5oayNEuYnw==}
    engines: {node: '>=10.0.0'}
    hasBin: true
    optionalDependencies:
      fsevents: 2.3.2
    dev: true

  /run-parallel/1.2.0:
    resolution: {integrity: sha512-5l4VyZR86LZ/lDxZTR6jqL8AFE2S0IFLMP26AbjsLVADxHdhB/c0GUsH+y39UfCi3dzz8OlQuPmnaJOMoDHQBA==}
    dependencies:
      queue-microtask: 1.2.3
    dev: true

  /rxjs/7.8.0:
    resolution: {integrity: sha512-F2+gxDshqmIub1KdvZkaEfGDwLNpPvk9Fs6LD/MyQxNgMds/WH9OdDDXOmxUZpME+iSK3rQCctkL0DYyytUqMg==}
    dependencies:
      tslib: 2.4.0
    dev: true

  /safari-14-idb-fix/3.0.0:
    resolution: {integrity: sha512-eBNFLob4PMq8JA1dGyFn6G97q3/WzNtFK4RnzT1fnLq+9RyrGknzYiM/9B12MnKAxuj1IXr7UKYtTNtjyKMBog==}
    dev: false

  /safe-buffer/5.1.2:
    resolution: {integrity: sha512-Gd2UZBJDkXlY7GbJxfsE8/nvKkUEU1G38c1siN6QP6a9PT9MmHB8GnpscSmMJSoF8LOIrt8ud/wPtojys4G6+g==}
    dev: false

  /safe-buffer/5.2.1:
    resolution: {integrity: sha512-rp3So07KcdmmKbGvgaNxQSJr7bGVSVk5S9Eq1F+ppbRo70+YeaDxkw5Dd8NPN+GD6bjnYm2VuPuCXmpuYvmCXQ==}

  /safe-regex-test/1.0.0:
    resolution: {integrity: sha512-JBUUzyOgEwXQY1NuPtvcj/qcBDbDmEvWufhlnXZIm75DEHp+afM1r1ujJpJsV/gSM4t59tpDyPi1sd6ZaPFfsA==}
    dependencies:
      call-bind: 1.0.2
      get-intrinsic: 1.1.3
      is-regex: 1.1.4
    dev: true

  /safer-buffer/2.1.2:
    resolution: {integrity: sha512-YZo3K82SD7Riyi0E1EQPojLz7kpepnSQI9IyPbHHg1XXXevb5dJI7tpyN2ADxGcQbHG7vcyRHk0cbwqcQriUtg==}

  /scheduler/0.23.0:
    resolution: {integrity: sha512-CtuThmgHNg7zIZWAXi3AsyIzA3n4xx7aNyjwC2VJldO2LMVDhFK+63xGqq6CsJH4rTAt6/M+N4GhZiDYPx9eUw==}
    dependencies:
      loose-envify: 1.4.0

  /schema-utils/2.7.1:
    resolution: {integrity: sha512-SHiNtMOUGWBQJwzISiVYKu82GiV4QYGePp3odlY1tuKO7gPtphAT5R/py0fA6xtbgLL/RvtJZnU9b8s0F1q0Xg==}
    engines: {node: '>= 8.9.0'}
    dependencies:
      '@types/json-schema': 7.0.11
      ajv: 6.12.6
      ajv-keywords: 3.5.2_ajv@6.12.6
    dev: true

  /schema-utils/3.1.1:
    resolution: {integrity: sha512-Y5PQxS4ITlC+EahLuXaY86TXfR7Dc5lw294alXOq86JAHCihAIZfqv8nNCWvaEJvaC51uN9hbLGeV0cFBdH+Fw==}
    engines: {node: '>= 10.13.0'}
    dependencies:
      '@types/json-schema': 7.0.11
      ajv: 6.12.6
      ajv-keywords: 3.5.2_ajv@6.12.6
    dev: true

  /semver/5.7.1:
    resolution: {integrity: sha512-sauaDf/PZdVgrLTNYHRtpXa1iRiKcaebiKQ1BJdpQlWH2lCvexQdX55snPFyK7QzpudqbCI0qXFfOasHdyNDGQ==}
    hasBin: true
    dev: true

  /semver/6.3.0:
    resolution: {integrity: sha512-b39TBaTSfV6yBrapU89p5fKekE2m/NwnDocOVruQFS1/veMgdzuPcnOM34M6CwxW8jH/lxEa5rBoDeUwu5HHTw==}
    hasBin: true
    dev: true

  /semver/7.3.7:
    resolution: {integrity: sha512-QlYTucUYOews+WeEujDoEGziz4K6c47V/Bd+LjSSYcA94p+DmINdf7ncaUinThfvZyu13lN9OY1XDxt8C0Tw0g==}
    engines: {node: '>=10'}
    hasBin: true
    dependencies:
      lru-cache: 6.0.0
    dev: true

  /semver/7.3.8:
    resolution: {integrity: sha512-NB1ctGL5rlHrPJtFDVIVzTyQylMLu9N9VICA6HSFJo8MCGVTMW6gfpicwKmmK/dAjTOrqu5l63JJOpDSrAis3A==}
    engines: {node: '>=10'}
    hasBin: true
    dependencies:
      lru-cache: 6.0.0
    dev: true

  /serialize-javascript/4.0.0:
    resolution: {integrity: sha512-GaNA54380uFefWghODBWEGisLZFj00nS5ACs6yHa9nLqlLpVLO8ChDGeKRjZnV4Nh4n0Qi7nhYZD/9fCPzEqkw==}
    dependencies:
      randombytes: 2.1.0
    dev: true

  /serialize-javascript/6.0.0:
    resolution: {integrity: sha512-Qr3TosvguFt8ePWqsvRfrKyQXIiW+nGbYpy8XK24NQHE83caxWt+mIymTT19DGFbNWNLfEwsrkSmN64lVWB9ag==}
    dependencies:
      randombytes: 2.1.0
    dev: true

  /set-blocking/2.0.0:
    resolution: {integrity: sha512-KiKBS8AnWGEyLzofFfmvKwpdPzqiy16LvQfK3yv/fVH7Bj13/wl3JSR1J+rfgRE9q7xUJK4qvgS8raSOeLUehw==}
    dev: true

  /shebang-command/1.2.0:
    resolution: {integrity: sha512-EV3L1+UQWGor21OmnvojK36mhg+TyIKDh3iFBKBohr5xeXIhNBcx8oWdgkTEEQ+BEFFYdLRuqMfd5L84N1V5Vg==}
    engines: {node: '>=0.10.0'}
    dependencies:
      shebang-regex: 1.0.0
    dev: true

  /shebang-command/2.0.0:
    resolution: {integrity: sha512-kHxr2zZpYtdmrN1qDjrrX/Z1rR1kG8Dx+gkpK1G4eXmvXswmcE1hTWBWYUzlraYw1/yZp6YuDY77YtvbN0dmDA==}
    engines: {node: '>=8'}
    dependencies:
      shebang-regex: 3.0.0
    dev: true

  /shebang-regex/1.0.0:
    resolution: {integrity: sha512-wpoSFAxys6b2a2wHZ1XpDSgD7N9iVjg29Ph9uV/uaP9Ex/KXlkTZTeddxDPSYQpgvzKLGJke2UU0AzoGCjNIvQ==}
    engines: {node: '>=0.10.0'}
    dev: true

  /shebang-regex/3.0.0:
    resolution: {integrity: sha512-7++dFhtcx3353uBaq8DDR4NuxBetBzC7ZQOhmTQInHEd6bSrXdiEyzCvG07Z44UYdLShWUyXt5M/yhz8ekcb1A==}
    engines: {node: '>=8'}
    dev: true

  /side-channel/1.0.4:
    resolution: {integrity: sha512-q5XPytqFEIKHkGdiMIrY10mvLRvnQh42/+GoBlFW3b2LXLE2xxJpZFdm94we0BaoV3RwJyGqg5wS7epxTv0Zvw==}
    dependencies:
      call-bind: 1.0.2
      get-intrinsic: 1.1.3
      object-inspect: 1.12.2
    dev: true

  /signal-exit/3.0.7:
    resolution: {integrity: sha512-wnD2ZE+l+SPC/uoS0vXeE9L1+0wuaMqKlfz9AMUo38JsyLSBWSFcHR1Rri62LZc12vLr1gb3jl7iwQhgwpAbGQ==}
    dev: true

  /simple-peer/9.11.1:
    resolution: {integrity: sha512-D1SaWpOW8afq1CZGWB8xTfrT3FekjQmPValrqncJMX7QFl8YwhrPTZvMCANLtgBwwdS+7zURyqxDDEmY558tTw==}
    dependencies:
      buffer: 6.0.3
      debug: 4.3.4
      err-code: 3.0.1
      get-browser-rtc: 1.1.0
      queue-microtask: 1.2.3
      randombytes: 2.1.0
      readable-stream: 3.6.0
    transitivePeerDependencies:
      - supports-color
    dev: false

  /sisteransi/1.0.5:
    resolution: {integrity: sha512-bLGGlR1QxBcynn2d5YmDX4MGjlZvy2MRBDRNHLJ8VI6l6+9FUiyTFNJ0IveOSP0bcXgVDPRcfGqA0pjaqUpfVg==}
    dev: true

  /slash/3.0.0:
    resolution: {integrity: sha512-g9Q1haeby36OSStwb4ntCGGGaKsaVSjQ68fBxoQcutl5fS1vuY18H3wSt3jFyFtrkx+Kz0V1G85A4MyAdDMi2Q==}
    engines: {node: '>=8'}
    dev: true

  /slice-ansi/3.0.0:
    resolution: {integrity: sha512-pSyv7bSTC7ig9Dcgbw9AuRNUb5k5V6oDudjZoMBSr13qpLBG7tB+zgCkARjq7xIUgdz5P1Qe8u+rSGdouOOIyQ==}
    engines: {node: '>=8'}
    dependencies:
      ansi-styles: 4.3.0
      astral-regex: 2.0.0
      is-fullwidth-code-point: 3.0.0
    dev: true

  /slice-ansi/4.0.0:
    resolution: {integrity: sha512-qMCMfhY040cVHT43K9BFygqYbUPFZKHOg7K73mtTWJRb8pyP3fzf4Ixd5SzdEJQ6MRUg/WBnOLxghZtKKurENQ==}
    engines: {node: '>=10'}
    dependencies:
      ansi-styles: 4.3.0
      astral-regex: 2.0.0
      is-fullwidth-code-point: 3.0.0
    dev: true

  /slice-ansi/5.0.0:
    resolution: {integrity: sha512-FC+lgizVPfie0kkhqUScwRu1O/lF6NOgJmlCgK+/LYxDCTk8sGelYaHDhFcDN+Sn3Cv+3VSa4Byeo+IMCzpMgQ==}
    engines: {node: '>=12'}
    dependencies:
      ansi-styles: 6.2.1
      is-fullwidth-code-point: 4.0.0
    dev: true

  /smartwrap/2.0.2:
    resolution: {integrity: sha512-vCsKNQxb7PnCNd2wY1WClWifAc2lwqsG8OaswpJkVJsvMGcnEntdTCDajZCkk93Ay1U3t/9puJmb525Rg5MZBA==}
    engines: {node: '>=6'}
    hasBin: true
    dependencies:
      array.prototype.flat: 1.3.0
      breakword: 1.0.5
      grapheme-splitter: 1.0.4
      strip-ansi: 6.0.1
      wcwidth: 1.0.1
      yargs: 15.4.1
    dev: true

  /source-list-map/2.0.1:
    resolution: {integrity: sha512-qnQ7gVMxGNxsiL4lEuJwe/To8UnK7fAnmbGEEH8RpLouuKbeEm0lhbQVFIrNSuB+G7tVrAlVsZgETT5nljf+Iw==}
    dev: true

  /source-map-js/1.0.2:
    resolution: {integrity: sha512-R0XvVJ9WusLiqTCEiGCmICCMplcCkIwwR11mOSD9CR5u+IXYdiseeEuXCVAjS54zqwkLcPNnmU4OeJ6tUrWhDw==}
    engines: {node: '>=0.10.0'}

  /source-map-support/0.5.13:
    resolution: {integrity: sha512-SHSKFHadjVA5oR4PPqhtAVdcBWwRYVd6g6cAXnIbRiIwc2EhPrTuKUBdSLvlEKyIP3GCf89fltvcZiP9MMFA1w==}
    dependencies:
      buffer-from: 1.1.2
      source-map: 0.6.1
    dev: true

  /source-map-support/0.5.21:
    resolution: {integrity: sha512-uBHU3L3czsIyYXKX88fdrGovxdSCoTGDRZ6SYXtSRxLZUzHg5P/66Ht6uoUlHu9EZod+inXhKo3qQgwXUT/y1w==}
    dependencies:
      buffer-from: 1.1.2
      source-map: 0.6.1
    dev: true

  /source-map/0.5.7:
    resolution: {integrity: sha512-LbrmJOMUSdEVxIKvdcJzQC+nQhe8FUZQTXQy6+I75skNgn3OoQ0DZA8YnFa7gp8tqtL3KPf1kmo0R5DoApeSGQ==}
    engines: {node: '>=0.10.0'}
    dev: false

  /source-map/0.6.1:
    resolution: {integrity: sha512-UjgapumWlbMhkBgzT7Ykc5YXUT46F0iKu8SGXq0bcwP5dz/h0Plj6enJqjz1Zbq2l5WaqYnrVbwWOWMyF3F47g==}
    engines: {node: '>=0.10.0'}
    dev: true

  /source-map/0.8.0-beta.0:
    resolution: {integrity: sha512-2ymg6oRBpebeZi9UUNsgQ89bhx01TcTkmNTGnNO88imTmbSgy4nfujrgVEFKWpMTEGA11EDkTt7mqObTPdigIA==}
    engines: {node: '>= 8'}
    dependencies:
      whatwg-url: 7.1.0
    dev: true

  /sourcemap-codec/1.4.8:
    resolution: {integrity: sha512-9NykojV5Uih4lgo5So5dtw+f0JgJX30KCNI8gwhz2J9A15wD0Ml6tjHKwf6fTSa6fAdVBdZeNOs9eJ71qCk8vA==}
    deprecated: Please use @jridgewell/sourcemap-codec instead
    dev: true

  /spawndamnit/2.0.0:
    resolution: {integrity: sha512-j4JKEcncSjFlqIwU5L/rp2N5SIPsdxaRsIv678+TZxZ0SRDJTm8JrxJMjE/XuiEZNEir3S8l0Fa3Ke339WI4qA==}
    dependencies:
      cross-spawn: 5.1.0
      signal-exit: 3.0.7
    dev: true

  /spdx-correct/3.1.1:
    resolution: {integrity: sha512-cOYcUWwhCuHCXi49RhFRCyJEK3iPj1Ziz9DpViV3tbZOwXD49QzIN3MpOLJNxh2qwq2lJJZaKMVw9qNi4jTC0w==}
    dependencies:
      spdx-expression-parse: 3.0.1
      spdx-license-ids: 3.0.12
    dev: true

  /spdx-exceptions/2.3.0:
    resolution: {integrity: sha512-/tTrYOC7PPI1nUAgx34hUpqXuyJG+DTHJTnIULG4rDygi4xu/tfgmq1e1cIRwRzwZgo4NLySi+ricLkZkw4i5A==}
    dev: true

  /spdx-expression-parse/3.0.1:
    resolution: {integrity: sha512-cbqHunsQWnJNE6KhVSMsMeH5H/L9EpymbzqTQ3uLwNCLZ1Q481oWaofqH7nO6V07xlXwY6PhQdQ2IedWx/ZK4Q==}
    dependencies:
      spdx-exceptions: 2.3.0
      spdx-license-ids: 3.0.12
    dev: true

  /spdx-license-ids/3.0.12:
    resolution: {integrity: sha512-rr+VVSXtRhO4OHbXUiAF7xW3Bo9DuuF6C5jH+q/x15j2jniycgKbxU09Hr0WqlSLUs4i4ltHGXqTe7VHclYWyA==}
    dev: true

  /sprintf-js/1.0.3:
    resolution: {integrity: sha512-D9cPgkvLlV3t3IzL0D0YLvGA9Ahk4PcvVwUbN0dSGr1aP0Nrt4AEnTUbuGvquEC0mA64Gqt1fzirlRs5ibXx8g==}
    dev: true

  /stack-utils/2.0.6:
    resolution: {integrity: sha512-XlkWvfIm6RmsWtNJx+uqtKLS8eqFbxUg0ZzLXqY0caEy9l7hruX8IpiDnjsLavoBgqCCR71TqWO8MaXYheJ3RQ==}
    engines: {node: '>=10'}
    dependencies:
      escape-string-regexp: 2.0.0
    dev: true

  /stream-transform/2.1.3:
    resolution: {integrity: sha512-9GHUiM5hMiCi6Y03jD2ARC1ettBXkQBoQAe7nJsPknnI0ow10aXjTnew8QtYQmLjzn974BnmWEAJgCY6ZP1DeQ==}
    dependencies:
      mixme: 0.5.4
    dev: true

  /string-argv/0.3.1:
    resolution: {integrity: sha512-a1uQGz7IyVy9YwhqjZIZu1c8JO8dNIe20xBmSS6qu9kv++k3JGzCVmprbNN5Kn+BgzD5E7YYwg1CcjuJMRNsvg==}
    engines: {node: '>=0.6.19'}
    dev: true

  /string-length/4.0.2:
    resolution: {integrity: sha512-+l6rNN5fYHNhZZy41RXsYptCjA2Igmq4EG7kZAYFQI1E1VTXarr6ZPXBg6eq7Y6eK4FEhY6AJlyuFIb/v/S0VQ==}
    engines: {node: '>=10'}
    dependencies:
      char-regex: 1.0.2
      strip-ansi: 6.0.1
    dev: true

  /string-width/4.2.3:
    resolution: {integrity: sha512-wKyQRQpjJ0sIp62ErSZdGsjMJWsap5oRNihHhu6G7JVO/9jIB6UyevL+tXuOqrng8j/cxKTWyWUwvSTriiZz/g==}
    engines: {node: '>=8'}
    dependencies:
      emoji-regex: 8.0.0
      is-fullwidth-code-point: 3.0.0
      strip-ansi: 6.0.1

  /string-width/5.1.2:
    resolution: {integrity: sha512-HnLOCR3vjcY8beoNLtcjZ5/nxn2afmME6lhrDrebokqMap+XbeW8n9TXpPDOqdGK5qcI3oT0GKTW6wC7EMiVqA==}
    engines: {node: '>=12'}
    dependencies:
      eastasianwidth: 0.2.0
      emoji-regex: 9.2.2
      strip-ansi: 7.0.1
    dev: true

  /string.prototype.matchall/4.0.7:
    resolution: {integrity: sha512-f48okCX7JiwVi1NXCVWcFnZgADDC/n2vePlQ/KUCNqCikLLilQvwjMO8+BHVKvgzH0JB0J9LEPgxOGT02RoETg==}
    dependencies:
      call-bind: 1.0.2
      define-properties: 1.1.4
      es-abstract: 1.20.2
      get-intrinsic: 1.1.3
      has-symbols: 1.0.3
      internal-slot: 1.0.3
      regexp.prototype.flags: 1.4.3
      side-channel: 1.0.4
    dev: true

  /string.prototype.matchall/4.0.8:
    resolution: {integrity: sha512-6zOCOcJ+RJAQshcTvXPHoxoQGONa3e/Lqx90wUA+wEzX78sg5Bo+1tQo4N0pohS0erG9qtCqJDjNCQBjeWVxyg==}
    dependencies:
      call-bind: 1.0.2
      define-properties: 1.1.4
      es-abstract: 1.21.1
      get-intrinsic: 1.1.3
      has-symbols: 1.0.3
      internal-slot: 1.0.3
      regexp.prototype.flags: 1.4.3
      side-channel: 1.0.4
    dev: true

  /string.prototype.trimend/1.0.5:
    resolution: {integrity: sha512-I7RGvmjV4pJ7O3kdf+LXFpVfdNOxtCW/2C8f6jNiW4+PQchwxkCDzlk1/7p+Wl4bqFIZeF47qAHXLuHHWKAxog==}
    dependencies:
      call-bind: 1.0.2
      define-properties: 1.1.4
      es-abstract: 1.21.1
    dev: true

  /string.prototype.trimend/1.0.6:
    resolution: {integrity: sha512-JySq+4mrPf9EsDBEDYMOb/lM7XQLulwg5R/m1r0PXEFqrV0qHvl58sdTilSXtKOflCsK2E8jxf+GKC0T07RWwQ==}
    dependencies:
      call-bind: 1.0.2
      define-properties: 1.1.4
      es-abstract: 1.21.1
    dev: true

  /string.prototype.trimstart/1.0.5:
    resolution: {integrity: sha512-THx16TJCGlsN0o6dl2o6ncWUsdgnLRSA23rRE5pyGBw/mLr3Ej/R2LaqCtgP8VNMGZsvMWnf9ooZPyY2bHvUFg==}
    dependencies:
      call-bind: 1.0.2
      define-properties: 1.1.4
      es-abstract: 1.21.1
    dev: true

  /string.prototype.trimstart/1.0.6:
    resolution: {integrity: sha512-omqjMDaY92pbn5HOX7f9IccLA+U1tA9GvtU4JrodiXFfYB7jPzzHpRzpglLAjtUV6bB557zwClJezTqnAiYnQA==}
    dependencies:
      call-bind: 1.0.2
      define-properties: 1.1.4
      es-abstract: 1.21.1
    dev: true

  /string_decoder/0.10.31:
    resolution: {integrity: sha512-ev2QzSzWPYmy9GuqfIVildA4OdcGLeFZQrq5ys6RtiuF+RQQiZWr8TZNyAcuVXyQRYfEO+MsoB/1BuQVhOJuoQ==}
    dev: false

  /string_decoder/1.1.1:
    resolution: {integrity: sha512-n/ShnvDi6FHbbVfviro+WojiFzv+s8MPMHBczVePfUpDJLwoLT0ht1l4YwBCbi8pJAveEEdnkHyPyTP/mzRfwg==}
    dependencies:
      safe-buffer: 5.1.2
    dev: false

  /string_decoder/1.3.0:
    resolution: {integrity: sha512-hkRX8U1WjJFd8LsDJ2yQ/wWWxaopEsABU1XfkM8A+j0+85JAGppt16cr1Whg6KIbb4okU6Mql6BOj+uup/wKeA==}
    dependencies:
      safe-buffer: 5.2.1
    dev: false

  /stringify-object/3.3.0:
    resolution: {integrity: sha512-rHqiFh1elqCQ9WPLIC8I0Q/g/wj5J1eMkyoiD6eoQApWHP0FtlK7rqnhmabL5VUY9JQCcqwwvlOaSuutekgyrw==}
    engines: {node: '>=4'}
    dependencies:
      get-own-enumerable-property-symbols: 3.0.2
      is-obj: 1.0.1
      is-regexp: 1.0.0
    dev: true

  /strip-ansi/6.0.1:
    resolution: {integrity: sha512-Y38VPSHcqkFrCpFnQ9vuSXmquuv5oXOKpGeT6aGrr3o3Gc9AlVa6JBfUSOCnbxGGZF+/0ooI7KrPuUSztUdU5A==}
    engines: {node: '>=8'}
    dependencies:
      ansi-regex: 5.0.1

  /strip-ansi/7.0.1:
    resolution: {integrity: sha512-cXNxvT8dFNRVfhVME3JAe98mkXDYN2O1l7jmcwMnOslDeESg1rF/OZMtK0nRAhiari1unG5cD4jG3rapUAkLbw==}
    engines: {node: '>=12'}
    dependencies:
      ansi-regex: 6.0.1
    dev: true

  /strip-bom/3.0.0:
    resolution: {integrity: sha512-vavAMRXOgBVNF6nyEEmL3DBK19iRpDcoIwW+swQ+CbGiu7lju6t+JklA1MHweoWtadgt4ISVUsXLyDq34ddcwA==}
    engines: {node: '>=4'}
    dev: true

  /strip-bom/4.0.0:
    resolution: {integrity: sha512-3xurFv5tEgii33Zi8Jtp55wEIILR9eh34FAW00PZf+JnSsTmV/ioewSgQl97JHvgjoRGwPShsWm+IdrxB35d0w==}
    engines: {node: '>=8'}
    dev: true

  /strip-comments/2.0.1:
    resolution: {integrity: sha512-ZprKx+bBLXv067WTCALv8SSz5l2+XhpYCsVtSqlMnkAXMWDq+/ekVbl1ghqP9rUHTzv6sm/DwCOiYutU/yp1fw==}
    engines: {node: '>=10'}
    dev: true

  /strip-final-newline/2.0.0:
    resolution: {integrity: sha512-BrpvfNAE3dcvq7ll3xVumzjKjZQ5tI1sEUIKr3Uoks0XUl45St3FlatVqef9prk4jRDzhW6WZg+3bk93y6pLjA==}
    engines: {node: '>=6'}
    dev: true

  /strip-final-newline/3.0.0:
    resolution: {integrity: sha512-dOESqjYr96iWYylGObzd39EuNTa5VJxyvVAEm5Jnh7KGo75V43Hk1odPQkNDyXNmUR6k+gEiDVXnjB8HJ3crXw==}
    engines: {node: '>=12'}
    dev: true

  /strip-indent/3.0.0:
    resolution: {integrity: sha512-laJTa3Jb+VQpaC6DseHhF7dXVqHTfJPCRDaEbid/drOhgitgYku/letMUqOXFoWV0zIIUbjpdH2t+tYj4bQMRQ==}
    engines: {node: '>=8'}
    dependencies:
      min-indent: 1.0.1
    dev: true

  /strip-json-comments/3.1.1:
    resolution: {integrity: sha512-6fPc+R4ihwqP6N/aIv2f1gMH8lOVtWQHoqC4yK6oSDVVocumAsfCqjkXnqiYMhmMwS/mEHLp7Vehlt3ql6lEig==}
    engines: {node: '>=8'}
    dev: true

  /styled-jsx/5.0.7_react@18.2.0:
    resolution: {integrity: sha512-b3sUzamS086YLRuvnaDigdAewz1/EFYlHpYBP5mZovKEdQQOIIYq8lApylub3HHZ6xFjV051kkGU7cudJmrXEA==}
    engines: {node: '>= 12.0.0'}
    peerDependencies:
      '@babel/core': '*'
      babel-plugin-macros: '*'
      react: '>= 16.8.0 || 17.x.x || ^18.0.0-0'
    peerDependenciesMeta:
      '@babel/core':
        optional: true
      babel-plugin-macros:
        optional: true
    dependencies:
      react: 18.2.0
    dev: false

  /styled-jsx/5.1.1_react@18.2.0:
    resolution: {integrity: sha512-pW7uC1l4mBZ8ugbiZrcIsiIvVx1UmTfw7UkC3Um2tmfUq9Bhk8IiyEIPl6F8agHgjzku6j0xQEZbfA5uSgSaCw==}
    engines: {node: '>= 12.0.0'}
    peerDependencies:
      '@babel/core': '*'
      babel-plugin-macros: '*'
      react: '>= 16.8.0 || 17.x.x || ^18.0.0-0'
    peerDependenciesMeta:
      '@babel/core':
        optional: true
      babel-plugin-macros:
        optional: true
    dependencies:
      client-only: 0.0.1
      react: 18.2.0

  /stylis/4.0.13:
    resolution: {integrity: sha512-xGPXiFVl4YED9Jh7Euv2V220mriG9u4B2TA6Ybjc1catrstKD2PpIdU3U0RKpkVBC2EhmL/F0sPCr9vrFTNRag==}
    dev: false

  /stylis/4.1.3:
    resolution: {integrity: sha512-GP6WDNWf+o403jrEp9c5jibKavrtLW+/qYGhFxFrG8maXhwTBI7gLLhiBb0o7uFccWN+EOS9aMO6cGHWAO07OA==}
    dev: false

  /supports-color/5.5.0:
    resolution: {integrity: sha512-QjVjwdXIt408MIiAqCX4oUKsgU2EqAGzs2Ppkm4aQYbjm+ZEWEcW4SfFNTr4uMNZma0ey4f5lgLrkB0aX0QMow==}
    engines: {node: '>=4'}
    dependencies:
      has-flag: 3.0.0

  /supports-color/7.2.0:
    resolution: {integrity: sha512-qpCAvRl9stuOHveKsn7HncJRvv501qIacKzQlO/+Lwxc9+0q2wLyv4Dfvt80/DPn2pqOBsJdDiogXGR9+OvwRw==}
    engines: {node: '>=8'}
    dependencies:
      has-flag: 4.0.0
    dev: true

  /supports-color/8.1.1:
    resolution: {integrity: sha512-MpUEN2OodtUzxvKQl72cUF7RQ5EiHsGvSsVG0ia9c5RbWGL2CI4C7EpPS8UTBIplnlzZiNuV56w+FuNxy3ty2Q==}
    engines: {node: '>=10'}
    dependencies:
      has-flag: 4.0.0
    dev: true

  /supports-preserve-symlinks-flag/1.0.0:
    resolution: {integrity: sha512-ot0WnXS9fgdkgIcePe6RHNk1WA8+muPa6cSjeR3V8K27q9BB1rTE3R1p7Hv0z1ZyAc8s6Vvv8DIyWf681MAt0w==}
    engines: {node: '>= 0.4'}

  /swr/2.0.0:
    resolution: {integrity: sha512-IhUx5yPkX+Fut3h0SqZycnaNLXLXsb2ECFq0Y29cxnK7d8r7auY2JWNbCW3IX+EqXUg3rwNJFlhrw5Ye/b6k7w==}
    engines: {pnpm: '7'}
    peerDependencies:
      react: ^16.11.0 || ^17.0.0 || ^18.0.0
    dependencies:
      use-sync-external-store: 1.2.0
    dev: false

  /temp-dir/2.0.0:
    resolution: {integrity: sha512-aoBAniQmmwtcKp/7BzsH8Cxzv8OL736p7v1ihGb5e9DJ9kTwGWHrQrVB5+lfVDzfGrdRzXch+ig7LHaY1JTOrg==}
    engines: {node: '>=8'}
    dev: true

  /tempy/0.6.0:
    resolution: {integrity: sha512-G13vtMYPT/J8A4X2SjdtBTphZlrp1gKv6hZiOjw14RCWg6GbHuQBGtjlx75xLbYV/wEc0D7G5K4rxKP/cXk8Bw==}
    engines: {node: '>=10'}
    dependencies:
      is-stream: 2.0.1
      temp-dir: 2.0.0
      type-fest: 0.16.0
      unique-string: 2.0.0
    dev: true

  /term-size/2.2.1:
    resolution: {integrity: sha512-wK0Ri4fOGjv/XPy8SBHZChl8CM7uMc5VML7SqiQ0zG7+J5Vr+RMQDoHa2CNT6KHUnTGIXH34UDMkPzAUyapBZg==}
    engines: {node: '>=8'}
    dev: true

  /terser-webpack-plugin/5.3.6:
    resolution: {integrity: sha512-kfLFk+PoLUQIbLmB1+PZDMRSZS99Mp+/MHqDNmMA6tOItzRt+Npe3E+fsMs5mfcM0wCtrrdU387UnV+vnSffXQ==}
    engines: {node: '>= 10.13.0'}
    peerDependencies:
      '@swc/core': '*'
      esbuild: '*'
      uglify-js: '*'
      webpack: ^5.1.0
    peerDependenciesMeta:
      '@swc/core':
        optional: true
      esbuild:
        optional: true
      uglify-js:
        optional: true
    dependencies:
      '@jridgewell/trace-mapping': 0.3.17
      jest-worker: 27.5.1
      schema-utils: 3.1.1
      serialize-javascript: 6.0.0
      terser: 5.16.1
    dev: true

  /terser/5.16.1:
    resolution: {integrity: sha512-xvQfyfA1ayT0qdK47zskQgRZeWLoOQ8JQ6mIgRGVNwZKdQMU+5FkCBjmv4QjcrTzyZquRw2FVtlJSRUmMKQslw==}
    engines: {node: '>=10'}
    hasBin: true
    dependencies:
      '@jridgewell/source-map': 0.3.2
      acorn: 8.8.0
      commander: 2.20.3
      source-map-support: 0.5.21
    dev: true

  /test-exclude/6.0.0:
    resolution: {integrity: sha512-cAGWPIyOHU6zlmg88jwm7VRyXnMN7iV68OGAbYDk/Mh/xC/pzVPlQtY6ngoIH/5/tciuhGfvESU8GrHrcxD56w==}
    engines: {node: '>=8'}
    dependencies:
      '@istanbuljs/schema': 0.1.3
      glob: 7.2.3
      minimatch: 3.1.2
    dev: true

  /text-table/0.2.0:
    resolution: {integrity: sha512-N+8UisAXDGk8PFXP4HAzVR9nbfmVJ3zYLAWiTIoqC5v5isinhr+r5uaO8+7r3BMfuNIufIsA7RdpVgacC2cSpw==}
    dev: true

  /through/2.3.8:
    resolution: {integrity: sha512-w89qg7PI8wAdvX60bMDP+bFoD5Dvhm9oLheFp5O4a2QF0cSBGsBX4qZmadPMvVqlLJBBci+WqGGOAPvcDeNSVg==}

  /through2/0.4.2:
    resolution: {integrity: sha512-45Llu+EwHKtAZYTPPVn3XZHBgakWMN3rokhEv5hu596XP+cNgplMg+Gj+1nmAvj+L0K7+N49zBKx5rah5u0QIQ==}
    dependencies:
      readable-stream: 1.0.34
      xtend: 2.1.2
    dev: false

  /tmp/0.0.33:
    resolution: {integrity: sha512-jRCJlojKnZ3addtTOjdIqoRuPEKBvNXcGYqzO6zWZX8KfKEpnGY5jfggJQ3EjKuu8D4bJRr0y+cYJFmYbImXGw==}
    engines: {node: '>=0.6.0'}
    dependencies:
      os-tmpdir: 1.0.2
    dev: true

  /tmpl/1.0.5:
    resolution: {integrity: sha512-3f0uOEAQwIqGuWW2MVzYg8fV/QNnc/IpuJNG837rLuczAaLVHslWHZQj4IGiEl5Hs3kkbhwL9Ab7Hrsmuj+Smw==}
    dev: true

  /to-fast-properties/2.0.0:
    resolution: {integrity: sha512-/OaKK0xYrs3DmxRYqL/yDc+FxFUVYhDlXMhRmv3z915w2HF1tnN1omB354j8VUGO/hbRzyD6Y3sA7v7GS/ceog==}
    engines: {node: '>=4'}

  /to-regex-range/5.0.1:
    resolution: {integrity: sha512-65P7iz6X5yEr1cwcgvQxbbIw7Uk3gOy5dIdtZ4rDveLqhrdJP+Li/Hx6tyK0NEb+2GCyneCMJiGqrADCSNk8sQ==}
    engines: {node: '>=8.0'}
    dependencies:
      is-number: 7.0.0
    dev: true

  /tr46/0.0.3:
    resolution: {integrity: sha512-N3WMsuqV66lT30CrXNbEjx4GEwlow3v6rr4mCcv6prnfwhS01rkgyFdjPNBYd9br7LpXV1+Emh01fHnq2Gdgrw==}
    dev: false

  /tr46/1.0.1:
    resolution: {integrity: sha512-dTpowEjclQ7Kgx5SdBkqRzVhERQXov8/l9Ft9dVM9fmg0W0KQSVaXX9T4i6twCPNtYiZM53lpSSUAwJbFPOHxA==}
    dependencies:
      punycode: 2.1.1
    dev: true

  /tr46/2.1.0:
    resolution: {integrity: sha512-15Ih7phfcdP5YxqiB+iDtLoaTz4Nd35+IiAv0kQ5FNKHzXgdWqPoTIqEDDJmXceQt4JZk6lVPT8lnDlPpGDppw==}
    engines: {node: '>=8'}
    dependencies:
      punycode: 2.1.1
    dev: true

  /trim-newlines/3.0.1:
    resolution: {integrity: sha512-c1PTsA3tYrIsLGkJkzHF+w9F2EyxfXGo4UyJc4pFL++FMjnq0HJS69T3M7d//gKrFKwy429bouPescbjecU+Zw==}
    engines: {node: '>=8'}
    dev: true

  /ts-node/10.9.1_typescript@4.9.3:
    resolution: {integrity: sha512-NtVysVPkxxrwFGUUxGYhfux8k78pQB3JqYBXlLRZgdGUqTO5wU/UyHop5p70iEbGhB7q5KmiZiU0Y3KlJrScEw==}
    hasBin: true
    peerDependencies:
      '@swc/core': '>=1.2.50'
      '@swc/wasm': '>=1.2.50'
      '@types/node': '*'
      typescript: '>=2.7'
    peerDependenciesMeta:
      '@swc/core':
        optional: true
      '@swc/wasm':
        optional: true
    dependencies:
      '@cspotcode/source-map-support': 0.8.1
      '@tsconfig/node10': 1.0.9
      '@tsconfig/node12': 1.0.11
      '@tsconfig/node14': 1.0.3
      '@tsconfig/node16': 1.0.3
      acorn: 8.8.0
      acorn-walk: 8.2.0
      arg: 4.1.3
      create-require: 1.1.1
      diff: 4.0.2
      make-error: 1.3.6
      typescript: 4.9.3
      v8-compile-cache-lib: 3.0.1
      yn: 3.1.1
    dev: true

  /tsconfig-paths/3.14.1:
    resolution: {integrity: sha512-fxDhWnFSLt3VuTwtvJt5fpwxBHg5AdKWMsgcPOOIilyjymcYVZoCQF8fvFRezCNfblEXmi+PcM1eYHeOAgXCOQ==}
    dependencies:
      '@types/json5': 0.0.29
      json5: 1.0.1
      minimist: 1.2.6
      strip-bom: 3.0.0
    dev: true

  /tslib/1.14.1:
    resolution: {integrity: sha512-Xni35NKzjgMrwevysHTCArtLDpPvye8zV/0E4EyYn43P7/7qvQwPh9BGkHewbMulVntbigmcT7rdX3BNo9wRJg==}
    dev: true

  /tslib/2.4.0:
    resolution: {integrity: sha512-d6xOpEDfsi2CZVlPQzGeux8XMwLT9hssAsaPYExaQMuYskwb+x1x7J371tWlbBdWHroy99KnVB6qIkUbs5X3UQ==}

  /tsutils/3.21.0_typescript@4.8.3:
    resolution: {integrity: sha512-mHKK3iUXL+3UF6xL5k0PEhKRUBKPBCv/+RkEOpjRWxxx27KKRBmmA60A9pgOUvMi8GKhRMPEmjBRPzs2W7O1OA==}
    engines: {node: '>= 6'}
    peerDependencies:
      typescript: '>=2.8.0 || >= 3.2.0-dev || >= 3.3.0-dev || >= 3.4.0-dev || >= 3.5.0-dev || >= 3.6.0-dev || >= 3.6.0-beta || >= 3.7.0-dev || >= 3.7.0-beta'
    dependencies:
      tslib: 1.14.1
      typescript: 4.8.3
    dev: true

  /tsutils/3.21.0_typescript@4.9.3:
    resolution: {integrity: sha512-mHKK3iUXL+3UF6xL5k0PEhKRUBKPBCv/+RkEOpjRWxxx27KKRBmmA60A9pgOUvMi8GKhRMPEmjBRPzs2W7O1OA==}
    engines: {node: '>= 6'}
    peerDependencies:
      typescript: '>=2.8.0 || >= 3.2.0-dev || >= 3.3.0-dev || >= 3.4.0-dev || >= 3.5.0-dev || >= 3.6.0-dev || >= 3.6.0-beta || >= 3.7.0-dev || >= 3.7.0-beta'
    dependencies:
      tslib: 1.14.1
      typescript: 4.9.3
    dev: true

  /tty-table/4.1.6:
    resolution: {integrity: sha512-kRj5CBzOrakV4VRRY5kUWbNYvo/FpOsz65DzI5op9P+cHov3+IqPbo1JE1ZnQGkHdZgNFDsrEjrfqqy/Ply9fw==}
    engines: {node: '>=8.0.0'}
    hasBin: true
    dependencies:
      chalk: 4.1.2
      csv: 5.5.3
      kleur: 4.1.5
      smartwrap: 2.0.2
      strip-ansi: 6.0.1
      wcwidth: 1.0.1
      yargs: 17.6.2
    dev: true

  /turndown/7.1.1:
    resolution: {integrity: sha512-BEkXaWH7Wh7e9bd2QumhfAXk5g34+6QUmmWx+0q6ThaVOLuLUqsnkq35HQ5SBHSaxjSfSM7US5o4lhJNH7B9MA==}
    dependencies:
      domino: 2.1.6
    dev: false

  /type-check/0.4.0:
    resolution: {integrity: sha512-XleUoc9uwGXqjWwXaUTZAmzMcFZ5858QA2vvx1Ur5xIcixXIP+8LnFDgRplU30us6teqdlskFfu+ae4K79Ooew==}
    engines: {node: '>= 0.8.0'}
    dependencies:
      prelude-ls: 1.2.1
    dev: true

  /type-detect/4.0.8:
    resolution: {integrity: sha512-0fr/mIH1dlO+x7TlcMy+bIDqKPsw/70tVyeHW787goQjhmqaZe10uwLujubK9q9Lg6Fiho1KUKDYz0Z7k7g5/g==}
    engines: {node: '>=4'}
    dev: true

  /type-fest/0.13.1:
    resolution: {integrity: sha512-34R7HTnG0XIJcBSn5XhDd7nNFPRcXYRZrBB2O2jdKqYODldSzBAqzsWoZYYvduky73toYS/ESqxPvkDf/F0XMg==}
    engines: {node: '>=10'}
    dev: true

  /type-fest/0.16.0:
    resolution: {integrity: sha512-eaBzG6MxNzEn9kiwvtre90cXaNLkmadMWa1zQMs3XORCXNbsH/OewwbxC5ia9dCxIxnTAsSxXJaa/p5y8DlvJg==}
    engines: {node: '>=10'}
    dev: true

  /type-fest/0.20.2:
    resolution: {integrity: sha512-Ne+eE4r0/iWnpAxD852z3A+N0Bt5RN//NjJwRd2VFHEmrywxf5vsZlh4R6lixl6B+wz/8d+maTSAkN1FIkI3LQ==}
    engines: {node: '>=10'}
    dev: true

  /type-fest/0.21.3:
    resolution: {integrity: sha512-t0rzBq87m3fVcduHDUFhKmyyX+9eo6WQjZvf51Ea/M0Q7+T374Jp1aUiyUl0GKxp8M/OETVHSDvmkyPgvX+X2w==}
    engines: {node: '>=10'}
    dev: true

  /type-fest/0.6.0:
    resolution: {integrity: sha512-q+MB8nYR1KDLrgr4G5yemftpMC7/QLqVndBmEEdqzmNj5dcFOO4Oo8qlwZE3ULT3+Zim1F8Kq4cBnikNhlCMlg==}
    engines: {node: '>=8'}
    dev: true

  /type-fest/0.8.1:
    resolution: {integrity: sha512-4dbzIzqvjtgiM5rw1k5rEHtBANKmdudhGyBEajN01fEyhaAIhsoKNy6y7+IN93IfpFtwY9iqi7kD+xwKhQsNJA==}
    engines: {node: '>=8'}
    dev: true

  /typed-array-length/1.0.4:
    resolution: {integrity: sha512-KjZypGq+I/H7HI5HlOoGHkWUUGq+Q0TPhQurLbyrVrvnKTBgzLhIJ7j6J/XTQOi0d1RjyZ0wdas8bKs2p0x3Ng==}
    dependencies:
      call-bind: 1.0.2
      for-each: 0.3.3
      is-typed-array: 1.1.10
    dev: true

  /typescript/4.8.3:
    resolution: {integrity: sha512-goMHfm00nWPa8UvR/CPSvykqf6dVV8x/dp0c5mFTMTIu0u0FlGWRioyy7Nn0PGAdHxpJZnuO/ut+PpQ8UiHAig==}
    engines: {node: '>=4.2.0'}
    hasBin: true
    dev: true

  /typescript/4.8.4:
    resolution: {integrity: sha512-QCh+85mCy+h0IGff8r5XWzOVSbBO+KfeYrMQh7NJ58QujwcE22u+NUSmUxqF+un70P9GXKxa2HCNiTTMJknyjQ==}
    engines: {node: '>=4.2.0'}
    hasBin: true
    dev: true

  /typescript/4.9.3:
    resolution: {integrity: sha512-CIfGzTelbKNEnLpLdGFgdyKhG23CKdKgQPOBc+OUNrkJ2vr+KSzsSV5kq5iWhEQbok+quxgGzrAtGWCyU7tHnA==}
    engines: {node: '>=4.2.0'}
    hasBin: true
    dev: true

  /typeson-registry/1.0.0-alpha.39:
    resolution: {integrity: sha512-NeGDEquhw+yfwNhguLPcZ9Oj0fzbADiX4R0WxvoY8nGhy98IbzQy1sezjoEFWOywOboj/DWehI+/aUlRVrJnnw==}
    engines: {node: '>=10.0.0'}
    dependencies:
      base64-arraybuffer-es6: 0.7.0
      typeson: 6.1.0
      whatwg-url: 8.7.0
    dev: true

  /typeson/6.1.0:
    resolution: {integrity: sha512-6FTtyGr8ldU0pfbvW/eOZrEtEkczHRUtduBnA90Jh9kMPCiFNnXIon3vF41N0S4tV1HHQt4Hk1j4srpESziCaA==}
    engines: {node: '>=0.1.14'}
    dev: true

  /unbox-primitive/1.0.2:
    resolution: {integrity: sha512-61pPlCD9h51VoreyJ0BReideM3MDKMKnh6+V9L08331ipq6Q8OFXZYiqP6n/tbHx4s5I9uRhcye6BrbkizkBDw==}
    dependencies:
      call-bind: 1.0.2
      has-bigints: 1.0.2
      has-symbols: 1.0.3
      which-boxed-primitive: 1.0.2
    dev: true

  /unicode-canonical-property-names-ecmascript/2.0.0:
    resolution: {integrity: sha512-yY5PpDlfVIU5+y/BSCxAJRBIS1Zc2dDG3Ujq+sR0U+JjUevW2JhocOF+soROYDSaAezOzOKuyyixhD6mBknSmQ==}
    engines: {node: '>=4'}
    dev: true

  /unicode-match-property-ecmascript/2.0.0:
    resolution: {integrity: sha512-5kaZCrbp5mmbz5ulBkDkbY0SsPOjKqVS35VpL9ulMPfSl0J0Xsm+9Evphv9CoIZFwre7aJoa94AY6seMKGVN5Q==}
    engines: {node: '>=4'}
    dependencies:
      unicode-canonical-property-names-ecmascript: 2.0.0
      unicode-property-aliases-ecmascript: 2.1.0
    dev: true

  /unicode-match-property-value-ecmascript/2.1.0:
    resolution: {integrity: sha512-qxkjQt6qjg/mYscYMC0XKRn3Rh0wFPlfxB0xkt9CfyTvpX1Ra0+rAmdX2QyAobptSEvuy4RtpPRui6XkV+8wjA==}
    engines: {node: '>=4'}
    dev: true

  /unicode-property-aliases-ecmascript/2.1.0:
    resolution: {integrity: sha512-6t3foTQI9qne+OZoVQB/8x8rk2k1eVy1gRXhV3oFQ5T6R1dqQ1xtin3XqSlx3+ATBkliTaR/hHyJBm+LVPNM8w==}
    engines: {node: '>=4'}
    dev: true

  /unique-string/2.0.0:
    resolution: {integrity: sha512-uNaeirEPvpZWSgzwsPGtU2zVSTrn/8L5q/IexZmH0eH6SA73CmAA5U4GwORTxQAZs95TAXLNqeLoPPNO5gZfWg==}
    engines: {node: '>=8'}
    dependencies:
      crypto-random-string: 2.0.0
    dev: true

  /universalify/0.1.2:
    resolution: {integrity: sha512-rBJeI5CXAlmy1pV+617WB9J63U6XcazHHF2f2dbJix4XzpUF0RS3Zbj0FGIOCAva5P/d/GBOYaACQ1w+0azUkg==}
    engines: {node: '>= 4.0.0'}
    dev: true

  /universalify/2.0.0:
    resolution: {integrity: sha512-hAZsKq7Yy11Zu1DE0OzWjw7nnLZmJZYTDZZyEFHZdUhV8FkH5MCfoU1XMaxXovpyW5nq5scPqq0ZDP9Zyl04oQ==}
    engines: {node: '>= 10.0.0'}
    dev: true

  /upath/1.2.0:
    resolution: {integrity: sha512-aZwGpamFO61g3OlfT7OQCHqhGnW43ieH9WZeP7QxN/G/jS4jfqUkZxoryvJgVPEcrl5NL/ggHsSmLMHuH64Lhg==}
    engines: {node: '>=4'}
    dev: true

  /update-browserslist-db/1.0.10_browserslist@4.21.4:
    resolution: {integrity: sha512-OztqDenkfFkbSG+tRxBeAnCVPckDBcvibKd35yDONx6OU8N7sqgwc7rCbkJ/WcYtVRZ4ba68d6byhC21GFh7sQ==}
    hasBin: true
    peerDependencies:
      browserslist: '>= 4.21.0'
    dependencies:
      browserslist: 4.21.4
      escalade: 3.1.1
      picocolors: 1.0.0
    dev: true

  /uri-js/4.4.1:
    resolution: {integrity: sha512-7rKUyy33Q1yc98pQ1DAmLtwX109F7TIfWlW1Ydo8Wl1ii1SeHieeh0HHfPeL2fMXK6z0s8ecKs9frCuLJvndBg==}
    dependencies:
      punycode: 2.1.1
    dev: true

  /use-callback-ref/1.3.0_w5j4k42lgipnm43s3brx6h3c34:
    resolution: {integrity: sha512-3FT9PRuRdbB9HfXhEq35u4oZkvpJ5kuYbpqhCfmiZyReuRgpnhDlbr2ZEnnuS0RrJAPn6l23xjFg9kpDM+Ms7w==}
    engines: {node: '>=10'}
    peerDependencies:
      '@types/react': ^16.8.0 || ^17.0.0 || ^18.0.0
      react: ^16.8.0 || ^17.0.0 || ^18.0.0
    peerDependenciesMeta:
      '@types/react':
        optional: true
    dependencies:
      '@types/react': 18.0.20
      react: 18.2.0
      tslib: 2.4.0
    dev: false

  /use-sidecar/1.1.2_w5j4k42lgipnm43s3brx6h3c34:
    resolution: {integrity: sha512-epTbsLuzZ7lPClpz2TyryBfztm7m+28DlEv2ZCQ3MDr5ssiwyOwGH/e5F9CkfWjJ1t4clvI58yF822/GUkjjhw==}
    engines: {node: '>=10'}
    peerDependencies:
      '@types/react': ^16.9.0 || ^17.0.0 || ^18.0.0
      react: ^16.8.0 || ^17.0.0 || ^18.0.0
    peerDependenciesMeta:
      '@types/react':
        optional: true
    dependencies:
      '@types/react': 18.0.20
      detect-node-es: 1.1.0
      react: 18.2.0
      tslib: 2.4.0
    dev: false

  /use-sync-external-store/1.2.0:
    resolution: {integrity: sha512-eEgnFxGQ1Ife9bzYs6VLi8/4X6CObHMw9Qr9tPY43iKwsPw8xE8+EFsf/2cFZ5S3esXgpWgtSCtLNS41F+sKPA==}
    peerDependencies:
      react: ^16.8.0 || ^17.0.0 || ^18.0.0
    dev: false

  /use-sync-external-store/1.2.0_react@18.2.0:
    resolution: {integrity: sha512-eEgnFxGQ1Ife9bzYs6VLi8/4X6CObHMw9Qr9tPY43iKwsPw8xE8+EFsf/2cFZ5S3esXgpWgtSCtLNS41F+sKPA==}
    peerDependencies:
      react: ^16.8.0 || ^17.0.0 || ^18.0.0
    dependencies:
      react: 18.2.0
    dev: false

  /util-deprecate/1.0.2:
    resolution: {integrity: sha512-EPD5q1uXyFxJpCrLnCc1nHnq3gOa6DZBocAIiI2TaSCA7VCJ1UJDMagCzIkXNsUYfD1daK//LTEQ8xiIbrHtcw==}
    dev: false

  /v8-compile-cache-lib/3.0.1:
    resolution: {integrity: sha512-wa7YjyUGfNZngI/vtK0UHAN+lgDCxBPCylVXGp0zu59Fz5aiGtNXaq3DhIov063MorB+VfufLh3JlF2KdTK3xg==}
    dev: true

  /v8-compile-cache/2.3.0:
    resolution: {integrity: sha512-l8lCEmLcLYZh4nbunNZvQCJc5pv7+RCwa8q/LdUx8u7lsWvPDKmpodJAJNwkAhJC//dFY48KuIEmjtd4RViDrA==}
    dev: true

  /v8-to-istanbul/9.0.1:
    resolution: {integrity: sha512-74Y4LqY74kLE6IFyIjPtkSTWzUZmj8tdHT9Ii/26dvQ6K9Dl2NbEfj0XgU2sHCtKgt5VupqhlO/5aWuqS+IY1w==}
    engines: {node: '>=10.12.0'}
    dependencies:
      '@jridgewell/trace-mapping': 0.3.17
      '@types/istanbul-lib-coverage': 2.0.4
      convert-source-map: 1.9.0
    dev: true

  /validate-npm-package-license/3.0.4:
    resolution: {integrity: sha512-DpKm2Ui/xN7/HQKCtpZxoRWBhZ9Z0kqtygG8XCgNQ8ZlDnxuQmWhj566j8fN4Cu3/JmbhsDo7fcAJq4s9h27Ew==}
    dependencies:
      spdx-correct: 3.1.1
      spdx-expression-parse: 3.0.1
    dev: true

  /void-elements/3.1.0:
    resolution: {integrity: sha512-Dhxzh5HZuiHQhbvTW9AMetFfBHDMYpo23Uo9btPXgdYP+3T5S+p+jgNy7spra+veYhBP2dCSgxR/i2Y02h5/6w==}
    engines: {node: '>=0.10.0'}
    dev: false

  /walker/1.0.8:
    resolution: {integrity: sha512-ts/8E8l5b7kY0vlWLewOkDXMmPdLcVV4GmOQLyxuSswIJsweeFZtAsMF7k1Nszz+TYBQrlYRmzOnr398y1JemQ==}
    dependencies:
      makeerror: 1.0.12
    dev: true

  /wcwidth/1.0.1:
    resolution: {integrity: sha512-XHPEwS0q6TaxcvG85+8EYkbiCux2XtWG2mkc47Ng2A77BQu9+DqIOJldST4HgPkuea7dvKSj5VgX3P1d4rW8Tg==}
    dependencies:
      defaults: 1.0.4
    dev: true

  /web-streams-polyfill/3.2.1:
    resolution: {integrity: sha512-e0MO3wdXWKrLbL0DgGnUV7WHVuw9OUvL4hjgnPkIeEvESk74gAITi5G606JtZPp39cd8HA9VQzCIvA49LpPN5Q==}
    engines: {node: '>= 8'}
    dev: false

  /webidl-conversions/3.0.1:
    resolution: {integrity: sha512-2JAn3z8AR6rjK8Sm8orRC0h/bcl/DqL7tRPdGZ4I1CjdF+EaMLmYxBHyXuKL849eucPFhvBoxMsflfOb8kxaeQ==}
    dev: false

  /webidl-conversions/4.0.2:
    resolution: {integrity: sha512-YQ+BmxuTgd6UXZW3+ICGfyqRyHXVlD5GtQr5+qjiNW7bF0cqrzX500HVXPBOvgXb5YnzDd+h0zqyv61KUD7+Sg==}
    dev: true

  /webidl-conversions/6.1.0:
    resolution: {integrity: sha512-qBIvFLGiBpLjfwmYAaHPXsn+ho5xZnGvyGvsarywGNc8VyQJUMHJ8OBKGGrPER0okBeMDaan4mNBlgBROxuI8w==}
    engines: {node: '>=10.4'}
    dev: true

  /webpack-sources/1.4.3:
    resolution: {integrity: sha512-lgTS3Xhv1lCOKo7SA5TjKXMjpSM4sBjNV5+q2bqesbSPs5FjGmU6jjtBSkX9b4qW87vDIsCIlUPOEhbZrMdjeQ==}
    dependencies:
      source-list-map: 2.0.1
      source-map: 0.6.1
    dev: true

  /websocket-driver/0.7.4:
    resolution: {integrity: sha512-b17KeDIQVjvb0ssuSDF2cYXSg2iztliJ4B9WdsuB6J952qCPKmnVq4DyW5motImXHDC1cBT/1UezrJVsKw5zjg==}
    engines: {node: '>=0.8.0'}
    dependencies:
      http-parser-js: 0.5.8
      safe-buffer: 5.2.1
      websocket-extensions: 0.1.4
    dev: false

  /websocket-extensions/0.1.4:
    resolution: {integrity: sha512-OqedPIGOfsDlo31UNwYbCFMSaO9m9G/0faIHj5/dZFDMFqPTcx6UwqyOy3COEaEOg/9VsGIpdqn62W5KhoKSpg==}
    engines: {node: '>=0.8.0'}
    dev: false

  /whatwg-url/5.0.0:
    resolution: {integrity: sha512-saE57nupxk6v3HY35+jzBwYa0rKSy0XR8JSxZPwgLr7ys0IBzhGviA1/TUGJLmSVqs8pb9AnvICXEuOHLprYTw==}
    dependencies:
      tr46: 0.0.3
      webidl-conversions: 3.0.1
    dev: false

  /whatwg-url/7.1.0:
    resolution: {integrity: sha512-WUu7Rg1DroM7oQvGWfOiAK21n74Gg+T4elXEQYkOhtyLeWiJFoOGLXPKI/9gzIie9CtwVLm8wtw6YJdKyxSjeg==}
    dependencies:
      lodash.sortby: 4.7.0
      tr46: 1.0.1
      webidl-conversions: 4.0.2
    dev: true

  /whatwg-url/8.7.0:
    resolution: {integrity: sha512-gAojqb/m9Q8a5IV96E3fHJM70AzCkgt4uXYX2O7EmuyOnLrViCQlsEBmF9UQIu3/aeAIp2U17rtbpZWNntQqdg==}
    engines: {node: '>=10'}
    dependencies:
      lodash: 4.17.21
      tr46: 2.1.0
      webidl-conversions: 6.1.0
    dev: true

  /which-boxed-primitive/1.0.2:
    resolution: {integrity: sha512-bwZdv0AKLpplFY2KZRX6TvyuN7ojjr7lwkg6ml0roIy9YeuSr7JS372qlNW18UQYzgYK9ziGcerWqZOmEn9VNg==}
    dependencies:
      is-bigint: 1.0.4
      is-boolean-object: 1.1.2
      is-number-object: 1.0.7
      is-string: 1.0.7
      is-symbol: 1.0.4
    dev: true

  /which-module/2.0.0:
    resolution: {integrity: sha512-B+enWhmw6cjfVC7kS8Pj9pCrKSc5txArRyaYGe088shv/FGWH+0Rjx/xPgtsWfsUtS27FkP697E4DDhgrgoc0Q==}
    dev: true

  /which-pm/2.0.0:
    resolution: {integrity: sha512-Lhs9Pmyph0p5n5Z3mVnN0yWcbQYUAD7rbQUiMsQxOJ3T57k7RFe35SUwWMf7dsbDZks1uOmw4AecB/JMDj3v/w==}
    engines: {node: '>=8.15'}
    dependencies:
      load-yaml-file: 0.2.0
      path-exists: 4.0.0
    dev: true

  /which-typed-array/1.1.9:
    resolution: {integrity: sha512-w9c4xkx6mPidwp7180ckYWfMmvxpjlZuIudNtDf4N/tTAUB8VJbX25qZoAsrtGuYNnGw3pa0AXgbGKRB8/EceA==}
    engines: {node: '>= 0.4'}
    dependencies:
      available-typed-arrays: 1.0.5
      call-bind: 1.0.2
      for-each: 0.3.3
      gopd: 1.0.1
      has-tostringtag: 1.0.0
      is-typed-array: 1.1.10
    dev: true

  /which/1.3.1:
    resolution: {integrity: sha512-HxJdYWq1MTIQbJ3nw0cqssHoTNU267KlrDuGZ1WYlxDStUtKUhOaJmh112/TZmHxxUfuJqPXSOm7tDyas0OSIQ==}
    hasBin: true
    dependencies:
      isexe: 2.0.0
    dev: true

  /which/2.0.2:
    resolution: {integrity: sha512-BLI3Tl1TW3Pvl70l3yq3Y64i+awpwXqsGBYWkkqMtnbXgrMD+yj7rhW0kuEDxzJaYXGjEW5ogapKNMEKNMjibA==}
    engines: {node: '>= 8'}
    hasBin: true
    dependencies:
      isexe: 2.0.0
    dev: true

  /word-wrap/1.2.3:
    resolution: {integrity: sha512-Hz/mrNwitNRh/HUAtM/VT/5VH+ygD6DV7mYKZAtHOrbs8U7lvPS6xf7EJKMF0uW1KJCl0H701g3ZGus+muE5vQ==}
    engines: {node: '>=0.10.0'}
    dev: true

  /workbox-background-sync/6.5.4:
    resolution: {integrity: sha512-0r4INQZMyPky/lj4Ou98qxcThrETucOde+7mRGJl13MPJugQNKeZQOdIJe/1AchOP23cTqHcN/YVpD6r8E6I8g==}
    dependencies:
      idb: 7.1.1
      workbox-core: 6.5.4
    dev: true

  /workbox-broadcast-update/6.5.4:
    resolution: {integrity: sha512-I/lBERoH1u3zyBosnpPEtcAVe5lwykx9Yg1k6f8/BGEPGaMMgZrwVrqL1uA9QZ1NGGFoyE6t9i7lBjOlDhFEEw==}
    dependencies:
      workbox-core: 6.5.4
    dev: true

  /workbox-build/6.5.4:
    resolution: {integrity: sha512-kgRevLXEYvUW9WS4XoziYqZ8Q9j/2ziJYEtTrjdz5/L/cTUa2XfyMP2i7c3p34lgqJ03+mTiz13SdFef2POwbA==}
    engines: {node: '>=10.0.0'}
    dependencies:
      '@apideck/better-ajv-errors': 0.3.6_ajv@8.11.2
      '@babel/core': 7.20.5
      '@babel/preset-env': 7.20.2_@babel+core@7.20.5
      '@babel/runtime': 7.20.7
      '@rollup/plugin-babel': 5.3.1_opjstonlpkhafnz76jsxdwq25a
      '@rollup/plugin-node-resolve': 11.2.1_rollup@2.79.1
      '@rollup/plugin-replace': 2.4.2_rollup@2.79.1
      '@surma/rollup-plugin-off-main-thread': 2.2.3
      ajv: 8.11.2
      common-tags: 1.8.2
      fast-json-stable-stringify: 2.1.0
      fs-extra: 9.1.0
      glob: 7.2.3
      lodash: 4.17.21
      pretty-bytes: 5.6.0
      rollup: 2.79.1
      rollup-plugin-terser: 7.0.2_rollup@2.79.1
      source-map: 0.8.0-beta.0
      stringify-object: 3.3.0
      strip-comments: 2.0.1
      tempy: 0.6.0
      upath: 1.2.0
      workbox-background-sync: 6.5.4
      workbox-broadcast-update: 6.5.4
      workbox-cacheable-response: 6.5.4
      workbox-core: 6.5.4
      workbox-expiration: 6.5.4
      workbox-google-analytics: 6.5.4
      workbox-navigation-preload: 6.5.4
      workbox-precaching: 6.5.4
      workbox-range-requests: 6.5.4
      workbox-recipes: 6.5.4
      workbox-routing: 6.5.4
      workbox-strategies: 6.5.4
      workbox-streams: 6.5.4
      workbox-sw: 6.5.4
      workbox-window: 6.5.4
    transitivePeerDependencies:
      - '@types/babel__core'
      - supports-color
    dev: true

  /workbox-cacheable-response/6.5.4:
    resolution: {integrity: sha512-DCR9uD0Fqj8oB2TSWQEm1hbFs/85hXXoayVwFKLVuIuxwJaihBsLsp4y7J9bvZbqtPJ1KlCkmYVGQKrBU4KAug==}
    dependencies:
      workbox-core: 6.5.4
    dev: true

  /workbox-core/6.5.4:
    resolution: {integrity: sha512-OXYb+m9wZm8GrORlV2vBbE5EC1FKu71GGp0H4rjmxmF4/HLbMCoTFws87M3dFwgpmg0v00K++PImpNQ6J5NQ6Q==}
    dev: true

  /workbox-expiration/6.5.4:
    resolution: {integrity: sha512-jUP5qPOpH1nXtjGGh1fRBa1wJL2QlIb5mGpct3NzepjGG2uFFBn4iiEBiI9GUmfAFR2ApuRhDydjcRmYXddiEQ==}
    dependencies:
      idb: 7.1.1
      workbox-core: 6.5.4
    dev: true

  /workbox-google-analytics/6.5.4:
    resolution: {integrity: sha512-8AU1WuaXsD49249Wq0B2zn4a/vvFfHkpcFfqAFHNHwln3jK9QUYmzdkKXGIZl9wyKNP+RRX30vcgcyWMcZ9VAg==}
    dependencies:
      workbox-background-sync: 6.5.4
      workbox-core: 6.5.4
      workbox-routing: 6.5.4
      workbox-strategies: 6.5.4
    dev: true

  /workbox-navigation-preload/6.5.4:
    resolution: {integrity: sha512-IIwf80eO3cr8h6XSQJF+Hxj26rg2RPFVUmJLUlM0+A2GzB4HFbQyKkrgD5y2d84g2IbJzP4B4j5dPBRzamHrng==}
    dependencies:
      workbox-core: 6.5.4
    dev: true

  /workbox-precaching/6.5.4:
    resolution: {integrity: sha512-hSMezMsW6btKnxHB4bFy2Qfwey/8SYdGWvVIKFaUm8vJ4E53JAY+U2JwLTRD8wbLWoP6OVUdFlXsTdKu9yoLTg==}
    dependencies:
      workbox-core: 6.5.4
      workbox-routing: 6.5.4
      workbox-strategies: 6.5.4
    dev: true

  /workbox-range-requests/6.5.4:
    resolution: {integrity: sha512-Je2qR1NXCFC8xVJ/Lux6saH6IrQGhMpDrPXWZWWS8n/RD+WZfKa6dSZwU+/QksfEadJEr/NfY+aP/CXFFK5JFg==}
    dependencies:
      workbox-core: 6.5.4
    dev: true

  /workbox-recipes/6.5.4:
    resolution: {integrity: sha512-QZNO8Ez708NNwzLNEXTG4QYSKQ1ochzEtRLGaq+mr2PyoEIC1xFW7MrWxrONUxBFOByksds9Z4//lKAX8tHyUA==}
    dependencies:
      workbox-cacheable-response: 6.5.4
      workbox-core: 6.5.4
      workbox-expiration: 6.5.4
      workbox-precaching: 6.5.4
      workbox-routing: 6.5.4
      workbox-strategies: 6.5.4
    dev: true

  /workbox-routing/6.5.4:
    resolution: {integrity: sha512-apQswLsbrrOsBUWtr9Lf80F+P1sHnQdYodRo32SjiByYi36IDyL2r7BH1lJtFX8fwNHDa1QOVY74WKLLS6o5Pg==}
    dependencies:
      workbox-core: 6.5.4
    dev: true

  /workbox-strategies/6.5.4:
    resolution: {integrity: sha512-DEtsxhx0LIYWkJBTQolRxG4EI0setTJkqR4m7r4YpBdxtWJH1Mbg01Cj8ZjNOO8etqfA3IZaOPHUxCs8cBsKLw==}
    dependencies:
      workbox-core: 6.5.4
    dev: true

  /workbox-streams/6.5.4:
    resolution: {integrity: sha512-FXKVh87d2RFXkliAIheBojBELIPnWbQdyDvsH3t74Cwhg0fDheL1T8BqSM86hZvC0ZESLsznSYWw+Va+KVbUzg==}
    dependencies:
      workbox-core: 6.5.4
      workbox-routing: 6.5.4
    dev: true

  /workbox-sw/6.5.4:
    resolution: {integrity: sha512-vo2RQo7DILVRoH5LjGqw3nphavEjK4Qk+FenXeUsknKn14eCNedHOXWbmnvP4ipKhlE35pvJ4yl4YYf6YsJArA==}
    dev: true

  /workbox-webpack-plugin/6.5.4:
    resolution: {integrity: sha512-LmWm/zoaahe0EGmMTrSLUi+BjyR3cdGEfU3fS6PN1zKFYbqAKuQ+Oy/27e4VSXsyIwAw8+QDfk1XHNGtZu9nQg==}
    engines: {node: '>=10.0.0'}
    peerDependencies:
      webpack: ^4.4.0 || ^5.9.0
    dependencies:
      fast-json-stable-stringify: 2.1.0
      pretty-bytes: 5.6.0
      upath: 1.2.0
      webpack-sources: 1.4.3
      workbox-build: 6.5.4
    transitivePeerDependencies:
      - '@types/babel__core'
      - supports-color
    dev: true

  /workbox-window/6.5.4:
    resolution: {integrity: sha512-HnLZJDwYBE+hpG25AQBO8RUWBJRaCsI9ksQJEp3aCOFCaG5kqaToAYXFRAHxzRluM2cQbGzdQF5rjKPWPA1fug==}
    dependencies:
      '@types/trusted-types': 2.0.2
      workbox-core: 6.5.4
    dev: true

  /wrap-ansi/6.2.0:
    resolution: {integrity: sha512-r6lPcBGxZXlIcymEu7InxDMhdW0KDxpLgoFLcguasxCaJ/SOIZwINatK9KY/tf+ZrlywOKU0UDj3ATXUBfxJXA==}
    engines: {node: '>=8'}
    dependencies:
      ansi-styles: 4.3.0
      string-width: 4.2.3
      strip-ansi: 6.0.1
    dev: true

  /wrap-ansi/7.0.0:
    resolution: {integrity: sha512-YVGIj2kamLSTxw6NsZjoBxfSwsn0ycdesmc4p+Q21c5zPuZ1pl+NfxVdxPtdHvmNVOQ6XSYG4AUtyt/Fi7D16Q==}
    engines: {node: '>=10'}
    dependencies:
      ansi-styles: 4.3.0
      string-width: 4.2.3
      strip-ansi: 6.0.1

  /wrappy/1.0.2:
    resolution: {integrity: sha512-l4Sp/DRseor9wL6EvV2+TuQn63dMkPjZ/sp9XkghTEbV9KlPS1xUsZ3u7/IQO4wxtcFB4bgpQPRcR3QCvezPcQ==}
    dev: true

  /write-file-atomic/4.0.2:
    resolution: {integrity: sha512-7KxauUdBmSdWnmpaGFg+ppNjKF8uNLry8LyzjauQDOVONfFLNKrKvQOxZ/VuTIcS/gge/YNahf5RIIQWTSarlg==}
    engines: {node: ^12.13.0 || ^14.15.0 || >=16.0.0}
    dependencies:
      imurmurhash: 0.1.4
      signal-exit: 3.0.7
    dev: true

  /ws/7.5.9:
    resolution: {integrity: sha512-F+P9Jil7UiSKSkppIiD94dN07AwvFixvLIj1Og1Rl9GGMuNipJnV9JzjD6XuqmAeiswGvUmNLjr5cFuXwNS77Q==}
    engines: {node: '>=8.3.0'}
    requiresBuild: true
    peerDependencies:
      bufferutil: ^4.0.1
      utf-8-validate: ^5.0.2
    peerDependenciesMeta:
      bufferutil:
        optional: true
      utf-8-validate:
        optional: true
    dev: false
    optional: true

  /xtend/2.1.2:
    resolution: {integrity: sha512-vMNKzr2rHP9Dp/e1NQFnLQlwlhp9L/LfvnsVdHxN1f+uggyVI3i08uD14GPvCToPkdsRfyPqIyYGmIk58V98ZQ==}
    engines: {node: '>=0.4'}
    dependencies:
      object-keys: 0.4.0
    dev: false

  /y-protocols/1.0.5:
    resolution: {integrity: sha512-Wil92b7cGk712lRHDqS4T90IczF6RkcvCwAD0A2OPg+adKmOe+nOiT/N2hvpQIWS3zfjmtL4CPaH5sIW1Hkm/A==}
    dependencies:
      lib0: 0.2.58
    dev: false

  /y-webrtc/10.2.3:
    resolution: {integrity: sha512-X7a6c56/jWhEI8LHLmT3LgzwbPA4r8h46pdVvV+55EQJhi+K6RfmisWgj7h6/2gkB0yveq7iDxlmyrYGnAKW/Q==}
    engines: {node: '>=12'}
    hasBin: true
    dependencies:
      lib0: 0.2.58
      simple-peer: 9.11.1
      y-protocols: 1.0.5
    optionalDependencies:
      ws: 7.5.9
    transitivePeerDependencies:
      - bufferutil
      - supports-color
      - utf-8-validate
    dev: false

  /y18n/4.0.3:
    resolution: {integrity: sha512-JKhqTOwSrqNA1NY5lSztJ1GrBiUodLMmIZuLiDaMRJ+itFd+ABVE8XBjOvIWL+rSqNDC74LCSFmlb/U4UZ4hJQ==}
    dev: true

  /y18n/5.0.8:
    resolution: {integrity: sha512-0pfFzegeDWJHJIAmTLRP2DwHjdF5s7jo9tuztdQxAhINCdvS+3nGINqPd00AphqJR/0LhANUS6/+7SCb98YOfA==}
    engines: {node: '>=10'}

  /yallist/2.1.2:
    resolution: {integrity: sha512-ncTzHV7NvsQZkYe1DW7cbDLm0YpzHmZF5r/iyP3ZnQtMiJ+pjzisCiMNI+Sj+xQF5pXhSHxSB3uDbsBTzY/c2A==}
    dev: true

  /yallist/3.1.1:
    resolution: {integrity: sha512-a4UGQaWPH59mOXUYnAG2ewncQS4i4F43Tv3JoAM+s2VDAmS9NsK8GpDMLrCHPksFT7h3K6TOoUNn2pb7RoXx4g==}
    dev: true

  /yallist/4.0.0:
    resolution: {integrity: sha512-3wdGidZyq5PB084XLES5TpOSRA3wjXAlIWMhum2kRcv/41Sn2emQ0dycQW4uZXLejwKvg6EsvbdlVL+FYEct7A==}
    dev: true

  /yaml/1.10.2:
    resolution: {integrity: sha512-r3vXyErRCYJ7wg28yvBY5VSoAF8ZvlcW9/BwUzEtUsjvX/DKs24dIkuwjtuprwJJHsbyUbLApepYTR1BN4uHrg==}
    engines: {node: '>= 6'}
    dev: false

  /yaml/2.2.1:
    resolution: {integrity: sha512-e0WHiYql7+9wr4cWMx3TVQrNwejKaEe7/rHNmQmqRjazfOP5W8PB6Jpebb5o6fIapbz9o9+2ipcaTM2ZwDI6lw==}
    engines: {node: '>= 14'}
    dev: true

  /yargs-parser/18.1.3:
    resolution: {integrity: sha512-o50j0JeToy/4K6OZcaQmW6lyXXKhq7csREXcDwk2omFPJEwUNOVtJKvmDr9EI1fAJZUyZcRF7kxGBWmRXudrCQ==}
    engines: {node: '>=6'}
    dependencies:
      camelcase: 5.3.1
      decamelize: 1.2.0
    dev: true

  /yargs-parser/20.2.9:
    resolution: {integrity: sha512-y11nGElTIV+CT3Zv9t7VKl+Q3hTQoT9a1Qzezhhl6Rp21gJ/IVTW7Z3y9EWXhuUBC2Shnf+DX0antecpAwSP8w==}
    engines: {node: '>=10'}
    dev: false

  /yargs-parser/21.1.1:
    resolution: {integrity: sha512-tVpsJW7DdjecAiFpbIB1e3qxIQsE6NoPc5/eTdrbbIC4h0LVsWhnoa3g+m2HclBIujHzsxZ4VJVA+GUuc2/LBw==}
    engines: {node: '>=12'}
    dev: true

  /yargs/15.4.1:
    resolution: {integrity: sha512-aePbxDmcYW++PaqBsJ+HYUFwCdv4LVvdnhBy78E57PIor8/OVvhMrADFFEDh8DHDFRv/O9i3lPhsENjO7QX0+A==}
    engines: {node: '>=8'}
    dependencies:
      cliui: 6.0.0
      decamelize: 1.2.0
      find-up: 4.1.0
      get-caller-file: 2.0.5
      require-directory: 2.1.1
      require-main-filename: 2.0.0
      set-blocking: 2.0.0
      string-width: 4.2.3
      which-module: 2.0.0
      y18n: 4.0.3
      yargs-parser: 18.1.3
    dev: true

  /yargs/16.2.0:
    resolution: {integrity: sha512-D1mvvtDG0L5ft/jGWkLpG1+m0eQxOfaBvTNELraWj22wSVUMWxZUvYgJYcKh6jGGIkJFhH4IZPQhR4TKpc8mBw==}
    engines: {node: '>=10'}
    dependencies:
      cliui: 7.0.4
      escalade: 3.1.1
      get-caller-file: 2.0.5
      require-directory: 2.1.1
      string-width: 4.2.3
      y18n: 5.0.8
      yargs-parser: 20.2.9
    dev: false

  /yargs/17.6.2:
    resolution: {integrity: sha512-1/9UrdHjDZc0eOU0HxOHoS78C69UD3JRMvzlJ7S79S2nTaWRA/whGCTV8o9e/N/1Va9YIV7Q4sOxD8VV4pCWOw==}
    engines: {node: '>=12'}
    dependencies:
      cliui: 8.0.1
      escalade: 3.1.1
      get-caller-file: 2.0.5
      require-directory: 2.1.1
      string-width: 4.2.3
      y18n: 5.0.8
      yargs-parser: 21.1.1
    dev: true

  /yjs/13.5.44:
    resolution: {integrity: sha512-UL+abIh2lQonqXfaJ+en7z9eGshpY11j1zNLc2kDYs0vrTjee4gZJUXC3ZsuhP6geQt0IRU04epCGRaVPQAVCA==}
    dependencies:
      lib0: 0.2.58

  /yn/3.1.1:
    resolution: {integrity: sha512-Ux4ygGWsu2c7isFWe8Yu1YluJmqVhxqK2cLXNQA5AcC3QfbGNpM7fu0Y8b/z16pXLnFxZYvWhd3fhBY9DLmC6Q==}
    engines: {node: '>=6'}
    dev: true

  /yocto-queue/0.1.0:
    resolution: {integrity: sha512-rVksvsnNCdJ/ohGc6xgPwyN8eheCxsiLM8mxuE/t/mOVqJewPuO1miLpTHQiRgTKCLexL4MeAFVagts7HmNZ2Q==}
    engines: {node: '>=10'}
    dev: true<|MERGE_RESOLUTION|>--- conflicted
+++ resolved
@@ -129,13 +129,8 @@
 
   packages/data-center:
     specifiers:
-<<<<<<< HEAD
-      '@blocksuite/blocks': 0.4.0-20230111171650-bc63456
-      '@blocksuite/store': 0.4.0-20230111171650-bc63456
-=======
       '@blocksuite/blocks': 0.4.0-20230113023110-28a7fdc
       '@blocksuite/store': 0.4.0-20230113023110-28a7fdc
->>>>>>> 9f900f0c
       '@playwright/test': ^1.29.1
       '@types/debug': ^4.1.7
       debug: ^4.3.4
@@ -151,13 +146,8 @@
       y-protocols: ^1.0.5
       yjs: ^13.5.44
     dependencies:
-<<<<<<< HEAD
-      '@blocksuite/blocks': 0.4.0-20230111171650-bc63456_yjs@13.5.44
-      '@blocksuite/store': 0.4.0-20230111171650-bc63456_yjs@13.5.44
-=======
       '@blocksuite/blocks': 0.4.0-20230113023110-28a7fdc_yjs@13.5.44
       '@blocksuite/store': 0.4.0-20230113023110-28a7fdc_yjs@13.5.44
->>>>>>> 9f900f0c
       debug: 4.3.4
       encoding: 0.1.13
       firebase: 9.15.0_encoding@0.1.13
@@ -1509,17 +1499,12 @@
       to-fast-properties: 2.0.0
     dev: true
 
-<<<<<<< HEAD
   /@bcoe/v8-coverage/0.2.3:
     resolution: {integrity: sha512-0hYQ8SB4Db5zvZB4axdMHGwEaQjkZzFjQiN9LVYvIFB2nSUHW9tYpxWriPrWDASIxiaXax83REcLxuSdnGPZtw==}
     dev: true
 
-  /@blocksuite/blocks/0.4.0-20230111171650-bc63456_yjs@13.5.44:
-    resolution: {integrity: sha512-7fpb++pT9laoyLFWl4h09v7TUqZ/9udMrC1qxdX2XFgMPJjg3MJ9RG+Ud2s/zqZ1SkU1+0hMBvJP5ci9vV44gw==}
-=======
   /@blocksuite/blocks/0.4.0-20230113023110-28a7fdc_yjs@13.5.44:
     resolution: {integrity: sha512-o9J3Sl/GARVjoJJL3wIFPwMWdU+4jhRS8hmN2bRFu6l9BNybpNkJQnGFK1rC5RRYOTAXSCYP+xi3X0qcO1pjHA==}
->>>>>>> 9f900f0c
     dependencies:
       '@blocksuite/global': 0.4.0-20230113023110-28a7fdc
       '@blocksuite/phasor': 0.4.0-20230113023110-28a7fdc_yjs@13.5.44
@@ -1542,15 +1527,9 @@
   /@blocksuite/editor/0.4.0-20230113023110-28a7fdc_yjs@13.5.44:
     resolution: {integrity: sha512-H0RkldzjVu8RlYb8gIZGKTFIYaY/M220sg+KEL0it7yjwiOWwrr/z0CeG6WvnBdBMnC/gkp4cdNQRFH3Sqkowg==}
     dependencies:
-<<<<<<< HEAD
-      '@blocksuite/blocks': 0.4.0-20230111171650-bc63456_yjs@13.5.44
-      '@blocksuite/store': 0.4.0-20230111171650-bc63456_yjs@13.5.44
-      lit: 2.6.1
-=======
       '@blocksuite/blocks': 0.4.0-20230113023110-28a7fdc_yjs@13.5.44
       '@blocksuite/store': 0.4.0-20230113023110-28a7fdc_yjs@13.5.44
-      lit: 2.6.0
->>>>>>> 9f900f0c
+      lit: 2.6.1
       marked: 4.2.5
       turndown: 7.1.1
     transitivePeerDependencies:
