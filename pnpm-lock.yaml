lockfileVersion: 5.4

importers:

  .:
    specifiers:
      '@changesets/cli': ^2.26.0
      '@playwright/test': ^1.29.1
      '@types/eslint': ^8.4.10
      '@types/node': ^18.11.17
      '@typescript-eslint/eslint-plugin': ^5.47.0
      '@typescript-eslint/parser': ^5.47.0
      eslint: ^8.30.0
      eslint-config-next: 12.3.1
      eslint-config-prettier: ^8.5.0
      eslint-plugin-prettier: ^4.2.1
      fake-indexeddb: 4.0.1
      got: ^12.5.3
      husky: ^8.0.2
      lint-staged: ^13.1.0
      prettier: ^2.7.1
      typescript: ^4.9.3
      vitest: ^0.26.3
    devDependencies:
      '@changesets/cli': 2.26.0
      '@playwright/test': 1.29.1
      '@types/eslint': 8.4.10
      '@types/node': 18.11.18
      '@typescript-eslint/eslint-plugin': 5.48.0_wxmz6cyorqfuzhhglktlvr5lve
      '@typescript-eslint/parser': 5.48.0_p4cjf2r47dnfiqufepc5hp43sq
      eslint: 8.31.0
      eslint-config-next: 12.3.1_p4cjf2r47dnfiqufepc5hp43sq
      eslint-config-prettier: 8.5.0_eslint@8.31.0
      eslint-plugin-prettier: 4.2.1_vkmhlldugy3fnk7p2bqhsfnaiq
      fake-indexeddb: 4.0.1
      got: 12.5.3
      husky: 8.0.2
      lint-staged: 13.1.0
      prettier: 2.7.1
      typescript: 4.9.3
      vitest: 0.26.3

  packages/app:
    specifiers:
      '@affine/datacenter': workspace:*
      '@blocksuite/blocks': '=0.3.1-20230106060050-1aad55d'
      '@blocksuite/editor': '=0.3.1-20230106060050-1aad55d'
      '@blocksuite/icons': ^2.0.2
      '@blocksuite/store': '=0.3.1-20230106060050-1aad55d'
      '@emotion/css': ^11.10.0
      '@emotion/react': ^11.10.4
      '@emotion/server': ^11.10.0
      '@emotion/styled': ^11.10.4
      '@fontsource/poppins': ^4.5.10
      '@fontsource/space-mono': ^4.5.10
      '@mui/base': ^5.0.0-alpha.87
      '@mui/icons-material': ^5.10.9
      '@mui/material': ^5.8.6
      '@toeverything/pathfinder-logger': workspace:@affine/logger@*
      '@types/node': 18.7.18
      '@types/react': 18.0.20
      '@types/react-dom': 18.0.6
      '@types/wicg-file-system-access': ^2020.9.5
      chalk: ^4.1.2
      cmdk: ^0.1.20
      css-spring: ^4.1.0
      dayjs: ^1.11.7
      eslint: 8.22.0
      eslint-config-next: 12.3.1
      eslint-config-prettier: ^8.5.0
      eslint-plugin-prettier: ^4.2.1
      i18next: ^21.9.1
      lit: ^2.3.1
      next: 13.1.0
      next-debug-local: ^0.1.5
      next-pwa: ^5.6.0
      prettier: ^2.7.1
      quill: ^1.3.7
      quill-cursors: ^4.0.0
      raw-loader: ^4.0.2
      react: 18.2.0
      react-dom: 18.2.0
      react-i18next: ^11.18.4
      typescript: 4.8.3
      yjs: ^13.5.44
    dependencies:
      '@affine/datacenter': link:../data-center
      '@blocksuite/blocks': 0.3.1-20230106060050-1aad55d_yjs@13.5.44
      '@blocksuite/editor': 0.3.1-20230106060050-1aad55d_yjs@13.5.44
      '@blocksuite/icons': 2.0.4_w5j4k42lgipnm43s3brx6h3c34
      '@blocksuite/store': 0.3.1-20230106060050-1aad55d_yjs@13.5.44
      '@emotion/css': 11.10.0
      '@emotion/react': 11.10.4_w5j4k42lgipnm43s3brx6h3c34
      '@emotion/server': 11.10.0_@emotion+css@11.10.0
      '@emotion/styled': 11.10.4_yiaqs725o7pcd7rteavrnhgj4y
      '@fontsource/poppins': 4.5.10
      '@fontsource/space-mono': 4.5.10
      '@mui/base': 5.0.0-alpha.101_7ey2zzynotv32rpkwno45fsx4e
      '@mui/icons-material': 5.10.9_5fncb4nagb4cvvcnwamw2rozfa
      '@mui/material': 5.10.9_af5ln35zuaotaffazii6n6bke4
      '@toeverything/pathfinder-logger': link:../logger
      cmdk: 0.1.21_7ey2zzynotv32rpkwno45fsx4e
      css-spring: 4.1.0
      dayjs: 1.11.7
      i18next: 21.10.0
      lit: 2.4.0
      next: 13.1.0_biqbaboplfbrettd7655fr4n2y
      next-debug-local: 0.1.5
      prettier: 2.7.1
      quill: 1.3.7
      quill-cursors: 4.0.0
      react: 18.2.0
      react-dom: 18.2.0_react@18.2.0
      react-i18next: 11.18.6_vfm63zmruocgezzfl2v26zlzpy
      yjs: 13.5.44
    devDependencies:
      '@types/node': 18.7.18
      '@types/react': 18.0.20
      '@types/react-dom': 18.0.6
      '@types/wicg-file-system-access': 2020.9.5
      chalk: 4.1.2
      eslint: 8.22.0
      eslint-config-next: 12.3.1_76twfck5d7crjqrmw4yltga7zm
      eslint-config-prettier: 8.5.0_eslint@8.22.0
      eslint-plugin-prettier: 4.2.1_i2cojdczqdiurzgttlwdgf764e
      next-pwa: 5.6.0_next@13.1.0
      raw-loader: 4.0.2
      typescript: 4.8.3

  packages/data-center:
    specifiers:
      '@blocksuite/blocks': '=0.3.1-20230106060050-1aad55d'
      '@blocksuite/store': '=0.3.1-20230106060050-1aad55d'
      '@playwright/test': ^1.29.1
      '@types/debug': ^4.1.7
      debug: ^4.3.4
      encoding: ^0.1.13
      fake-indexeddb: 4.0.1
      firebase: ^9.15.0
      idb-keyval: ^6.2.0
      ky: ^0.33.0
      ky-universal: ^0.11.0
      lib0: ^0.2.58
      swr: ^2.0.0
      typescript: ^4.8.4
      y-protocols: ^1.0.5
      yjs: ^13.5.44
    dependencies:
      '@blocksuite/blocks': 0.3.1-20230106060050-1aad55d_yjs@13.5.44
      '@blocksuite/store': 0.3.1-20230106060050-1aad55d_yjs@13.5.44
      debug: 4.3.4
      encoding: 0.1.13
      firebase: 9.15.0_encoding@0.1.13
      idb-keyval: 6.2.0
      ky: 0.33.1
      ky-universal: 0.11.0_ky@0.33.1
      lib0: 0.2.58
      swr: 2.0.0
      y-protocols: 1.0.5
      yjs: 13.5.44
    devDependencies:
      '@playwright/test': 1.29.1
      '@types/debug': 4.1.7
      fake-indexeddb: 4.0.1
      typescript: 4.9.3

  packages/logger:
    specifiers:
      '@types/react': ^18.0.21
      next: ^12.3.1
      react: ^18.2.0
      react-dom: ^18.2.0
      typescript: ^4.8.4
    dependencies:
      next: 12.3.1_biqbaboplfbrettd7655fr4n2y
      react: 18.2.0
      react-dom: 18.2.0_react@18.2.0
    devDependencies:
      '@types/react': 18.0.21
      typescript: 4.8.4

packages:

  /@ampproject/remapping/2.2.0:
    resolution: {integrity: sha512-qRmjj8nj9qmLTQXXmaR1cck3UXSRMPrbsLJAasZpF+t3riI71BXed5ebIOYwQntykeZuhjsdweEc9BxH5Jc26w==}
    engines: {node: '>=6.0.0'}
    dependencies:
      '@jridgewell/gen-mapping': 0.1.1
      '@jridgewell/trace-mapping': 0.3.17
    dev: true

  /@apideck/better-ajv-errors/0.3.6_ajv@8.11.2:
    resolution: {integrity: sha512-P+ZygBLZtkp0qqOAJJVX4oX/sFo5JR3eBWwwuqHHhK0GIgQOKWrAfiAaWX0aArHkRWHMuggFEgAZNxVPwPZYaA==}
    engines: {node: '>=10'}
    peerDependencies:
      ajv: '>=8'
    dependencies:
      ajv: 8.11.2
      json-schema: 0.4.0
      jsonpointer: 5.0.1
      leven: 3.1.0
    dev: true

  /@babel/code-frame/7.18.6:
    resolution: {integrity: sha512-TDCmlK5eOvH+eH7cdAFlNXeVJqWIQ7gW9tY1GJIpUtFb6CmjVyq2VM3u71bOyR8CRihcCgMUYoDNyLXao3+70Q==}
    engines: {node: '>=6.9.0'}
    dependencies:
      '@babel/highlight': 7.18.6

  /@babel/compat-data/7.20.5:
    resolution: {integrity: sha512-KZXo2t10+/jxmkhNXc7pZTqRvSOIvVv/+lJwHS+B2rErwOyjuVRh60yVpb7liQ1U5t7lLJ1bz+t8tSypUZdm0g==}
    engines: {node: '>=6.9.0'}
    dev: true

  /@babel/core/7.20.5:
    resolution: {integrity: sha512-UdOWmk4pNWTm/4DlPUl/Pt4Gz4rcEMb7CY0Y3eJl5Yz1vI8ZJGmHWaVE55LoxRjdpx0z259GE9U5STA9atUinQ==}
    engines: {node: '>=6.9.0'}
    dependencies:
      '@ampproject/remapping': 2.2.0
      '@babel/code-frame': 7.18.6
      '@babel/generator': 7.20.5
      '@babel/helper-compilation-targets': 7.20.0_@babel+core@7.20.5
      '@babel/helper-module-transforms': 7.20.2
      '@babel/helpers': 7.20.6
      '@babel/parser': 7.20.5
      '@babel/template': 7.18.10
      '@babel/traverse': 7.20.5
      '@babel/types': 7.20.5
      convert-source-map: 1.9.0
      debug: 4.3.4
      gensync: 1.0.0-beta.2
      json5: 2.2.1
      semver: 6.3.0
    transitivePeerDependencies:
      - supports-color
    dev: true

  /@babel/generator/7.20.5:
    resolution: {integrity: sha512-jl7JY2Ykn9S0yj4DQP82sYvPU+T3g0HFcWTqDLqiuA9tGRNIj9VfbtXGAYTTkyNEnQk1jkMGOdYka8aG/lulCA==}
    engines: {node: '>=6.9.0'}
    dependencies:
      '@babel/types': 7.20.5
      '@jridgewell/gen-mapping': 0.3.2
      jsesc: 2.5.2
    dev: true

  /@babel/generator/7.20.7:
    resolution: {integrity: sha512-7wqMOJq8doJMZmP4ApXTzLxSr7+oO2jroJURrVEp6XShrQUObV8Tq/D0NCcoYg2uHqUrjzO0zwBjoYzelxK+sw==}
    engines: {node: '>=6.9.0'}
    dependencies:
      '@babel/types': 7.20.7
      '@jridgewell/gen-mapping': 0.3.2
      jsesc: 2.5.2
    dev: true

  /@babel/helper-annotate-as-pure/7.18.6:
    resolution: {integrity: sha512-duORpUiYrEpzKIop6iNbjnwKLAKnJ47csTyRACyEmWj0QdUrm5aqNJGHSSEQSUAvNW0ojX0dOmK9dZduvkfeXA==}
    engines: {node: '>=6.9.0'}
    dependencies:
      '@babel/types': 7.20.5
    dev: true

  /@babel/helper-builder-binary-assignment-operator-visitor/7.18.9:
    resolution: {integrity: sha512-yFQ0YCHoIqarl8BCRwBL8ulYUaZpz3bNsA7oFepAzee+8/+ImtADXNOmO5vJvsPff3qi+hvpkY/NYBTrBQgdNw==}
    engines: {node: '>=6.9.0'}
    dependencies:
      '@babel/helper-explode-assignable-expression': 7.18.6
      '@babel/types': 7.20.5
    dev: true

  /@babel/helper-compilation-targets/7.20.0_@babel+core@7.20.5:
    resolution: {integrity: sha512-0jp//vDGp9e8hZzBc6N/KwA5ZK3Wsm/pfm4CrY7vzegkVxc65SgSn6wYOnwHe9Js9HRQ1YTCKLGPzDtaS3RoLQ==}
    engines: {node: '>=6.9.0'}
    peerDependencies:
      '@babel/core': ^7.0.0
    dependencies:
      '@babel/compat-data': 7.20.5
      '@babel/core': 7.20.5
      '@babel/helper-validator-option': 7.18.6
      browserslist: 4.21.4
      semver: 6.3.0
    dev: true

  /@babel/helper-compilation-targets/7.20.7_@babel+core@7.20.5:
    resolution: {integrity: sha512-4tGORmfQcrc+bvrjb5y3dG9Mx1IOZjsHqQVUz7XCNHO+iTmqxWnVg3KRygjGmpRLJGdQSKuvFinbIb0CnZwHAQ==}
    engines: {node: '>=6.9.0'}
    peerDependencies:
      '@babel/core': ^7.0.0
    dependencies:
      '@babel/compat-data': 7.20.5
      '@babel/core': 7.20.5
      '@babel/helper-validator-option': 7.18.6
      browserslist: 4.21.4
      lru-cache: 5.1.1
      semver: 6.3.0
    dev: true

  /@babel/helper-create-class-features-plugin/7.20.7_@babel+core@7.20.5:
    resolution: {integrity: sha512-LtoWbDXOaidEf50hmdDqn9g8VEzsorMexoWMQdQODbvmqYmaF23pBP5VNPAGIFHsFQCIeKokDiz3CH5Y2jlY6w==}
    engines: {node: '>=6.9.0'}
    peerDependencies:
      '@babel/core': ^7.0.0
    dependencies:
      '@babel/core': 7.20.5
      '@babel/helper-annotate-as-pure': 7.18.6
      '@babel/helper-environment-visitor': 7.18.9
      '@babel/helper-function-name': 7.19.0
      '@babel/helper-member-expression-to-functions': 7.20.7
      '@babel/helper-optimise-call-expression': 7.18.6
      '@babel/helper-replace-supers': 7.20.7
      '@babel/helper-split-export-declaration': 7.18.6
    transitivePeerDependencies:
      - supports-color
    dev: true

  /@babel/helper-create-regexp-features-plugin/7.20.5_@babel+core@7.20.5:
    resolution: {integrity: sha512-m68B1lkg3XDGX5yCvGO0kPx3v9WIYLnzjKfPcQiwntEQa5ZeRkPmo2X/ISJc8qxWGfwUr+kvZAeEzAwLec2r2w==}
    engines: {node: '>=6.9.0'}
    peerDependencies:
      '@babel/core': ^7.0.0
    dependencies:
      '@babel/core': 7.20.5
      '@babel/helper-annotate-as-pure': 7.18.6
      regexpu-core: 5.2.2
    dev: true

  /@babel/helper-define-polyfill-provider/0.3.3_@babel+core@7.20.5:
    resolution: {integrity: sha512-z5aQKU4IzbqCC1XH0nAqfsFLMVSo22SBKUc0BxGrLkolTdPTructy0ToNnlO2zA4j9Q/7pjMZf0DSY+DSTYzww==}
    peerDependencies:
      '@babel/core': ^7.4.0-0
    dependencies:
      '@babel/core': 7.20.5
      '@babel/helper-compilation-targets': 7.20.7_@babel+core@7.20.5
      '@babel/helper-plugin-utils': 7.20.2
      debug: 4.3.4
      lodash.debounce: 4.0.8
      resolve: 1.22.1
      semver: 6.3.0
    transitivePeerDependencies:
      - supports-color
    dev: true

  /@babel/helper-environment-visitor/7.18.9:
    resolution: {integrity: sha512-3r/aACDJ3fhQ/EVgFy0hpj8oHyHpQc+LPtJoY9SzTThAsStm4Ptegq92vqKoE3vD706ZVFWITnMnxucw+S9Ipg==}
    engines: {node: '>=6.9.0'}
    dev: true

  /@babel/helper-explode-assignable-expression/7.18.6:
    resolution: {integrity: sha512-eyAYAsQmB80jNfg4baAtLeWAQHfHFiR483rzFK+BhETlGZaQC9bsfrugfXDCbRHLQbIA7U5NxhhOxN7p/dWIcg==}
    engines: {node: '>=6.9.0'}
    dependencies:
      '@babel/types': 7.20.7
    dev: true

  /@babel/helper-function-name/7.19.0:
    resolution: {integrity: sha512-WAwHBINyrpqywkUH0nTnNgI5ina5TFn85HKS0pbPDfxFfhyR/aNQEn4hGi1P1JyT//I0t4OgXUlofzWILRvS5w==}
    engines: {node: '>=6.9.0'}
    dependencies:
      '@babel/template': 7.18.10
      '@babel/types': 7.20.5
    dev: true

  /@babel/helper-hoist-variables/7.18.6:
    resolution: {integrity: sha512-UlJQPkFqFULIcyW5sbzgbkxn2FKRgwWiRexcuaR8RNJRy8+LLveqPjwZV/bwrLZCN0eUHD/x8D0heK1ozuoo6Q==}
    engines: {node: '>=6.9.0'}
    dependencies:
      '@babel/types': 7.20.5
    dev: true

  /@babel/helper-member-expression-to-functions/7.20.7:
    resolution: {integrity: sha512-9J0CxJLq315fEdi4s7xK5TQaNYjZw+nDVpVqr1axNGKzdrdwYBD5b4uKv3n75aABG0rCCTK8Im8Ww7eYfMrZgw==}
    engines: {node: '>=6.9.0'}
    dependencies:
      '@babel/types': 7.20.7
    dev: true

  /@babel/helper-module-imports/7.18.6:
    resolution: {integrity: sha512-0NFvs3VkuSYbFi1x2Vd6tKrywq+z/cLeYC/RJNFrIX/30Bf5aiGYbtvGXolEktzJH8o5E5KJ3tT+nkxuuZFVlA==}
    engines: {node: '>=6.9.0'}
    dependencies:
      '@babel/types': 7.20.5

  /@babel/helper-module-transforms/7.20.11:
    resolution: {integrity: sha512-uRy78kN4psmji1s2QtbtcCSaj/LILFDp0f/ymhpQH5QY3nljUZCaNWz9X1dEj/8MBdBEFECs7yRhKn8i7NjZgg==}
    engines: {node: '>=6.9.0'}
    dependencies:
      '@babel/helper-environment-visitor': 7.18.9
      '@babel/helper-module-imports': 7.18.6
      '@babel/helper-simple-access': 7.20.2
      '@babel/helper-split-export-declaration': 7.18.6
      '@babel/helper-validator-identifier': 7.19.1
      '@babel/template': 7.20.7
      '@babel/traverse': 7.20.10
      '@babel/types': 7.20.7
    transitivePeerDependencies:
      - supports-color
    dev: true

  /@babel/helper-module-transforms/7.20.2:
    resolution: {integrity: sha512-zvBKyJXRbmK07XhMuujYoJ48B5yvvmM6+wcpv6Ivj4Yg6qO7NOZOSnvZN9CRl1zz1Z4cKf8YejmCMh8clOoOeA==}
    engines: {node: '>=6.9.0'}
    dependencies:
      '@babel/helper-environment-visitor': 7.18.9
      '@babel/helper-module-imports': 7.18.6
      '@babel/helper-simple-access': 7.20.2
      '@babel/helper-split-export-declaration': 7.18.6
      '@babel/helper-validator-identifier': 7.19.1
      '@babel/template': 7.18.10
      '@babel/traverse': 7.20.5
      '@babel/types': 7.20.5
    transitivePeerDependencies:
      - supports-color
    dev: true

  /@babel/helper-optimise-call-expression/7.18.6:
    resolution: {integrity: sha512-HP59oD9/fEHQkdcbgFCnbmgH5vIQTJbxh2yf+CdM89/glUNnuzr87Q8GIjGEnOktTROemO0Pe0iPAYbqZuOUiA==}
    engines: {node: '>=6.9.0'}
    dependencies:
      '@babel/types': 7.20.7
    dev: true

  /@babel/helper-plugin-utils/7.19.0:
    resolution: {integrity: sha512-40Ryx7I8mT+0gaNxm8JGTZFUITNqdLAgdg0hXzeVZxVD6nFsdhQvip6v8dqkRHzsz1VFpFAaOCHNn0vKBL7Czw==}
    engines: {node: '>=6.9.0'}

  /@babel/helper-plugin-utils/7.20.2:
    resolution: {integrity: sha512-8RvlJG2mj4huQ4pZ+rU9lqKi9ZKiRmuvGuM2HlWmkmgOhbs6zEAw6IEiJ5cQqGbDzGZOhwuOQNtZMi/ENLjZoQ==}
    engines: {node: '>=6.9.0'}
    dev: true

  /@babel/helper-remap-async-to-generator/7.18.9_@babel+core@7.20.5:
    resolution: {integrity: sha512-dI7q50YKd8BAv3VEfgg7PS7yD3Rtbi2J1XMXaalXO0W0164hYLnh8zpjRS0mte9MfVp/tltvr/cfdXPvJr1opA==}
    engines: {node: '>=6.9.0'}
    peerDependencies:
      '@babel/core': ^7.0.0
    dependencies:
      '@babel/core': 7.20.5
      '@babel/helper-annotate-as-pure': 7.18.6
      '@babel/helper-environment-visitor': 7.18.9
      '@babel/helper-wrap-function': 7.20.5
      '@babel/types': 7.20.5
    transitivePeerDependencies:
      - supports-color
    dev: true

  /@babel/helper-replace-supers/7.20.7:
    resolution: {integrity: sha512-vujDMtB6LVfNW13jhlCrp48QNslK6JXi7lQG736HVbHz/mbf4Dc7tIRh1Xf5C0rF7BP8iiSxGMCmY6Ci1ven3A==}
    engines: {node: '>=6.9.0'}
    dependencies:
      '@babel/helper-environment-visitor': 7.18.9
      '@babel/helper-member-expression-to-functions': 7.20.7
      '@babel/helper-optimise-call-expression': 7.18.6
      '@babel/template': 7.20.7
      '@babel/traverse': 7.20.10
      '@babel/types': 7.20.7
    transitivePeerDependencies:
      - supports-color
    dev: true

  /@babel/helper-simple-access/7.20.2:
    resolution: {integrity: sha512-+0woI/WPq59IrqDYbVGfshjT5Dmk/nnbdpcF8SnMhhXObpTq2KNBdLFRFrkVdbDOyUmHBCxzm5FHV1rACIkIbA==}
    engines: {node: '>=6.9.0'}
    dependencies:
      '@babel/types': 7.20.5
    dev: true

  /@babel/helper-skip-transparent-expression-wrappers/7.20.0:
    resolution: {integrity: sha512-5y1JYeNKfvnT8sZcK9DVRtpTbGiomYIHviSP3OQWmDPU3DeH4a1ZlT/N2lyQ5P8egjcRaT/Y9aNqUxK0WsnIIg==}
    engines: {node: '>=6.9.0'}
    dependencies:
      '@babel/types': 7.20.5
    dev: true

  /@babel/helper-split-export-declaration/7.18.6:
    resolution: {integrity: sha512-bde1etTx6ZyTmobl9LLMMQsaizFVZrquTEHOqKeQESMKo4PlObf+8+JA25ZsIpZhT/WEd39+vOdLXAFG/nELpA==}
    engines: {node: '>=6.9.0'}
    dependencies:
      '@babel/types': 7.20.5
    dev: true

  /@babel/helper-string-parser/7.19.4:
    resolution: {integrity: sha512-nHtDoQcuqFmwYNYPz3Rah5ph2p8PFeFCsZk9A/48dPc/rGocJ5J3hAAZ7pb76VWX3fZKu+uEr/FhH5jLx7umrw==}
    engines: {node: '>=6.9.0'}

  /@babel/helper-validator-identifier/7.19.1:
    resolution: {integrity: sha512-awrNfaMtnHUr653GgGEs++LlAvW6w+DcPrOliSMXWCKo597CwL5Acf/wWdNkf/tfEQE3mjkeD1YOVZOUV/od1w==}
    engines: {node: '>=6.9.0'}

  /@babel/helper-validator-option/7.18.6:
    resolution: {integrity: sha512-XO7gESt5ouv/LRJdrVjkShckw6STTaB7l9BrpBaAHDeF5YZT+01PCwmR0SJHnkW6i8OwW/EVWRShfi4j2x+KQw==}
    engines: {node: '>=6.9.0'}
    dev: true

  /@babel/helper-wrap-function/7.20.5:
    resolution: {integrity: sha512-bYMxIWK5mh+TgXGVqAtnu5Yn1un+v8DDZtqyzKRLUzrh70Eal2O3aZ7aPYiMADO4uKlkzOiRiZ6GX5q3qxvW9Q==}
    engines: {node: '>=6.9.0'}
    dependencies:
      '@babel/helper-function-name': 7.19.0
      '@babel/template': 7.20.7
      '@babel/traverse': 7.20.10
      '@babel/types': 7.20.7
    transitivePeerDependencies:
      - supports-color
    dev: true

  /@babel/helpers/7.20.6:
    resolution: {integrity: sha512-Pf/OjgfgFRW5bApskEz5pvidpim7tEDPlFtKcNRXWmfHGn9IEI2W2flqRQXTFb7gIPTyK++N6rVHuwKut4XK6w==}
    engines: {node: '>=6.9.0'}
    dependencies:
      '@babel/template': 7.18.10
      '@babel/traverse': 7.20.5
      '@babel/types': 7.20.5
    transitivePeerDependencies:
      - supports-color
    dev: true

  /@babel/highlight/7.18.6:
    resolution: {integrity: sha512-u7stbOuYjaPezCuLj29hNW1v64M2Md2qupEKP1fHc7WdOA3DgLh37suiSrZYY7haUB7iBeQZ9P1uiRF359do3g==}
    engines: {node: '>=6.9.0'}
    dependencies:
      '@babel/helper-validator-identifier': 7.19.1
      chalk: 2.4.2
      js-tokens: 4.0.0

  /@babel/parser/7.20.5:
    resolution: {integrity: sha512-r27t/cy/m9uKLXQNWWebeCUHgnAZq0CpG1OwKRxzJMP1vpSU4bSIK2hq+/cp0bQxetkXx38n09rNu8jVkcK/zA==}
    engines: {node: '>=6.0.0'}
    hasBin: true
    dependencies:
      '@babel/types': 7.20.5
    dev: true

  /@babel/parser/7.20.7:
    resolution: {integrity: sha512-T3Z9oHybU+0vZlY9CiDSJQTD5ZapcW18ZctFMi0MOAl/4BjFF4ul7NVSARLdbGO5vDqy9eQiGTV0LtKfvCYvcg==}
    engines: {node: '>=6.0.0'}
    hasBin: true
    dependencies:
      '@babel/types': 7.20.7
    dev: true

  /@babel/plugin-bugfix-safari-id-destructuring-collision-in-function-expression/7.18.6_@babel+core@7.20.5:
    resolution: {integrity: sha512-Dgxsyg54Fx1d4Nge8UnvTrED63vrwOdPmyvPzlNN/boaliRP54pm3pGzZD1SJUwrBA+Cs/xdG8kXX6Mn/RfISQ==}
    engines: {node: '>=6.9.0'}
    peerDependencies:
      '@babel/core': ^7.0.0
    dependencies:
      '@babel/core': 7.20.5
      '@babel/helper-plugin-utils': 7.20.2
    dev: true

  /@babel/plugin-bugfix-v8-spread-parameters-in-optional-chaining/7.20.7_@babel+core@7.20.5:
    resolution: {integrity: sha512-sbr9+wNE5aXMBBFBICk01tt7sBf2Oc9ikRFEcem/ZORup9IMUdNhW7/wVLEbbtlWOsEubJet46mHAL2C8+2jKQ==}
    engines: {node: '>=6.9.0'}
    peerDependencies:
      '@babel/core': ^7.13.0
    dependencies:
      '@babel/core': 7.20.5
      '@babel/helper-plugin-utils': 7.20.2
      '@babel/helper-skip-transparent-expression-wrappers': 7.20.0
      '@babel/plugin-proposal-optional-chaining': 7.20.7_@babel+core@7.20.5
    dev: true

  /@babel/plugin-proposal-async-generator-functions/7.20.7_@babel+core@7.20.5:
    resolution: {integrity: sha512-xMbiLsn/8RK7Wq7VeVytytS2L6qE69bXPB10YCmMdDZbKF4okCqY74pI/jJQ/8U0b/F6NrT2+14b8/P9/3AMGA==}
    engines: {node: '>=6.9.0'}
    peerDependencies:
      '@babel/core': ^7.0.0-0
    dependencies:
      '@babel/core': 7.20.5
      '@babel/helper-environment-visitor': 7.18.9
      '@babel/helper-plugin-utils': 7.20.2
      '@babel/helper-remap-async-to-generator': 7.18.9_@babel+core@7.20.5
      '@babel/plugin-syntax-async-generators': 7.8.4_@babel+core@7.20.5
    transitivePeerDependencies:
      - supports-color
    dev: true

  /@babel/plugin-proposal-class-properties/7.18.6_@babel+core@7.20.5:
    resolution: {integrity: sha512-cumfXOF0+nzZrrN8Rf0t7M+tF6sZc7vhQwYQck9q1/5w2OExlD+b4v4RpMJFaV1Z7WcDRgO6FqvxqxGlwo+RHQ==}
    engines: {node: '>=6.9.0'}
    peerDependencies:
      '@babel/core': ^7.0.0-0
    dependencies:
      '@babel/core': 7.20.5
      '@babel/helper-create-class-features-plugin': 7.20.7_@babel+core@7.20.5
      '@babel/helper-plugin-utils': 7.20.2
    transitivePeerDependencies:
      - supports-color
    dev: true

  /@babel/plugin-proposal-class-static-block/7.20.7_@babel+core@7.20.5:
    resolution: {integrity: sha512-AveGOoi9DAjUYYuUAG//Ig69GlazLnoyzMw68VCDux+c1tsnnH/OkYcpz/5xzMkEFC6UxjR5Gw1c+iY2wOGVeQ==}
    engines: {node: '>=6.9.0'}
    peerDependencies:
      '@babel/core': ^7.12.0
    dependencies:
      '@babel/core': 7.20.5
      '@babel/helper-create-class-features-plugin': 7.20.7_@babel+core@7.20.5
      '@babel/helper-plugin-utils': 7.20.2
      '@babel/plugin-syntax-class-static-block': 7.14.5_@babel+core@7.20.5
    transitivePeerDependencies:
      - supports-color
    dev: true

  /@babel/plugin-proposal-dynamic-import/7.18.6_@babel+core@7.20.5:
    resolution: {integrity: sha512-1auuwmK+Rz13SJj36R+jqFPMJWyKEDd7lLSdOj4oJK0UTgGueSAtkrCvz9ewmgyU/P941Rv2fQwZJN8s6QruXw==}
    engines: {node: '>=6.9.0'}
    peerDependencies:
      '@babel/core': ^7.0.0-0
    dependencies:
      '@babel/core': 7.20.5
      '@babel/helper-plugin-utils': 7.20.2
      '@babel/plugin-syntax-dynamic-import': 7.8.3_@babel+core@7.20.5
    dev: true

  /@babel/plugin-proposal-export-namespace-from/7.18.9_@babel+core@7.20.5:
    resolution: {integrity: sha512-k1NtHyOMvlDDFeb9G5PhUXuGj8m/wiwojgQVEhJ/fsVsMCpLyOP4h0uGEjYJKrRI+EVPlb5Jk+Gt9P97lOGwtA==}
    engines: {node: '>=6.9.0'}
    peerDependencies:
      '@babel/core': ^7.0.0-0
    dependencies:
      '@babel/core': 7.20.5
      '@babel/helper-plugin-utils': 7.20.2
      '@babel/plugin-syntax-export-namespace-from': 7.8.3_@babel+core@7.20.5
    dev: true

  /@babel/plugin-proposal-json-strings/7.18.6_@babel+core@7.20.5:
    resolution: {integrity: sha512-lr1peyn9kOdbYc0xr0OdHTZ5FMqS6Di+H0Fz2I/JwMzGmzJETNeOFq2pBySw6X/KFL5EWDjlJuMsUGRFb8fQgQ==}
    engines: {node: '>=6.9.0'}
    peerDependencies:
      '@babel/core': ^7.0.0-0
    dependencies:
      '@babel/core': 7.20.5
      '@babel/helper-plugin-utils': 7.20.2
      '@babel/plugin-syntax-json-strings': 7.8.3_@babel+core@7.20.5
    dev: true

  /@babel/plugin-proposal-logical-assignment-operators/7.20.7_@babel+core@7.20.5:
    resolution: {integrity: sha512-y7C7cZgpMIjWlKE5T7eJwp+tnRYM89HmRvWM5EQuB5BoHEONjmQ8lSNmBUwOyy/GFRsohJED51YBF79hE1djug==}
    engines: {node: '>=6.9.0'}
    peerDependencies:
      '@babel/core': ^7.0.0-0
    dependencies:
      '@babel/core': 7.20.5
      '@babel/helper-plugin-utils': 7.20.2
      '@babel/plugin-syntax-logical-assignment-operators': 7.10.4_@babel+core@7.20.5
    dev: true

  /@babel/plugin-proposal-nullish-coalescing-operator/7.18.6_@babel+core@7.20.5:
    resolution: {integrity: sha512-wQxQzxYeJqHcfppzBDnm1yAY0jSRkUXR2z8RePZYrKwMKgMlE8+Z6LUno+bd6LvbGh8Gltvy74+9pIYkr+XkKA==}
    engines: {node: '>=6.9.0'}
    peerDependencies:
      '@babel/core': ^7.0.0-0
    dependencies:
      '@babel/core': 7.20.5
      '@babel/helper-plugin-utils': 7.20.2
      '@babel/plugin-syntax-nullish-coalescing-operator': 7.8.3_@babel+core@7.20.5
    dev: true

  /@babel/plugin-proposal-numeric-separator/7.18.6_@babel+core@7.20.5:
    resolution: {integrity: sha512-ozlZFogPqoLm8WBr5Z8UckIoE4YQ5KESVcNudyXOR8uqIkliTEgJ3RoketfG6pmzLdeZF0H/wjE9/cCEitBl7Q==}
    engines: {node: '>=6.9.0'}
    peerDependencies:
      '@babel/core': ^7.0.0-0
    dependencies:
      '@babel/core': 7.20.5
      '@babel/helper-plugin-utils': 7.20.2
      '@babel/plugin-syntax-numeric-separator': 7.10.4_@babel+core@7.20.5
    dev: true

  /@babel/plugin-proposal-object-rest-spread/7.20.7_@babel+core@7.20.5:
    resolution: {integrity: sha512-d2S98yCiLxDVmBmE8UjGcfPvNEUbA1U5q5WxaWFUGRzJSVAZqm5W6MbPct0jxnegUZ0niLeNX+IOzEs7wYg9Dg==}
    engines: {node: '>=6.9.0'}
    peerDependencies:
      '@babel/core': ^7.0.0-0
    dependencies:
      '@babel/compat-data': 7.20.5
      '@babel/core': 7.20.5
      '@babel/helper-compilation-targets': 7.20.7_@babel+core@7.20.5
      '@babel/helper-plugin-utils': 7.20.2
      '@babel/plugin-syntax-object-rest-spread': 7.8.3_@babel+core@7.20.5
      '@babel/plugin-transform-parameters': 7.20.7_@babel+core@7.20.5
    dev: true

  /@babel/plugin-proposal-optional-catch-binding/7.18.6_@babel+core@7.20.5:
    resolution: {integrity: sha512-Q40HEhs9DJQyaZfUjjn6vE8Cv4GmMHCYuMGIWUnlxH6400VGxOuwWsPt4FxXxJkC/5eOzgn0z21M9gMT4MOhbw==}
    engines: {node: '>=6.9.0'}
    peerDependencies:
      '@babel/core': ^7.0.0-0
    dependencies:
      '@babel/core': 7.20.5
      '@babel/helper-plugin-utils': 7.20.2
      '@babel/plugin-syntax-optional-catch-binding': 7.8.3_@babel+core@7.20.5
    dev: true

  /@babel/plugin-proposal-optional-chaining/7.20.7_@babel+core@7.20.5:
    resolution: {integrity: sha512-T+A7b1kfjtRM51ssoOfS1+wbyCVqorfyZhT99TvxxLMirPShD8CzKMRepMlCBGM5RpHMbn8s+5MMHnPstJH6mQ==}
    engines: {node: '>=6.9.0'}
    peerDependencies:
      '@babel/core': ^7.0.0-0
    dependencies:
      '@babel/core': 7.20.5
      '@babel/helper-plugin-utils': 7.20.2
      '@babel/helper-skip-transparent-expression-wrappers': 7.20.0
      '@babel/plugin-syntax-optional-chaining': 7.8.3_@babel+core@7.20.5
    dev: true

  /@babel/plugin-proposal-private-methods/7.18.6_@babel+core@7.20.5:
    resolution: {integrity: sha512-nutsvktDItsNn4rpGItSNV2sz1XwS+nfU0Rg8aCx3W3NOKVzdMjJRu0O5OkgDp3ZGICSTbgRpxZoWsxoKRvbeA==}
    engines: {node: '>=6.9.0'}
    peerDependencies:
      '@babel/core': ^7.0.0-0
    dependencies:
      '@babel/core': 7.20.5
      '@babel/helper-create-class-features-plugin': 7.20.7_@babel+core@7.20.5
      '@babel/helper-plugin-utils': 7.20.2
    transitivePeerDependencies:
      - supports-color
    dev: true

  /@babel/plugin-proposal-private-property-in-object/7.20.5_@babel+core@7.20.5:
    resolution: {integrity: sha512-Vq7b9dUA12ByzB4EjQTPo25sFhY+08pQDBSZRtUAkj7lb7jahaHR5igera16QZ+3my1nYR4dKsNdYj5IjPHilQ==}
    engines: {node: '>=6.9.0'}
    peerDependencies:
      '@babel/core': ^7.0.0-0
    dependencies:
      '@babel/core': 7.20.5
      '@babel/helper-annotate-as-pure': 7.18.6
      '@babel/helper-create-class-features-plugin': 7.20.7_@babel+core@7.20.5
      '@babel/helper-plugin-utils': 7.20.2
      '@babel/plugin-syntax-private-property-in-object': 7.14.5_@babel+core@7.20.5
    transitivePeerDependencies:
      - supports-color
    dev: true

  /@babel/plugin-proposal-unicode-property-regex/7.18.6_@babel+core@7.20.5:
    resolution: {integrity: sha512-2BShG/d5yoZyXZfVePH91urL5wTG6ASZU9M4o03lKK8u8UW1y08OMttBSOADTcJrnPMpvDXRG3G8fyLh4ovs8w==}
    engines: {node: '>=4'}
    peerDependencies:
      '@babel/core': ^7.0.0-0
    dependencies:
      '@babel/core': 7.20.5
      '@babel/helper-create-regexp-features-plugin': 7.20.5_@babel+core@7.20.5
      '@babel/helper-plugin-utils': 7.20.2
    dev: true

  /@babel/plugin-syntax-async-generators/7.8.4_@babel+core@7.20.5:
    resolution: {integrity: sha512-tycmZxkGfZaxhMRbXlPXuVFpdWlXpir2W4AMhSJgRKzk/eDlIXOhb2LHWoLpDF7TEHylV5zNhykX6KAgHJmTNw==}
    peerDependencies:
      '@babel/core': ^7.0.0-0
    dependencies:
      '@babel/core': 7.20.5
      '@babel/helper-plugin-utils': 7.19.0
    dev: true

  /@babel/plugin-syntax-class-properties/7.12.13_@babel+core@7.20.5:
    resolution: {integrity: sha512-fm4idjKla0YahUNgFNLCB0qySdsoPiZP3iQE3rky0mBUtMZ23yDJ9SJdg6dXTSDnulOVqiF3Hgr9nbXvXTQZYA==}
    peerDependencies:
      '@babel/core': ^7.0.0-0
    dependencies:
      '@babel/core': 7.20.5
      '@babel/helper-plugin-utils': 7.19.0
    dev: true

  /@babel/plugin-syntax-class-static-block/7.14.5_@babel+core@7.20.5:
    resolution: {integrity: sha512-b+YyPmr6ldyNnM6sqYeMWE+bgJcJpO6yS4QD7ymxgH34GBPNDM/THBh8iunyvKIZztiwLH4CJZ0RxTk9emgpjw==}
    engines: {node: '>=6.9.0'}
    peerDependencies:
      '@babel/core': ^7.0.0-0
    dependencies:
      '@babel/core': 7.20.5
      '@babel/helper-plugin-utils': 7.20.2
    dev: true

  /@babel/plugin-syntax-dynamic-import/7.8.3_@babel+core@7.20.5:
    resolution: {integrity: sha512-5gdGbFon+PszYzqs83S3E5mpi7/y/8M9eC90MRTZfduQOYW76ig6SOSPNe41IG5LoP3FGBn2N0RjVDSQiS94kQ==}
    peerDependencies:
      '@babel/core': ^7.0.0-0
    dependencies:
      '@babel/core': 7.20.5
      '@babel/helper-plugin-utils': 7.20.2
    dev: true

  /@babel/plugin-syntax-export-namespace-from/7.8.3_@babel+core@7.20.5:
    resolution: {integrity: sha512-MXf5laXo6c1IbEbegDmzGPwGNTsHZmEy6QGznu5Sh2UCWvueywb2ee+CCE4zQiZstxU9BMoQO9i6zUFSY0Kj0Q==}
    peerDependencies:
      '@babel/core': ^7.0.0-0
    dependencies:
      '@babel/core': 7.20.5
      '@babel/helper-plugin-utils': 7.20.2
    dev: true

  /@babel/plugin-syntax-import-assertions/7.20.0_@babel+core@7.20.5:
    resolution: {integrity: sha512-IUh1vakzNoWalR8ch/areW7qFopR2AEw03JlG7BbrDqmQ4X3q9uuipQwSGrUn7oGiemKjtSLDhNtQHzMHr1JdQ==}
    engines: {node: '>=6.9.0'}
    peerDependencies:
      '@babel/core': ^7.0.0-0
    dependencies:
      '@babel/core': 7.20.5
      '@babel/helper-plugin-utils': 7.20.2
    dev: true

  /@babel/plugin-syntax-json-strings/7.8.3_@babel+core@7.20.5:
    resolution: {integrity: sha512-lY6kdGpWHvjoe2vk4WrAapEuBR69EMxZl+RoGRhrFGNYVK8mOPAW8VfbT/ZgrFbXlDNiiaxQnAtgVCZ6jv30EA==}
    peerDependencies:
      '@babel/core': ^7.0.0-0
    dependencies:
      '@babel/core': 7.20.5
      '@babel/helper-plugin-utils': 7.19.0
    dev: true

  /@babel/plugin-syntax-jsx/7.18.6:
    resolution: {integrity: sha512-6mmljtAedFGTWu2p/8WIORGwy+61PLgOMPOdazc7YoJ9ZCWUyFy3A6CpPkRKLKD1ToAesxX8KGEViAiLo9N+7Q==}
    engines: {node: '>=6.9.0'}
    peerDependencies:
      '@babel/core': ^7.0.0-0
    dependencies:
      '@babel/helper-plugin-utils': 7.19.0
    dev: false

  /@babel/plugin-syntax-logical-assignment-operators/7.10.4_@babel+core@7.20.5:
    resolution: {integrity: sha512-d8waShlpFDinQ5MtvGU9xDAOzKH47+FFoney2baFIoMr952hKOLp1HR7VszoZvOsV/4+RRszNY7D17ba0te0ig==}
    peerDependencies:
      '@babel/core': ^7.0.0-0
    dependencies:
      '@babel/core': 7.20.5
      '@babel/helper-plugin-utils': 7.19.0
    dev: true

  /@babel/plugin-syntax-nullish-coalescing-operator/7.8.3_@babel+core@7.20.5:
    resolution: {integrity: sha512-aSff4zPII1u2QD7y+F8oDsz19ew4IGEJg9SVW+bqwpwtfFleiQDMdzA/R+UlWDzfnHFCxxleFT0PMIrR36XLNQ==}
    peerDependencies:
      '@babel/core': ^7.0.0-0
    dependencies:
      '@babel/core': 7.20.5
      '@babel/helper-plugin-utils': 7.19.0
    dev: true

  /@babel/plugin-syntax-numeric-separator/7.10.4_@babel+core@7.20.5:
    resolution: {integrity: sha512-9H6YdfkcK/uOnY/K7/aA2xpzaAgkQn37yzWUMRK7OaPOqOpGS1+n0H5hxT9AUw9EsSjPW8SVyMJwYRtWs3X3ug==}
    peerDependencies:
      '@babel/core': ^7.0.0-0
    dependencies:
      '@babel/core': 7.20.5
      '@babel/helper-plugin-utils': 7.19.0
    dev: true

  /@babel/plugin-syntax-object-rest-spread/7.8.3_@babel+core@7.20.5:
    resolution: {integrity: sha512-XoqMijGZb9y3y2XskN+P1wUGiVwWZ5JmoDRwx5+3GmEplNyVM2s2Dg8ILFQm8rWM48orGy5YpI5Bl8U1y7ydlA==}
    peerDependencies:
      '@babel/core': ^7.0.0-0
    dependencies:
      '@babel/core': 7.20.5
      '@babel/helper-plugin-utils': 7.19.0
    dev: true

  /@babel/plugin-syntax-optional-catch-binding/7.8.3_@babel+core@7.20.5:
    resolution: {integrity: sha512-6VPD0Pc1lpTqw0aKoeRTMiB+kWhAoT24PA+ksWSBrFtl5SIRVpZlwN3NNPQjehA2E/91FV3RjLWoVTglWcSV3Q==}
    peerDependencies:
      '@babel/core': ^7.0.0-0
    dependencies:
      '@babel/core': 7.20.5
      '@babel/helper-plugin-utils': 7.19.0
    dev: true

  /@babel/plugin-syntax-optional-chaining/7.8.3_@babel+core@7.20.5:
    resolution: {integrity: sha512-KoK9ErH1MBlCPxV0VANkXW2/dw4vlbGDrFgz8bmUsBGYkFRcbRwMh6cIJubdPrkxRwuGdtCk0v/wPTKbQgBjkg==}
    peerDependencies:
      '@babel/core': ^7.0.0-0
    dependencies:
      '@babel/core': 7.20.5
      '@babel/helper-plugin-utils': 7.19.0
    dev: true

  /@babel/plugin-syntax-private-property-in-object/7.14.5_@babel+core@7.20.5:
    resolution: {integrity: sha512-0wVnp9dxJ72ZUJDV27ZfbSj6iHLoytYZmh3rFcxNnvsJF3ktkzLDZPy/mA17HGsaQT3/DQsWYX1f1QGWkCoVUg==}
    engines: {node: '>=6.9.0'}
    peerDependencies:
      '@babel/core': ^7.0.0-0
    dependencies:
      '@babel/core': 7.20.5
      '@babel/helper-plugin-utils': 7.20.2
    dev: true

  /@babel/plugin-syntax-top-level-await/7.14.5_@babel+core@7.20.5:
    resolution: {integrity: sha512-hx++upLv5U1rgYfwe1xBQUhRmU41NEvpUvrp8jkrSCdvGSnM5/qdRMtylJ6PG5OFkBaHkbTAKTnd3/YyESRHFw==}
    engines: {node: '>=6.9.0'}
    peerDependencies:
      '@babel/core': ^7.0.0-0
    dependencies:
      '@babel/core': 7.20.5
      '@babel/helper-plugin-utils': 7.19.0
    dev: true

  /@babel/plugin-transform-arrow-functions/7.20.7_@babel+core@7.20.5:
    resolution: {integrity: sha512-3poA5E7dzDomxj9WXWwuD6A5F3kc7VXwIJO+E+J8qtDtS+pXPAhrgEyh+9GBwBgPq1Z+bB+/JD60lp5jsN7JPQ==}
    engines: {node: '>=6.9.0'}
    peerDependencies:
      '@babel/core': ^7.0.0-0
    dependencies:
      '@babel/core': 7.20.5
      '@babel/helper-plugin-utils': 7.20.2
    dev: true

  /@babel/plugin-transform-async-to-generator/7.20.7_@babel+core@7.20.5:
    resolution: {integrity: sha512-Uo5gwHPT9vgnSXQxqGtpdufUiWp96gk7yiP4Mp5bm1QMkEmLXBO7PAGYbKoJ6DhAwiNkcHFBol/x5zZZkL/t0Q==}
    engines: {node: '>=6.9.0'}
    peerDependencies:
      '@babel/core': ^7.0.0-0
    dependencies:
      '@babel/core': 7.20.5
      '@babel/helper-module-imports': 7.18.6
      '@babel/helper-plugin-utils': 7.20.2
      '@babel/helper-remap-async-to-generator': 7.18.9_@babel+core@7.20.5
    transitivePeerDependencies:
      - supports-color
    dev: true

  /@babel/plugin-transform-block-scoped-functions/7.18.6_@babel+core@7.20.5:
    resolution: {integrity: sha512-ExUcOqpPWnliRcPqves5HJcJOvHvIIWfuS4sroBUenPuMdmW+SMHDakmtS7qOo13sVppmUijqeTv7qqGsvURpQ==}
    engines: {node: '>=6.9.0'}
    peerDependencies:
      '@babel/core': ^7.0.0-0
    dependencies:
      '@babel/core': 7.20.5
      '@babel/helper-plugin-utils': 7.20.2
    dev: true

  /@babel/plugin-transform-block-scoping/7.20.11_@babel+core@7.20.5:
    resolution: {integrity: sha512-tA4N427a7fjf1P0/2I4ScsHGc5jcHPbb30xMbaTke2gxDuWpUfXDuX1FEymJwKk4tuGUvGcejAR6HdZVqmmPyw==}
    engines: {node: '>=6.9.0'}
    peerDependencies:
      '@babel/core': ^7.0.0-0
    dependencies:
      '@babel/core': 7.20.5
      '@babel/helper-plugin-utils': 7.20.2
    dev: true

  /@babel/plugin-transform-classes/7.20.7_@babel+core@7.20.5:
    resolution: {integrity: sha512-LWYbsiXTPKl+oBlXUGlwNlJZetXD5Am+CyBdqhPsDVjM9Jc8jwBJFrKhHf900Kfk2eZG1y9MAG3UNajol7A4VQ==}
    engines: {node: '>=6.9.0'}
    peerDependencies:
      '@babel/core': ^7.0.0-0
    dependencies:
      '@babel/core': 7.20.5
      '@babel/helper-annotate-as-pure': 7.18.6
      '@babel/helper-compilation-targets': 7.20.7_@babel+core@7.20.5
      '@babel/helper-environment-visitor': 7.18.9
      '@babel/helper-function-name': 7.19.0
      '@babel/helper-optimise-call-expression': 7.18.6
      '@babel/helper-plugin-utils': 7.20.2
      '@babel/helper-replace-supers': 7.20.7
      '@babel/helper-split-export-declaration': 7.18.6
      globals: 11.12.0
    transitivePeerDependencies:
      - supports-color
    dev: true

  /@babel/plugin-transform-computed-properties/7.20.7_@babel+core@7.20.5:
    resolution: {integrity: sha512-Lz7MvBK6DTjElHAmfu6bfANzKcxpyNPeYBGEafyA6E5HtRpjpZwU+u7Qrgz/2OR0z+5TvKYbPdphfSaAcZBrYQ==}
    engines: {node: '>=6.9.0'}
    peerDependencies:
      '@babel/core': ^7.0.0-0
    dependencies:
      '@babel/core': 7.20.5
      '@babel/helper-plugin-utils': 7.20.2
      '@babel/template': 7.20.7
    dev: true

  /@babel/plugin-transform-destructuring/7.20.7_@babel+core@7.20.5:
    resolution: {integrity: sha512-Xwg403sRrZb81IVB79ZPqNQME23yhugYVqgTxAhT99h485F4f+GMELFhhOsscDUB7HCswepKeCKLn/GZvUKoBA==}
    engines: {node: '>=6.9.0'}
    peerDependencies:
      '@babel/core': ^7.0.0-0
    dependencies:
      '@babel/core': 7.20.5
      '@babel/helper-plugin-utils': 7.20.2
    dev: true

  /@babel/plugin-transform-dotall-regex/7.18.6_@babel+core@7.20.5:
    resolution: {integrity: sha512-6S3jpun1eEbAxq7TdjLotAsl4WpQI9DxfkycRcKrjhQYzU87qpXdknpBg/e+TdcMehqGnLFi7tnFUBR02Vq6wg==}
    engines: {node: '>=6.9.0'}
    peerDependencies:
      '@babel/core': ^7.0.0-0
    dependencies:
      '@babel/core': 7.20.5
      '@babel/helper-create-regexp-features-plugin': 7.20.5_@babel+core@7.20.5
      '@babel/helper-plugin-utils': 7.20.2
    dev: true

  /@babel/plugin-transform-duplicate-keys/7.18.9_@babel+core@7.20.5:
    resolution: {integrity: sha512-d2bmXCtZXYc59/0SanQKbiWINadaJXqtvIQIzd4+hNwkWBgyCd5F/2t1kXoUdvPMrxzPvhK6EMQRROxsue+mfw==}
    engines: {node: '>=6.9.0'}
    peerDependencies:
      '@babel/core': ^7.0.0-0
    dependencies:
      '@babel/core': 7.20.5
      '@babel/helper-plugin-utils': 7.20.2
    dev: true

  /@babel/plugin-transform-exponentiation-operator/7.18.6_@babel+core@7.20.5:
    resolution: {integrity: sha512-wzEtc0+2c88FVR34aQmiz56dxEkxr2g8DQb/KfaFa1JYXOFVsbhvAonFN6PwVWj++fKmku8NP80plJ5Et4wqHw==}
    engines: {node: '>=6.9.0'}
    peerDependencies:
      '@babel/core': ^7.0.0-0
    dependencies:
      '@babel/core': 7.20.5
      '@babel/helper-builder-binary-assignment-operator-visitor': 7.18.9
      '@babel/helper-plugin-utils': 7.20.2
    dev: true

  /@babel/plugin-transform-for-of/7.18.8_@babel+core@7.20.5:
    resolution: {integrity: sha512-yEfTRnjuskWYo0k1mHUqrVWaZwrdq8AYbfrpqULOJOaucGSp4mNMVps+YtA8byoevxS/urwU75vyhQIxcCgiBQ==}
    engines: {node: '>=6.9.0'}
    peerDependencies:
      '@babel/core': ^7.0.0-0
    dependencies:
      '@babel/core': 7.20.5
      '@babel/helper-plugin-utils': 7.20.2
    dev: true

  /@babel/plugin-transform-function-name/7.18.9_@babel+core@7.20.5:
    resolution: {integrity: sha512-WvIBoRPaJQ5yVHzcnJFor7oS5Ls0PYixlTYE63lCj2RtdQEl15M68FXQlxnG6wdraJIXRdR7KI+hQ7q/9QjrCQ==}
    engines: {node: '>=6.9.0'}
    peerDependencies:
      '@babel/core': ^7.0.0-0
    dependencies:
      '@babel/core': 7.20.5
      '@babel/helper-compilation-targets': 7.20.7_@babel+core@7.20.5
      '@babel/helper-function-name': 7.19.0
      '@babel/helper-plugin-utils': 7.20.2
    dev: true

  /@babel/plugin-transform-literals/7.18.9_@babel+core@7.20.5:
    resolution: {integrity: sha512-IFQDSRoTPnrAIrI5zoZv73IFeZu2dhu6irxQjY9rNjTT53VmKg9fenjvoiOWOkJ6mm4jKVPtdMzBY98Fp4Z4cg==}
    engines: {node: '>=6.9.0'}
    peerDependencies:
      '@babel/core': ^7.0.0-0
    dependencies:
      '@babel/core': 7.20.5
      '@babel/helper-plugin-utils': 7.20.2
    dev: true

  /@babel/plugin-transform-member-expression-literals/7.18.6_@babel+core@7.20.5:
    resolution: {integrity: sha512-qSF1ihLGO3q+/g48k85tUjD033C29TNTVB2paCwZPVmOsjn9pClvYYrM2VeJpBY2bcNkuny0YUyTNRyRxJ54KA==}
    engines: {node: '>=6.9.0'}
    peerDependencies:
      '@babel/core': ^7.0.0-0
    dependencies:
      '@babel/core': 7.20.5
      '@babel/helper-plugin-utils': 7.20.2
    dev: true

  /@babel/plugin-transform-modules-amd/7.20.11_@babel+core@7.20.5:
    resolution: {integrity: sha512-NuzCt5IIYOW0O30UvqktzHYR2ud5bOWbY0yaxWZ6G+aFzOMJvrs5YHNikrbdaT15+KNO31nPOy5Fim3ku6Zb5g==}
    engines: {node: '>=6.9.0'}
    peerDependencies:
      '@babel/core': ^7.0.0-0
    dependencies:
      '@babel/core': 7.20.5
      '@babel/helper-module-transforms': 7.20.11
      '@babel/helper-plugin-utils': 7.20.2
    transitivePeerDependencies:
      - supports-color
    dev: true

  /@babel/plugin-transform-modules-commonjs/7.20.11_@babel+core@7.20.5:
    resolution: {integrity: sha512-S8e1f7WQ7cimJQ51JkAaDrEtohVEitXjgCGAS2N8S31Y42E+kWwfSz83LYz57QdBm7q9diARVqanIaH2oVgQnw==}
    engines: {node: '>=6.9.0'}
    peerDependencies:
      '@babel/core': ^7.0.0-0
    dependencies:
      '@babel/core': 7.20.5
      '@babel/helper-module-transforms': 7.20.11
      '@babel/helper-plugin-utils': 7.20.2
      '@babel/helper-simple-access': 7.20.2
    transitivePeerDependencies:
      - supports-color
    dev: true

  /@babel/plugin-transform-modules-systemjs/7.20.11_@babel+core@7.20.5:
    resolution: {integrity: sha512-vVu5g9BPQKSFEmvt2TA4Da5N+QVS66EX21d8uoOihC+OCpUoGvzVsXeqFdtAEfVa5BILAeFt+U7yVmLbQnAJmw==}
    engines: {node: '>=6.9.0'}
    peerDependencies:
      '@babel/core': ^7.0.0-0
    dependencies:
      '@babel/core': 7.20.5
      '@babel/helper-hoist-variables': 7.18.6
      '@babel/helper-module-transforms': 7.20.11
      '@babel/helper-plugin-utils': 7.20.2
      '@babel/helper-validator-identifier': 7.19.1
    transitivePeerDependencies:
      - supports-color
    dev: true

  /@babel/plugin-transform-modules-umd/7.18.6_@babel+core@7.20.5:
    resolution: {integrity: sha512-dcegErExVeXcRqNtkRU/z8WlBLnvD4MRnHgNs3MytRO1Mn1sHRyhbcpYbVMGclAqOjdW+9cfkdZno9dFdfKLfQ==}
    engines: {node: '>=6.9.0'}
    peerDependencies:
      '@babel/core': ^7.0.0-0
    dependencies:
      '@babel/core': 7.20.5
      '@babel/helper-module-transforms': 7.20.2
      '@babel/helper-plugin-utils': 7.20.2
    transitivePeerDependencies:
      - supports-color
    dev: true

  /@babel/plugin-transform-named-capturing-groups-regex/7.20.5_@babel+core@7.20.5:
    resolution: {integrity: sha512-mOW4tTzi5iTLnw+78iEq3gr8Aoq4WNRGpmSlrogqaiCBoR1HFhpU4JkpQFOHfeYx3ReVIFWOQJS4aZBRvuZ6mA==}
    engines: {node: '>=6.9.0'}
    peerDependencies:
      '@babel/core': ^7.0.0
    dependencies:
      '@babel/core': 7.20.5
      '@babel/helper-create-regexp-features-plugin': 7.20.5_@babel+core@7.20.5
      '@babel/helper-plugin-utils': 7.20.2
    dev: true

  /@babel/plugin-transform-new-target/7.18.6_@babel+core@7.20.5:
    resolution: {integrity: sha512-DjwFA/9Iu3Z+vrAn+8pBUGcjhxKguSMlsFqeCKbhb9BAV756v0krzVK04CRDi/4aqmk8BsHb4a/gFcaA5joXRw==}
    engines: {node: '>=6.9.0'}
    peerDependencies:
      '@babel/core': ^7.0.0-0
    dependencies:
      '@babel/core': 7.20.5
      '@babel/helper-plugin-utils': 7.20.2
    dev: true

  /@babel/plugin-transform-object-super/7.18.6_@babel+core@7.20.5:
    resolution: {integrity: sha512-uvGz6zk+pZoS1aTZrOvrbj6Pp/kK2mp45t2B+bTDre2UgsZZ8EZLSJtUg7m/no0zOJUWgFONpB7Zv9W2tSaFlA==}
    engines: {node: '>=6.9.0'}
    peerDependencies:
      '@babel/core': ^7.0.0-0
    dependencies:
      '@babel/core': 7.20.5
      '@babel/helper-plugin-utils': 7.20.2
      '@babel/helper-replace-supers': 7.20.7
    transitivePeerDependencies:
      - supports-color
    dev: true

  /@babel/plugin-transform-parameters/7.20.7_@babel+core@7.20.5:
    resolution: {integrity: sha512-WiWBIkeHKVOSYPO0pWkxGPfKeWrCJyD3NJ53+Lrp/QMSZbsVPovrVl2aWZ19D/LTVnaDv5Ap7GJ/B2CTOZdrfA==}
    engines: {node: '>=6.9.0'}
    peerDependencies:
      '@babel/core': ^7.0.0-0
    dependencies:
      '@babel/core': 7.20.5
      '@babel/helper-plugin-utils': 7.20.2
    dev: true

  /@babel/plugin-transform-property-literals/7.18.6_@babel+core@7.20.5:
    resolution: {integrity: sha512-cYcs6qlgafTud3PAzrrRNbQtfpQ8+y/+M5tKmksS9+M1ckbH6kzY8MrexEM9mcA6JDsukE19iIRvAyYl463sMg==}
    engines: {node: '>=6.9.0'}
    peerDependencies:
      '@babel/core': ^7.0.0-0
    dependencies:
      '@babel/core': 7.20.5
      '@babel/helper-plugin-utils': 7.20.2
    dev: true

  /@babel/plugin-transform-regenerator/7.20.5_@babel+core@7.20.5:
    resolution: {integrity: sha512-kW/oO7HPBtntbsahzQ0qSE3tFvkFwnbozz3NWFhLGqH75vLEg+sCGngLlhVkePlCs3Jv0dBBHDzCHxNiFAQKCQ==}
    engines: {node: '>=6.9.0'}
    peerDependencies:
      '@babel/core': ^7.0.0-0
    dependencies:
      '@babel/core': 7.20.5
      '@babel/helper-plugin-utils': 7.20.2
      regenerator-transform: 0.15.1
    dev: true

  /@babel/plugin-transform-reserved-words/7.18.6_@babel+core@7.20.5:
    resolution: {integrity: sha512-oX/4MyMoypzHjFrT1CdivfKZ+XvIPMFXwwxHp/r0Ddy2Vuomt4HDFGmft1TAY2yiTKiNSsh3kjBAzcM8kSdsjA==}
    engines: {node: '>=6.9.0'}
    peerDependencies:
      '@babel/core': ^7.0.0-0
    dependencies:
      '@babel/core': 7.20.5
      '@babel/helper-plugin-utils': 7.20.2
    dev: true

  /@babel/plugin-transform-shorthand-properties/7.18.6_@babel+core@7.20.5:
    resolution: {integrity: sha512-eCLXXJqv8okzg86ywZJbRn19YJHU4XUa55oz2wbHhaQVn/MM+XhukiT7SYqp/7o00dg52Rj51Ny+Ecw4oyoygw==}
    engines: {node: '>=6.9.0'}
    peerDependencies:
      '@babel/core': ^7.0.0-0
    dependencies:
      '@babel/core': 7.20.5
      '@babel/helper-plugin-utils': 7.20.2
    dev: true

  /@babel/plugin-transform-spread/7.20.7_@babel+core@7.20.5:
    resolution: {integrity: sha512-ewBbHQ+1U/VnH1fxltbJqDeWBU1oNLG8Dj11uIv3xVf7nrQu0bPGe5Rf716r7K5Qz+SqtAOVswoVunoiBtGhxw==}
    engines: {node: '>=6.9.0'}
    peerDependencies:
      '@babel/core': ^7.0.0-0
    dependencies:
      '@babel/core': 7.20.5
      '@babel/helper-plugin-utils': 7.20.2
      '@babel/helper-skip-transparent-expression-wrappers': 7.20.0
    dev: true

  /@babel/plugin-transform-sticky-regex/7.18.6_@babel+core@7.20.5:
    resolution: {integrity: sha512-kfiDrDQ+PBsQDO85yj1icueWMfGfJFKN1KCkndygtu/C9+XUfydLC8Iv5UYJqRwy4zk8EcplRxEOeLyjq1gm6Q==}
    engines: {node: '>=6.9.0'}
    peerDependencies:
      '@babel/core': ^7.0.0-0
    dependencies:
      '@babel/core': 7.20.5
      '@babel/helper-plugin-utils': 7.20.2
    dev: true

  /@babel/plugin-transform-template-literals/7.18.9_@babel+core@7.20.5:
    resolution: {integrity: sha512-S8cOWfT82gTezpYOiVaGHrCbhlHgKhQt8XH5ES46P2XWmX92yisoZywf5km75wv5sYcXDUCLMmMxOLCtthDgMA==}
    engines: {node: '>=6.9.0'}
    peerDependencies:
      '@babel/core': ^7.0.0-0
    dependencies:
      '@babel/core': 7.20.5
      '@babel/helper-plugin-utils': 7.20.2
    dev: true

  /@babel/plugin-transform-typeof-symbol/7.18.9_@babel+core@7.20.5:
    resolution: {integrity: sha512-SRfwTtF11G2aemAZWivL7PD+C9z52v9EvMqH9BuYbabyPuKUvSWks3oCg6041pT925L4zVFqaVBeECwsmlguEw==}
    engines: {node: '>=6.9.0'}
    peerDependencies:
      '@babel/core': ^7.0.0-0
    dependencies:
      '@babel/core': 7.20.5
      '@babel/helper-plugin-utils': 7.20.2
    dev: true

  /@babel/plugin-transform-unicode-escapes/7.18.10_@babel+core@7.20.5:
    resolution: {integrity: sha512-kKAdAI+YzPgGY/ftStBFXTI1LZFju38rYThnfMykS+IXy8BVx+res7s2fxf1l8I35DV2T97ezo6+SGrXz6B3iQ==}
    engines: {node: '>=6.9.0'}
    peerDependencies:
      '@babel/core': ^7.0.0-0
    dependencies:
      '@babel/core': 7.20.5
      '@babel/helper-plugin-utils': 7.20.2
    dev: true

  /@babel/plugin-transform-unicode-regex/7.18.6_@babel+core@7.20.5:
    resolution: {integrity: sha512-gE7A6Lt7YLnNOL3Pb9BNeZvi+d8l7tcRrG4+pwJjK9hD2xX4mEvjlQW60G9EEmfXVYRPv9VRQcyegIVHCql/AA==}
    engines: {node: '>=6.9.0'}
    peerDependencies:
      '@babel/core': ^7.0.0-0
    dependencies:
      '@babel/core': 7.20.5
      '@babel/helper-create-regexp-features-plugin': 7.20.5_@babel+core@7.20.5
      '@babel/helper-plugin-utils': 7.20.2
    dev: true

  /@babel/preset-env/7.20.2_@babel+core@7.20.5:
    resolution: {integrity: sha512-1G0efQEWR1EHkKvKHqbG+IN/QdgwfByUpM5V5QroDzGV2t3S/WXNQd693cHiHTlCFMpr9B6FkPFXDA2lQcKoDg==}
    engines: {node: '>=6.9.0'}
    peerDependencies:
      '@babel/core': ^7.0.0-0
    dependencies:
      '@babel/compat-data': 7.20.5
      '@babel/core': 7.20.5
      '@babel/helper-compilation-targets': 7.20.0_@babel+core@7.20.5
      '@babel/helper-plugin-utils': 7.20.2
      '@babel/helper-validator-option': 7.18.6
      '@babel/plugin-bugfix-safari-id-destructuring-collision-in-function-expression': 7.18.6_@babel+core@7.20.5
      '@babel/plugin-bugfix-v8-spread-parameters-in-optional-chaining': 7.20.7_@babel+core@7.20.5
      '@babel/plugin-proposal-async-generator-functions': 7.20.7_@babel+core@7.20.5
      '@babel/plugin-proposal-class-properties': 7.18.6_@babel+core@7.20.5
      '@babel/plugin-proposal-class-static-block': 7.20.7_@babel+core@7.20.5
      '@babel/plugin-proposal-dynamic-import': 7.18.6_@babel+core@7.20.5
      '@babel/plugin-proposal-export-namespace-from': 7.18.9_@babel+core@7.20.5
      '@babel/plugin-proposal-json-strings': 7.18.6_@babel+core@7.20.5
      '@babel/plugin-proposal-logical-assignment-operators': 7.20.7_@babel+core@7.20.5
      '@babel/plugin-proposal-nullish-coalescing-operator': 7.18.6_@babel+core@7.20.5
      '@babel/plugin-proposal-numeric-separator': 7.18.6_@babel+core@7.20.5
      '@babel/plugin-proposal-object-rest-spread': 7.20.7_@babel+core@7.20.5
      '@babel/plugin-proposal-optional-catch-binding': 7.18.6_@babel+core@7.20.5
      '@babel/plugin-proposal-optional-chaining': 7.20.7_@babel+core@7.20.5
      '@babel/plugin-proposal-private-methods': 7.18.6_@babel+core@7.20.5
      '@babel/plugin-proposal-private-property-in-object': 7.20.5_@babel+core@7.20.5
      '@babel/plugin-proposal-unicode-property-regex': 7.18.6_@babel+core@7.20.5
      '@babel/plugin-syntax-async-generators': 7.8.4_@babel+core@7.20.5
      '@babel/plugin-syntax-class-properties': 7.12.13_@babel+core@7.20.5
      '@babel/plugin-syntax-class-static-block': 7.14.5_@babel+core@7.20.5
      '@babel/plugin-syntax-dynamic-import': 7.8.3_@babel+core@7.20.5
      '@babel/plugin-syntax-export-namespace-from': 7.8.3_@babel+core@7.20.5
      '@babel/plugin-syntax-import-assertions': 7.20.0_@babel+core@7.20.5
      '@babel/plugin-syntax-json-strings': 7.8.3_@babel+core@7.20.5
      '@babel/plugin-syntax-logical-assignment-operators': 7.10.4_@babel+core@7.20.5
      '@babel/plugin-syntax-nullish-coalescing-operator': 7.8.3_@babel+core@7.20.5
      '@babel/plugin-syntax-numeric-separator': 7.10.4_@babel+core@7.20.5
      '@babel/plugin-syntax-object-rest-spread': 7.8.3_@babel+core@7.20.5
      '@babel/plugin-syntax-optional-catch-binding': 7.8.3_@babel+core@7.20.5
      '@babel/plugin-syntax-optional-chaining': 7.8.3_@babel+core@7.20.5
      '@babel/plugin-syntax-private-property-in-object': 7.14.5_@babel+core@7.20.5
      '@babel/plugin-syntax-top-level-await': 7.14.5_@babel+core@7.20.5
      '@babel/plugin-transform-arrow-functions': 7.20.7_@babel+core@7.20.5
      '@babel/plugin-transform-async-to-generator': 7.20.7_@babel+core@7.20.5
      '@babel/plugin-transform-block-scoped-functions': 7.18.6_@babel+core@7.20.5
      '@babel/plugin-transform-block-scoping': 7.20.11_@babel+core@7.20.5
      '@babel/plugin-transform-classes': 7.20.7_@babel+core@7.20.5
      '@babel/plugin-transform-computed-properties': 7.20.7_@babel+core@7.20.5
      '@babel/plugin-transform-destructuring': 7.20.7_@babel+core@7.20.5
      '@babel/plugin-transform-dotall-regex': 7.18.6_@babel+core@7.20.5
      '@babel/plugin-transform-duplicate-keys': 7.18.9_@babel+core@7.20.5
      '@babel/plugin-transform-exponentiation-operator': 7.18.6_@babel+core@7.20.5
      '@babel/plugin-transform-for-of': 7.18.8_@babel+core@7.20.5
      '@babel/plugin-transform-function-name': 7.18.9_@babel+core@7.20.5
      '@babel/plugin-transform-literals': 7.18.9_@babel+core@7.20.5
      '@babel/plugin-transform-member-expression-literals': 7.18.6_@babel+core@7.20.5
      '@babel/plugin-transform-modules-amd': 7.20.11_@babel+core@7.20.5
      '@babel/plugin-transform-modules-commonjs': 7.20.11_@babel+core@7.20.5
      '@babel/plugin-transform-modules-systemjs': 7.20.11_@babel+core@7.20.5
      '@babel/plugin-transform-modules-umd': 7.18.6_@babel+core@7.20.5
      '@babel/plugin-transform-named-capturing-groups-regex': 7.20.5_@babel+core@7.20.5
      '@babel/plugin-transform-new-target': 7.18.6_@babel+core@7.20.5
      '@babel/plugin-transform-object-super': 7.18.6_@babel+core@7.20.5
      '@babel/plugin-transform-parameters': 7.20.7_@babel+core@7.20.5
      '@babel/plugin-transform-property-literals': 7.18.6_@babel+core@7.20.5
      '@babel/plugin-transform-regenerator': 7.20.5_@babel+core@7.20.5
      '@babel/plugin-transform-reserved-words': 7.18.6_@babel+core@7.20.5
      '@babel/plugin-transform-shorthand-properties': 7.18.6_@babel+core@7.20.5
      '@babel/plugin-transform-spread': 7.20.7_@babel+core@7.20.5
      '@babel/plugin-transform-sticky-regex': 7.18.6_@babel+core@7.20.5
      '@babel/plugin-transform-template-literals': 7.18.9_@babel+core@7.20.5
      '@babel/plugin-transform-typeof-symbol': 7.18.9_@babel+core@7.20.5
      '@babel/plugin-transform-unicode-escapes': 7.18.10_@babel+core@7.20.5
      '@babel/plugin-transform-unicode-regex': 7.18.6_@babel+core@7.20.5
      '@babel/preset-modules': 0.1.5_@babel+core@7.20.5
      '@babel/types': 7.20.5
      babel-plugin-polyfill-corejs2: 0.3.3_@babel+core@7.20.5
      babel-plugin-polyfill-corejs3: 0.6.0_@babel+core@7.20.5
      babel-plugin-polyfill-regenerator: 0.4.1_@babel+core@7.20.5
      core-js-compat: 3.27.1
      semver: 6.3.0
    transitivePeerDependencies:
      - supports-color
    dev: true

  /@babel/preset-modules/0.1.5_@babel+core@7.20.5:
    resolution: {integrity: sha512-A57th6YRG7oR3cq/yt/Y84MvGgE0eJG2F1JLhKuyG+jFxEgrd/HAMJatiFtmOiZurz+0DkrvbheCLaV5f2JfjA==}
    peerDependencies:
      '@babel/core': ^7.0.0-0
    dependencies:
      '@babel/core': 7.20.5
      '@babel/helper-plugin-utils': 7.20.2
      '@babel/plugin-proposal-unicode-property-regex': 7.18.6_@babel+core@7.20.5
      '@babel/plugin-transform-dotall-regex': 7.18.6_@babel+core@7.20.5
      '@babel/types': 7.20.5
      esutils: 2.0.3
    dev: true

  /@babel/runtime-corejs3/7.19.1:
    resolution: {integrity: sha512-j2vJGnkopRzH+ykJ8h68wrHnEUmtK//E723jjixiAl/PPf6FhqY/vYRcMVlNydRKQjQsTsYEjpx+DZMIvnGk/g==}
    engines: {node: '>=6.9.0'}
    dependencies:
      core-js-pure: 3.25.2
      regenerator-runtime: 0.13.9
    dev: true

  /@babel/runtime/7.19.0:
    resolution: {integrity: sha512-eR8Lo9hnDS7tqkO7NsV+mKvCmv5boaXFSZ70DnfhcgiEne8hv9oCEd36Klw74EtizEqLsy4YnW8UWwpBVolHZA==}
    engines: {node: '>=6.9.0'}
    dependencies:
      regenerator-runtime: 0.13.9

  /@babel/runtime/7.20.7:
    resolution: {integrity: sha512-UF0tvkUtxwAgZ5W/KrkHf0Rn0fdnLDU9ScxBrEVNUprE/MzirjK4MJUX1/BVDv00Sv8cljtukVK1aky++X1SjQ==}
    engines: {node: '>=6.9.0'}
    dependencies:
      regenerator-runtime: 0.13.11

  /@babel/template/7.18.10:
    resolution: {integrity: sha512-TI+rCtooWHr3QJ27kJxfjutghu44DLnasDMwpDqCXVTal9RLp3RSYNh4NdBrRP2cQAoG9A8juOQl6P6oZG4JxA==}
    engines: {node: '>=6.9.0'}
    dependencies:
      '@babel/code-frame': 7.18.6
      '@babel/parser': 7.20.5
      '@babel/types': 7.20.5
    dev: true

  /@babel/template/7.20.7:
    resolution: {integrity: sha512-8SegXApWe6VoNw0r9JHpSteLKTpTiLZ4rMlGIm9JQ18KiCtyQiAMEazujAHrUS5flrcqYZa75ukev3P6QmUwUw==}
    engines: {node: '>=6.9.0'}
    dependencies:
      '@babel/code-frame': 7.18.6
      '@babel/parser': 7.20.7
      '@babel/types': 7.20.7
    dev: true

  /@babel/traverse/7.20.10:
    resolution: {integrity: sha512-oSf1juCgymrSez8NI4A2sr4+uB/mFd9MXplYGPEBnfAuWmmyeVcHa6xLPiaRBcXkcb/28bgxmQLTVwFKE1yfsg==}
    engines: {node: '>=6.9.0'}
    dependencies:
      '@babel/code-frame': 7.18.6
      '@babel/generator': 7.20.7
      '@babel/helper-environment-visitor': 7.18.9
      '@babel/helper-function-name': 7.19.0
      '@babel/helper-hoist-variables': 7.18.6
      '@babel/helper-split-export-declaration': 7.18.6
      '@babel/parser': 7.20.7
      '@babel/types': 7.20.7
      debug: 4.3.4
      globals: 11.12.0
    transitivePeerDependencies:
      - supports-color
    dev: true

  /@babel/traverse/7.20.5:
    resolution: {integrity: sha512-WM5ZNN3JITQIq9tFZaw1ojLU3WgWdtkxnhM1AegMS+PvHjkM5IXjmYEGY7yukz5XS4sJyEf2VzWjI8uAavhxBQ==}
    engines: {node: '>=6.9.0'}
    dependencies:
      '@babel/code-frame': 7.18.6
      '@babel/generator': 7.20.5
      '@babel/helper-environment-visitor': 7.18.9
      '@babel/helper-function-name': 7.19.0
      '@babel/helper-hoist-variables': 7.18.6
      '@babel/helper-split-export-declaration': 7.18.6
      '@babel/parser': 7.20.5
      '@babel/types': 7.20.5
      debug: 4.3.4
      globals: 11.12.0
    transitivePeerDependencies:
      - supports-color
    dev: true

  /@babel/types/7.20.5:
    resolution: {integrity: sha512-c9fst/h2/dcF7H+MJKZ2T0KjEQ8hY/BNnDk/H3XY8C4Aw/eWQXWn/lWntHF9ooUBnGmEvbfGrTgLWc+um0YDUg==}
    engines: {node: '>=6.9.0'}
    dependencies:
      '@babel/helper-string-parser': 7.19.4
      '@babel/helper-validator-identifier': 7.19.1
      to-fast-properties: 2.0.0

  /@babel/types/7.20.7:
    resolution: {integrity: sha512-69OnhBxSSgK0OzTJai4kyPDiKTIe3j+ctaHdIGVbRahTLAT7L3R9oeXHC2aVSuGYt3cVnoAMDmOCgJ2yaiLMvg==}
    engines: {node: '>=6.9.0'}
    dependencies:
      '@babel/helper-string-parser': 7.19.4
      '@babel/helper-validator-identifier': 7.19.1
      to-fast-properties: 2.0.0
    dev: true

<<<<<<< HEAD
  /@blocksuite/blocks/0.3.1_yjs@13.5.44:
    resolution: {integrity: sha512-b0dGz2MG4yIgngJPRumaMY58wAsd2FEVSZl3tpCXlagK9I0HD165Bq70PxcaRHVjBSV1Gf29ZVHUF6BVTYogPw==}
=======
  /@bcoe/v8-coverage/0.2.3:
    resolution: {integrity: sha512-0hYQ8SB4Db5zvZB4axdMHGwEaQjkZzFjQiN9LVYvIFB2nSUHW9tYpxWriPrWDASIxiaXax83REcLxuSdnGPZtw==}
    dev: true

  /@blocksuite/blocks/0.3.1-20230106060050-1aad55d_yjs@13.5.44:
    resolution: {integrity: sha512-qRNXmhjw+GAGsV1mI2XXPxYTlHfsFHv9ttTCNQ6IIcxvc5Hh6lWmdwVibxvlpYUkgEc1zv3/GxOEsR/ngpZXzQ==}
>>>>>>> 462e86b9
    dependencies:
      '@blocksuite/phasor': 0.3.1_yjs@13.5.44
      '@blocksuite/store': 0.3.1-20230106060050-1aad55d_yjs@13.5.44
      '@tldraw/intersect': 1.8.0
      autosize: 5.0.2
      highlight.js: 11.7.0
      hotkeys-js: 3.10.1
      lit: 2.5.0
      perfect-freehand: 1.2.0
      quill: 1.3.7
      quill-cursors: 4.0.0
    transitivePeerDependencies:
      - bufferutil
      - supports-color
      - utf-8-validate
      - yjs
    dev: false

  /@blocksuite/editor/0.3.1-20230106060050-1aad55d_yjs@13.5.44:
    resolution: {integrity: sha512-wSlAF9XVxIkHFJ1qCzn7oQ/gwXybFYMrzRl35UTJV509D+DuWZefRZWvpdIDCOUJ24uQscr1HxwsON11ltfWgA==}
    dependencies:
      '@blocksuite/blocks': 0.3.1-20230106060050-1aad55d_yjs@13.5.44
      '@blocksuite/store': 0.3.1-20230106060050-1aad55d_yjs@13.5.44
      lit: 2.5.0
      marked: 4.2.5
      turndown: 7.1.1
    transitivePeerDependencies:
      - bufferutil
      - supports-color
      - utf-8-validate
      - yjs
    dev: false

  /@blocksuite/icons/2.0.4_w5j4k42lgipnm43s3brx6h3c34:
    resolution: {integrity: sha512-Ewx30d3W6MXJGPXYvv48UpvAVfDB+gIVu90sHZX5curnSn+e1DdpCVfL0DeZA7Iyq6aLbxnKVzOAewlfoP8kDQ==}
    peerDependencies:
      '@types/react': ^18.0.25
      react: ^18.2.0
    dependencies:
      '@types/react': 18.0.20
      react: 18.2.0
    dev: false

  /@blocksuite/phasor/0.3.1_yjs@13.5.44:
    resolution: {integrity: sha512-aJmAQn2qoF6HxFZWgq7xa/pWVyzg3MmD6dynIHAKdfN7rBdKk3PNA+lRX919QkD2e270N/zgHEGFFQI1Nj5xrA==}
    peerDependencies:
      yjs: ^13
    dependencies:
      yjs: 13.5.44
    dev: false

  /@blocksuite/store/0.3.1-20230106060050-1aad55d_yjs@13.5.44:
    resolution: {integrity: sha512-dRy+YzlWMwiYq0Im9NogK/NTkV+NKK+lgejYq56m6nH2m16/G9AMODqP0oQy/XeYFevUpL9i9RdV0rHsJ2gc0Q==}
    peerDependencies:
      yjs: ^13
    dependencies:
      '@types/flexsearch': 0.7.3
      '@types/quill': 1.3.10
      buffer: 6.0.3
      flexsearch: 0.7.21
      idb-keyval: 6.2.0
      ky: 0.33.1
      lib0: 0.2.58
      y-protocols: 1.0.5
      y-webrtc: 10.2.3
      yjs: 13.5.44
    transitivePeerDependencies:
      - bufferutil
      - supports-color
      - utf-8-validate
    dev: false

  /@changesets/apply-release-plan/6.1.3:
    resolution: {integrity: sha512-ECDNeoc3nfeAe1jqJb5aFQX7CqzQhD2klXRez2JDb/aVpGUbX673HgKrnrgJRuQR/9f2TtLoYIzrGB9qwD77mg==}
    dependencies:
      '@babel/runtime': 7.20.7
      '@changesets/config': 2.3.0
      '@changesets/get-version-range-type': 0.3.2
      '@changesets/git': 2.0.0
      '@changesets/types': 5.2.1
      '@manypkg/get-packages': 1.1.3
      detect-indent: 6.1.0
      fs-extra: 7.0.1
      lodash.startcase: 4.4.0
      outdent: 0.5.0
      prettier: 2.7.1
      resolve-from: 5.0.0
      semver: 5.7.1
    dev: true

  /@changesets/assemble-release-plan/5.2.3:
    resolution: {integrity: sha512-g7EVZCmnWz3zMBAdrcKhid4hkHT+Ft1n0mLussFMcB1dE2zCuwcvGoy9ec3yOgPGF4hoMtgHaMIk3T3TBdvU9g==}
    dependencies:
      '@babel/runtime': 7.20.7
      '@changesets/errors': 0.1.4
      '@changesets/get-dependents-graph': 1.3.5
      '@changesets/types': 5.2.1
      '@manypkg/get-packages': 1.1.3
      semver: 5.7.1
    dev: true

  /@changesets/changelog-git/0.1.14:
    resolution: {integrity: sha512-+vRfnKtXVWsDDxGctOfzJsPhaCdXRYoe+KyWYoq5X/GqoISREiat0l3L8B0a453B2B4dfHGcZaGyowHbp9BSaA==}
    dependencies:
      '@changesets/types': 5.2.1
    dev: true

  /@changesets/cli/2.26.0:
    resolution: {integrity: sha512-0cbTiDms+ICTVtEwAFLNW0jBNex9f5+fFv3I771nBvdnV/mOjd1QJ4+f8KtVSOrwD9SJkk9xbDkWFb0oXd8d1Q==}
    hasBin: true
    dependencies:
      '@babel/runtime': 7.20.7
      '@changesets/apply-release-plan': 6.1.3
      '@changesets/assemble-release-plan': 5.2.3
      '@changesets/changelog-git': 0.1.14
      '@changesets/config': 2.3.0
      '@changesets/errors': 0.1.4
      '@changesets/get-dependents-graph': 1.3.5
      '@changesets/get-release-plan': 3.0.16
      '@changesets/git': 2.0.0
      '@changesets/logger': 0.0.5
      '@changesets/pre': 1.0.14
      '@changesets/read': 0.5.9
      '@changesets/types': 5.2.1
      '@changesets/write': 0.2.3
      '@manypkg/get-packages': 1.1.3
      '@types/is-ci': 3.0.0
      '@types/semver': 6.2.3
      ansi-colors: 4.1.3
      chalk: 2.4.2
      enquirer: 2.3.6
      external-editor: 3.1.0
      fs-extra: 7.0.1
      human-id: 1.0.2
      is-ci: 3.0.1
      meow: 6.1.1
      outdent: 0.5.0
      p-limit: 2.3.0
      preferred-pm: 3.0.3
      resolve-from: 5.0.0
      semver: 5.7.1
      spawndamnit: 2.0.0
      term-size: 2.2.1
      tty-table: 4.1.6
    dev: true

  /@changesets/config/2.3.0:
    resolution: {integrity: sha512-EgP/px6mhCx8QeaMAvWtRrgyxW08k/Bx2tpGT+M84jEdX37v3VKfh4Cz1BkwrYKuMV2HZKeHOh8sHvja/HcXfQ==}
    dependencies:
      '@changesets/errors': 0.1.4
      '@changesets/get-dependents-graph': 1.3.5
      '@changesets/logger': 0.0.5
      '@changesets/types': 5.2.1
      '@manypkg/get-packages': 1.1.3
      fs-extra: 7.0.1
      micromatch: 4.0.5
    dev: true

  /@changesets/errors/0.1.4:
    resolution: {integrity: sha512-HAcqPF7snsUJ/QzkWoKfRfXushHTu+K5KZLJWPb34s4eCZShIf8BFO3fwq6KU8+G7L5KdtN2BzQAXOSXEyiY9Q==}
    dependencies:
      extendable-error: 0.1.7
    dev: true

  /@changesets/get-dependents-graph/1.3.5:
    resolution: {integrity: sha512-w1eEvnWlbVDIY8mWXqWuYE9oKhvIaBhzqzo4ITSJY9hgoqQ3RoBqwlcAzg11qHxv/b8ReDWnMrpjpKrW6m1ZTA==}
    dependencies:
      '@changesets/types': 5.2.1
      '@manypkg/get-packages': 1.1.3
      chalk: 2.4.2
      fs-extra: 7.0.1
      semver: 5.7.1
    dev: true

  /@changesets/get-release-plan/3.0.16:
    resolution: {integrity: sha512-OpP9QILpBp1bY2YNIKFzwigKh7Qe9KizRsZomzLe6pK8IUo8onkAAVUD8+JRKSr8R7d4+JRuQrfSSNlEwKyPYg==}
    dependencies:
      '@babel/runtime': 7.20.7
      '@changesets/assemble-release-plan': 5.2.3
      '@changesets/config': 2.3.0
      '@changesets/pre': 1.0.14
      '@changesets/read': 0.5.9
      '@changesets/types': 5.2.1
      '@manypkg/get-packages': 1.1.3
    dev: true

  /@changesets/get-version-range-type/0.3.2:
    resolution: {integrity: sha512-SVqwYs5pULYjYT4op21F2pVbcrca4qA/bAA3FmFXKMN7Y+HcO8sbZUTx3TAy2VXulP2FACd1aC7f2nTuqSPbqg==}
    dev: true

  /@changesets/git/2.0.0:
    resolution: {integrity: sha512-enUVEWbiqUTxqSnmesyJGWfzd51PY4H7mH9yUw0hPVpZBJ6tQZFMU3F3mT/t9OJ/GjyiM4770i+sehAn6ymx6A==}
    dependencies:
      '@babel/runtime': 7.20.7
      '@changesets/errors': 0.1.4
      '@changesets/types': 5.2.1
      '@manypkg/get-packages': 1.1.3
      is-subdir: 1.2.0
      micromatch: 4.0.5
      spawndamnit: 2.0.0
    dev: true

  /@changesets/logger/0.0.5:
    resolution: {integrity: sha512-gJyZHomu8nASHpaANzc6bkQMO9gU/ib20lqew1rVx753FOxffnCrJlGIeQVxNWCqM+o6OOleCo/ivL8UAO5iFw==}
    dependencies:
      chalk: 2.4.2
    dev: true

  /@changesets/parse/0.3.16:
    resolution: {integrity: sha512-127JKNd167ayAuBjUggZBkmDS5fIKsthnr9jr6bdnuUljroiERW7FBTDNnNVyJ4l69PzR57pk6mXQdtJyBCJKg==}
    dependencies:
      '@changesets/types': 5.2.1
      js-yaml: 3.14.1
    dev: true

  /@changesets/pre/1.0.14:
    resolution: {integrity: sha512-dTsHmxQWEQekHYHbg+M1mDVYFvegDh9j/kySNuDKdylwfMEevTeDouR7IfHNyVodxZXu17sXoJuf2D0vi55FHQ==}
    dependencies:
      '@babel/runtime': 7.20.7
      '@changesets/errors': 0.1.4
      '@changesets/types': 5.2.1
      '@manypkg/get-packages': 1.1.3
      fs-extra: 7.0.1
    dev: true

  /@changesets/read/0.5.9:
    resolution: {integrity: sha512-T8BJ6JS6j1gfO1HFq50kU3qawYxa4NTbI/ASNVVCBTsKquy2HYwM9r7ZnzkiMe8IEObAJtUVGSrePCOxAK2haQ==}
    dependencies:
      '@babel/runtime': 7.20.7
      '@changesets/git': 2.0.0
      '@changesets/logger': 0.0.5
      '@changesets/parse': 0.3.16
      '@changesets/types': 5.2.1
      chalk: 2.4.2
      fs-extra: 7.0.1
      p-filter: 2.1.0
    dev: true

  /@changesets/types/4.1.0:
    resolution: {integrity: sha512-LDQvVDv5Kb50ny2s25Fhm3d9QSZimsoUGBsUioj6MC3qbMUCuC8GPIvk/M6IvXx3lYhAs0lwWUQLb+VIEUCECw==}
    dev: true

  /@changesets/types/5.2.1:
    resolution: {integrity: sha512-myLfHbVOqaq9UtUKqR/nZA/OY7xFjQMdfgfqeZIBK4d0hA6pgxArvdv8M+6NUzzBsjWLOtvApv8YHr4qM+Kpfg==}
    dev: true

  /@changesets/write/0.2.3:
    resolution: {integrity: sha512-Dbamr7AIMvslKnNYsLFafaVORx4H0pvCA2MHqgtNCySMe1blImEyAEOzDmcgKAkgz4+uwoLz7demIrX+JBr/Xw==}
    dependencies:
      '@babel/runtime': 7.20.7
      '@changesets/types': 5.2.1
      fs-extra: 7.0.1
      human-id: 1.0.2
      prettier: 2.7.1
    dev: true

  /@emotion/babel-plugin/11.10.2:
    resolution: {integrity: sha512-xNQ57njWTFVfPAc3cjfuaPdsgLp5QOSuRsj9MA6ndEhH/AzuZM86qIQzt6rq+aGBwj3n5/TkLmU5lhAfdRmogA==}
    peerDependencies:
      '@babel/core': ^7.0.0
    dependencies:
      '@babel/helper-module-imports': 7.18.6
      '@babel/plugin-syntax-jsx': 7.18.6
      '@babel/runtime': 7.19.0
      '@emotion/hash': 0.9.0
      '@emotion/memoize': 0.8.0
      '@emotion/serialize': 1.1.0
      babel-plugin-macros: 3.1.0
      convert-source-map: 1.9.0
      escape-string-regexp: 4.0.0
      find-root: 1.1.0
      source-map: 0.5.7
      stylis: 4.0.13
    dev: false

  /@emotion/cache/11.10.3:
    resolution: {integrity: sha512-Psmp/7ovAa8appWh3g51goxu/z3iVms7JXOreq136D8Bbn6dYraPnmL6mdM8GThEx9vwSn92Fz+mGSjBzN8UPQ==}
    dependencies:
      '@emotion/memoize': 0.8.0
      '@emotion/sheet': 1.2.0
      '@emotion/utils': 1.2.0
      '@emotion/weak-memoize': 0.3.0
      stylis: 4.0.13
    dev: false

  /@emotion/css/11.10.0:
    resolution: {integrity: sha512-dH9f+kSCucc8ilMg0MUA1AemabcyzYpe5EKX24F528PJjD7HyIY/VBNJHxfUdc8l400h2ncAjR6yEDu+DBj2cg==}
    peerDependencies:
      '@babel/core': ^7.0.0
    peerDependenciesMeta:
      '@babel/core':
        optional: true
    dependencies:
      '@emotion/babel-plugin': 11.10.2
      '@emotion/cache': 11.10.3
      '@emotion/serialize': 1.1.0
      '@emotion/sheet': 1.2.0
      '@emotion/utils': 1.2.0
    dev: false

  /@emotion/hash/0.9.0:
    resolution: {integrity: sha512-14FtKiHhy2QoPIzdTcvh//8OyBlknNs2nXRwIhG904opCby3l+9Xaf/wuPvICBF0rc1ZCNBd3nKe9cd2mecVkQ==}
    dev: false

  /@emotion/is-prop-valid/1.2.0:
    resolution: {integrity: sha512-3aDpDprjM0AwaxGE09bOPkNxHpBd+kA6jty3RnaEXdweX1DF1U3VQpPYb0g1IStAuK7SVQ1cy+bNBBKp4W3Fjg==}
    dependencies:
      '@emotion/memoize': 0.8.0
    dev: false

  /@emotion/memoize/0.8.0:
    resolution: {integrity: sha512-G/YwXTkv7Den9mXDO7AhLWkE3q+I92B+VqAE+dYG4NGPaHZGvt3G8Q0p9vmE+sq7rTGphUbAvmQ9YpbfMQGGlA==}
    dev: false

  /@emotion/react/11.10.4_w5j4k42lgipnm43s3brx6h3c34:
    resolution: {integrity: sha512-j0AkMpr6BL8gldJZ6XQsQ8DnS9TxEQu1R+OGmDZiWjBAJtCcbt0tS3I/YffoqHXxH6MjgI7KdMbYKw3MEiU9eA==}
    peerDependencies:
      '@babel/core': ^7.0.0
      '@types/react': '*'
      react: '>=16.8.0'
    peerDependenciesMeta:
      '@babel/core':
        optional: true
      '@types/react':
        optional: true
    dependencies:
      '@babel/runtime': 7.19.0
      '@emotion/babel-plugin': 11.10.2
      '@emotion/cache': 11.10.3
      '@emotion/serialize': 1.1.0
      '@emotion/use-insertion-effect-with-fallbacks': 1.0.0_react@18.2.0
      '@emotion/utils': 1.2.0
      '@emotion/weak-memoize': 0.3.0
      '@types/react': 18.0.20
      hoist-non-react-statics: 3.3.2
      react: 18.2.0
    dev: false

  /@emotion/serialize/1.1.0:
    resolution: {integrity: sha512-F1ZZZW51T/fx+wKbVlwsfchr5q97iW8brAnXmsskz4d0hVB4O3M/SiA3SaeH06x02lSNzkkQv+n3AX3kCXKSFA==}
    dependencies:
      '@emotion/hash': 0.9.0
      '@emotion/memoize': 0.8.0
      '@emotion/unitless': 0.8.0
      '@emotion/utils': 1.2.0
      csstype: 3.1.1
    dev: false

  /@emotion/server/11.10.0_@emotion+css@11.10.0:
    resolution: {integrity: sha512-MTvJ21JPo9aS02GdjFW4nhdwOi2tNNpMmAM/YED0pkxzjDNi5WbiTwXqaCnvLc2Lr8NFtjhT0az1vTJyLIHYcw==}
    peerDependencies:
      '@emotion/css': ^11.0.0-rc.0
    peerDependenciesMeta:
      '@emotion/css':
        optional: true
    dependencies:
      '@emotion/css': 11.10.0
      '@emotion/utils': 1.2.0
      html-tokenize: 2.0.1
      multipipe: 1.0.2
      through: 2.3.8
    dev: false

  /@emotion/sheet/1.2.0:
    resolution: {integrity: sha512-OiTkRgpxescko+M51tZsMq7Puu/KP55wMT8BgpcXVG2hqXc0Vo0mfymJ/Uj24Hp0i083ji/o0aLddh08UEjq8w==}
    dev: false

  /@emotion/styled/11.10.4_yiaqs725o7pcd7rteavrnhgj4y:
    resolution: {integrity: sha512-pRl4R8Ez3UXvOPfc2bzIoV8u9P97UedgHS4FPX594ntwEuAMA114wlaHvOK24HB48uqfXiGlYIZYCxVJ1R1ttQ==}
    peerDependencies:
      '@babel/core': ^7.0.0
      '@emotion/react': ^11.0.0-rc.0
      '@types/react': '*'
      react: '>=16.8.0'
    peerDependenciesMeta:
      '@babel/core':
        optional: true
      '@types/react':
        optional: true
    dependencies:
      '@babel/runtime': 7.19.0
      '@emotion/babel-plugin': 11.10.2
      '@emotion/is-prop-valid': 1.2.0
      '@emotion/react': 11.10.4_w5j4k42lgipnm43s3brx6h3c34
      '@emotion/serialize': 1.1.0
      '@emotion/use-insertion-effect-with-fallbacks': 1.0.0_react@18.2.0
      '@emotion/utils': 1.2.0
      '@types/react': 18.0.20
      react: 18.2.0
    dev: false

  /@emotion/unitless/0.8.0:
    resolution: {integrity: sha512-VINS5vEYAscRl2ZUDiT3uMPlrFQupiKgHz5AA4bCH1miKBg4qtwkim1qPmJj/4WG6TreYMY111rEFsjupcOKHw==}
    dev: false

  /@emotion/use-insertion-effect-with-fallbacks/1.0.0_react@18.2.0:
    resolution: {integrity: sha512-1eEgUGmkaljiBnRMTdksDV1W4kUnmwgp7X9G8B++9GYwl1lUdqSndSriIrTJ0N7LQaoauY9JJ2yhiOYK5+NI4A==}
    peerDependencies:
      react: '>=16.8.0'
    dependencies:
      react: 18.2.0
    dev: false

  /@emotion/utils/1.2.0:
    resolution: {integrity: sha512-sn3WH53Kzpw8oQ5mgMmIzzyAaH2ZqFEbozVVBSYp538E06OSE6ytOp7pRAjNQR+Q/orwqdQYJSe2m3hCOeznkw==}
    dev: false

  /@emotion/weak-memoize/0.3.0:
    resolution: {integrity: sha512-AHPmaAx+RYfZz0eYu6Gviiagpmiyw98ySSlQvCUhVGDRtDFe4DBS0x1bSjdF3gqUDYOczB+yYvBTtEylYSdRhg==}
    dev: false

  /@esbuild/android-arm/0.16.15:
    resolution: {integrity: sha512-JsJtmadyWcR+DEtHLixM7bAQsfi1s0Xotv9kVOoXbCLyhKPOHvMEyh3kJBuTbCPSE4c2jQkQVmarwc9Mg9k3bA==}
    engines: {node: '>=12'}
    cpu: [arm]
    os: [android]
    requiresBuild: true
    dev: true
    optional: true

  /@esbuild/android-arm64/0.16.15:
    resolution: {integrity: sha512-OdbkUv7468dSsgoFtHIwTaYAuI5lDEv/v+dlfGBUbVa2xSDIIuSOHXawynw5N9+5lygo/JdXa5/sgGjiEU18gQ==}
    engines: {node: '>=12'}
    cpu: [arm64]
    os: [android]
    requiresBuild: true
    dev: true
    optional: true

  /@esbuild/android-x64/0.16.15:
    resolution: {integrity: sha512-dPUOBiNNWAm+/bxoA75o7R7qqqfcEzXaYlb5uJk2xGHmUMNKSAnDCtRYLgx9/wfE4sXyn8H948OrDyUAHhPOuA==}
    engines: {node: '>=12'}
    cpu: [x64]
    os: [android]
    requiresBuild: true
    dev: true
    optional: true

  /@esbuild/darwin-arm64/0.16.15:
    resolution: {integrity: sha512-AksarYV85Hxgwh5/zb6qGl4sYWxIXPQGBAZ+jUro1ZpINy3EWumK+/4DPOKUBPnsrOIvnNXy7Rq4mTeCsMQDNA==}
    engines: {node: '>=12'}
    cpu: [arm64]
    os: [darwin]
    requiresBuild: true
    dev: true
    optional: true

  /@esbuild/darwin-x64/0.16.15:
    resolution: {integrity: sha512-qqrKJxoohceZGGP+sZ5yXkzW9ZiyFZJ1gWSEfuYdOWzBSL18Uy3w7s/IvnDYHo++/cxwqM0ch3HQVReSZy7/4Q==}
    engines: {node: '>=12'}
    cpu: [x64]
    os: [darwin]
    requiresBuild: true
    dev: true
    optional: true

  /@esbuild/freebsd-arm64/0.16.15:
    resolution: {integrity: sha512-LBWaep6RvJm5KnsKkocdVEzuwnGMjz54fcRVZ9d3R7FSEWOtPBxMhuxeA1n98JVbCLMkTPFmKN6xSnfhnM9WXQ==}
    engines: {node: '>=12'}
    cpu: [arm64]
    os: [freebsd]
    requiresBuild: true
    dev: true
    optional: true

  /@esbuild/freebsd-x64/0.16.15:
    resolution: {integrity: sha512-LE8mKC6JPR04kPLRP9A6k7ZmG0k2aWF4ru79Sde6UeWCo7yDby5f48uJNFQ2pZqzUUkLrHL8xNdIHerJeZjHXg==}
    engines: {node: '>=12'}
    cpu: [x64]
    os: [freebsd]
    requiresBuild: true
    dev: true
    optional: true

  /@esbuild/linux-arm/0.16.15:
    resolution: {integrity: sha512-+1sGlqtMJTOnJUXwLUGnDhPaGRKqxT0UONtYacS+EjdDOrSgpQ/1gUXlnze45Z/BogwYaswQM19Gu1YD1T19/w==}
    engines: {node: '>=12'}
    cpu: [arm]
    os: [linux]
    requiresBuild: true
    dev: true
    optional: true

  /@esbuild/linux-arm64/0.16.15:
    resolution: {integrity: sha512-mRYpuQGbzY+XLczy3Sk7fMJ3DRKLGDIuvLKkkUkyecDGQMmil6K/xVKP9IpKO7JtNH477qAiMjjX7jfKae8t4g==}
    engines: {node: '>=12'}
    cpu: [arm64]
    os: [linux]
    requiresBuild: true
    dev: true
    optional: true

  /@esbuild/linux-ia32/0.16.15:
    resolution: {integrity: sha512-puXVFvY4m8EB6/fzu3LdgjiNnEZ3gZMSR7NmKoQe51l3hyQalvTjab3Dt7aX4qGf+8Pj7dsCOBNzNzkSlr/4Aw==}
    engines: {node: '>=12'}
    cpu: [ia32]
    os: [linux]
    requiresBuild: true
    dev: true
    optional: true

  /@esbuild/linux-loong64/0.16.15:
    resolution: {integrity: sha512-ATMGb3eg8T6ZTGZFldlGeFEcevBiVq6SBHvRAO04HMfUjZWneZ/U+JJb3YzlNZxuscJ4Tmzq+JrYxlk7ro4dRg==}
    engines: {node: '>=12'}
    cpu: [loong64]
    os: [linux]
    requiresBuild: true
    dev: true
    optional: true

  /@esbuild/linux-mips64el/0.16.15:
    resolution: {integrity: sha512-3SEA4L82OnoSATW+Ve8rPgLaKjC8WMt8fnx7De9kvi/NcVbkj8W+J7qnu/tK2P9pUPQP7Au/0sjPEqZtFeyKQQ==}
    engines: {node: '>=12'}
    cpu: [mips64el]
    os: [linux]
    requiresBuild: true
    dev: true
    optional: true

  /@esbuild/linux-ppc64/0.16.15:
    resolution: {integrity: sha512-8PgbeX+N6vmqeySzyxO0NyDOltCEW13OS5jUHTvCHmCgf4kNXZtAWJ+zEfJxjRGYhVezQ1FdIm7WfN1R27uOyg==}
    engines: {node: '>=12'}
    cpu: [ppc64]
    os: [linux]
    requiresBuild: true
    dev: true
    optional: true

  /@esbuild/linux-riscv64/0.16.15:
    resolution: {integrity: sha512-U+coqH+89vbPVoU30no1Fllrn6gvEeO5tfEArBhjYZ+dQ3Gv7ciQXYf5nrT1QdlIFwEjH4Is1U1iiaGWW+tGpQ==}
    engines: {node: '>=12'}
    cpu: [riscv64]
    os: [linux]
    requiresBuild: true
    dev: true
    optional: true

  /@esbuild/linux-s390x/0.16.15:
    resolution: {integrity: sha512-M0nKLFMdyFGBoitxG42kq6Xap0CPeDC6gfF9lg7ZejzGF6kqYUGT+pQGl2QCQoxJBeat/LzTma1hG8C3dq2ocg==}
    engines: {node: '>=12'}
    cpu: [s390x]
    os: [linux]
    requiresBuild: true
    dev: true
    optional: true

  /@esbuild/linux-x64/0.16.15:
    resolution: {integrity: sha512-t7/fOXBUKfigvhJLGKZ9TPHHgqNgpIpYaAbcXQk1X+fPeUG7x0tpAbXJ2wST9F/gJ02+CLETPMnhG7Tra2wqsQ==}
    engines: {node: '>=12'}
    cpu: [x64]
    os: [linux]
    requiresBuild: true
    dev: true
    optional: true

  /@esbuild/netbsd-x64/0.16.15:
    resolution: {integrity: sha512-0k0Nxi6DOJmTnLtKD/0rlyqOPpcqONXY53vpkoAsue8CfyhNPWtwzba1ICFNCfCY1dqL3Ho/xEzujJhmdXq1rg==}
    engines: {node: '>=12'}
    cpu: [x64]
    os: [netbsd]
    requiresBuild: true
    dev: true
    optional: true

  /@esbuild/openbsd-x64/0.16.15:
    resolution: {integrity: sha512-3SkckazfIbdSjsGpuIYT3d6n2Hx0tck3MS1yVsbahhWiLvdy4QozTpvlbjqO3GmvtvhxY4qdyhFOO2wiZKeTAQ==}
    engines: {node: '>=12'}
    cpu: [x64]
    os: [openbsd]
    requiresBuild: true
    dev: true
    optional: true

  /@esbuild/sunos-x64/0.16.15:
    resolution: {integrity: sha512-8PNvBC+O8X5EnyIGqE8St2bOjjrXMR17NOLenIrzolvwWnJXvwPo0tE/ahOeiAJmTOS/eAcN8b4LAZcn17Uj7w==}
    engines: {node: '>=12'}
    cpu: [x64]
    os: [sunos]
    requiresBuild: true
    dev: true
    optional: true

  /@esbuild/win32-arm64/0.16.15:
    resolution: {integrity: sha512-YPaSgm/mm7kNcATB53OxVGVfn6rDNbImTn330ZlF3hKej1e9ktCaljGjn2vH08z2dlHEf3kdt57tNjE6zs8SzA==}
    engines: {node: '>=12'}
    cpu: [arm64]
    os: [win32]
    requiresBuild: true
    dev: true
    optional: true

  /@esbuild/win32-ia32/0.16.15:
    resolution: {integrity: sha512-0movUXbSNrTeNf5ZXT0avklEvlJD0hNGZsrrXHfsp9z4tK5xC+apCqmUEZeE9mqrb84Z8XbgGr/MS9LqafTP2A==}
    engines: {node: '>=12'}
    cpu: [ia32]
    os: [win32]
    requiresBuild: true
    dev: true
    optional: true

  /@esbuild/win32-x64/0.16.15:
    resolution: {integrity: sha512-27h5GCcbfomVAqAnMJWvR1LqEY0dFqIq4vTe5nY3becnZNu0SX8F0+gTk3JPvgWQHzaGc6VkPzlOiMkdSUunUA==}
    engines: {node: '>=12'}
    cpu: [x64]
    os: [win32]
    requiresBuild: true
    dev: true
    optional: true

  /@eslint/eslintrc/1.3.2:
    resolution: {integrity: sha512-AXYd23w1S/bv3fTs3Lz0vjiYemS08jWkI3hYyS9I1ry+0f+Yjs1wm+sU0BS8qDOPrBIkp4qHYC16I8uVtpLajQ==}
    engines: {node: ^12.22.0 || ^14.17.0 || >=16.0.0}
    dependencies:
      ajv: 6.12.6
      debug: 4.3.4
      espree: 9.4.0
      globals: 13.17.0
      ignore: 5.2.0
      import-fresh: 3.3.0
      js-yaml: 4.1.0
      minimatch: 3.1.2
      strip-json-comments: 3.1.1
    transitivePeerDependencies:
      - supports-color
    dev: true

  /@eslint/eslintrc/1.4.1:
    resolution: {integrity: sha512-XXrH9Uarn0stsyldqDYq8r++mROmWRI1xKMXa640Bb//SY1+ECYX6VzT6Lcx5frD0V30XieqJ0oX9I2Xj5aoMA==}
    engines: {node: ^12.22.0 || ^14.17.0 || >=16.0.0}
    dependencies:
      ajv: 6.12.6
      debug: 4.3.4
      espree: 9.4.0
      globals: 13.19.0
      ignore: 5.2.0
      import-fresh: 3.3.0
      js-yaml: 4.1.0
      minimatch: 3.1.2
      strip-json-comments: 3.1.1
    transitivePeerDependencies:
      - supports-color
    dev: true

  /@firebase/analytics-compat/0.2.0_5z7svkifsmkn6ro3hru7lnxwrq:
    resolution: {integrity: sha512-brk8IN4ErWiZoB/UdJ0mWZhQOKt90ztv4MUwQjhuYJ4iwnVMz0Mzj9+tplU1hVpSZXdfbKQFfRN9kp/3sTiyWw==}
    peerDependencies:
      '@firebase/app-compat': 0.x
    dependencies:
      '@firebase/analytics': 0.9.0_@firebase+app@0.9.0
      '@firebase/analytics-types': 0.8.0
      '@firebase/app-compat': 0.2.0
      '@firebase/component': 0.6.0
      '@firebase/util': 1.8.0
      tslib: 2.4.0
    transitivePeerDependencies:
      - '@firebase/app'
    dev: false

  /@firebase/analytics-types/0.8.0:
    resolution: {integrity: sha512-iRP+QKI2+oz3UAh4nPEq14CsEjrjD6a5+fuypjScisAh9kXKFvdJOZJDwk7kikLvWVLGEs9+kIUS4LPQV7VZVw==}
    dev: false

  /@firebase/analytics/0.9.0_@firebase+app@0.9.0:
    resolution: {integrity: sha512-cE6JAvaGDVhn3B09VuQ5pATLCtmQg3AUSDuCmMNzWlP7+12LBarV1JcGWKIi7YQK2ks3B73wRsawi08XKwsolQ==}
    peerDependencies:
      '@firebase/app': 0.x
    dependencies:
      '@firebase/app': 0.9.0
      '@firebase/component': 0.6.0
      '@firebase/installations': 0.6.0_@firebase+app@0.9.0
      '@firebase/logger': 0.4.0
      '@firebase/util': 1.8.0
      tslib: 2.4.0
    dev: false

  /@firebase/app-check-compat/0.3.0_5z7svkifsmkn6ro3hru7lnxwrq:
    resolution: {integrity: sha512-CJFHWGMvWRkkvLPTvWdLrEYnfH7WS9zFLsWctSzRjQnzg6dQUTs5FDyg9RN7BIWoaSr9q7FTxkRnsOgardDPLA==}
    peerDependencies:
      '@firebase/app-compat': 0.x
    dependencies:
      '@firebase/app-check': 0.6.0_@firebase+app@0.9.0
      '@firebase/app-check-types': 0.5.0
      '@firebase/app-compat': 0.2.0
      '@firebase/component': 0.6.0
      '@firebase/logger': 0.4.0
      '@firebase/util': 1.8.0
      tslib: 2.4.0
    transitivePeerDependencies:
      - '@firebase/app'
    dev: false

  /@firebase/app-check-interop-types/0.2.0:
    resolution: {integrity: sha512-+3PQIeX6/eiVK+x/yg8r6xTNR97fN7MahFDm+jiQmDjcyvSefoGuTTNQuuMScGyx3vYUBeZn+Cp9kC0yY/9uxQ==}
    dev: false

  /@firebase/app-check-types/0.5.0:
    resolution: {integrity: sha512-uwSUj32Mlubybw7tedRzR24RP8M8JUVR3NPiMk3/Z4bCmgEKTlQBwMXrehDAZ2wF+TsBq0SN1c6ema71U/JPyQ==}
    dev: false

  /@firebase/app-check/0.6.0_@firebase+app@0.9.0:
    resolution: {integrity: sha512-DevuiUQujsG18NQ1fQ1g2X+75Vp1YfSxPsw363/HE2+ABmCWHf4ByPmxEf16y4PVcqJ2MZqYv8kXZYxzRJCS4g==}
    peerDependencies:
      '@firebase/app': 0.x
    dependencies:
      '@firebase/app': 0.9.0
      '@firebase/component': 0.6.0
      '@firebase/logger': 0.4.0
      '@firebase/util': 1.8.0
      tslib: 2.4.0
    dev: false

  /@firebase/app-compat/0.2.0:
    resolution: {integrity: sha512-Y8Cpuheai61jCdVflt437I94n8cdRbXY0e1dQMmTWHCShJUfWwpa5y2ZMnxClWnorXy9hC/3yNZMVlu79f1zGA==}
    dependencies:
      '@firebase/app': 0.9.0
      '@firebase/component': 0.6.0
      '@firebase/logger': 0.4.0
      '@firebase/util': 1.8.0
      tslib: 2.4.0
    dev: false

  /@firebase/app-types/0.9.0:
    resolution: {integrity: sha512-AeweANOIo0Mb8GiYm3xhTEBVCmPwTYAu9Hcd2qSkLuga/6+j9b1Jskl5bpiSQWy9eJ/j5pavxj6eYogmnuzm+Q==}
    dev: false

  /@firebase/app/0.9.0:
    resolution: {integrity: sha512-sa15stSK6FoGW4mCeAVDt0TvBFxPjvNcG2rhacGudOzMaW3g2TS326zXTFG+p5jnTCPZ2SO5TTSiGHn1NNcD9Q==}
    dependencies:
      '@firebase/component': 0.6.0
      '@firebase/logger': 0.4.0
      '@firebase/util': 1.8.0
      idb: 7.0.1
      tslib: 2.4.0
    dev: false

  /@firebase/auth-compat/0.3.0_smx2rqj2kjyjzx5x66zunbdpee:
    resolution: {integrity: sha512-tcofcrQKBOo5Wrz59onWtZDJfVW09auvG/XRh7lZ4yfEWdGerTJXmEdQU6j3E8AnJ3X91BYltNYhh0ZJOoCJqQ==}
    peerDependencies:
      '@firebase/app-compat': 0.x
    dependencies:
      '@firebase/app-compat': 0.2.0
      '@firebase/auth': 0.21.0_nw4m4mwqwngj7zodqmw3xrcjja
      '@firebase/auth-types': 0.12.0_ymjb4f6a56kabcdqyfm4cet2ly
      '@firebase/component': 0.6.0
      '@firebase/util': 1.8.0
      node-fetch: 2.6.7_encoding@0.1.13
      tslib: 2.4.0
    transitivePeerDependencies:
      - '@firebase/app'
      - '@firebase/app-types'
      - encoding
    dev: false

  /@firebase/auth-interop-types/0.2.0_ymjb4f6a56kabcdqyfm4cet2ly:
    resolution: {integrity: sha512-7Mt2qzwvu5X3Qxz24gjj0qITrBsMmy1W4vGBP8TZRuQrjA4OTlGVCTG8ysvweZ3xpdl1XGhBsIjo2KjfOPg0xA==}
    peerDependencies:
      '@firebase/app-types': 0.x
      '@firebase/util': 1.x
    dependencies:
      '@firebase/app-types': 0.9.0
      '@firebase/util': 1.8.0
    dev: false

  /@firebase/auth-types/0.12.0_ymjb4f6a56kabcdqyfm4cet2ly:
    resolution: {integrity: sha512-pPwaZt+SPOshK8xNoiQlK5XIrS97kFYc3Rc7xmy373QsOJ9MmqXxLaYssP5Kcds4wd2qK//amx/c+A8O2fVeZA==}
    peerDependencies:
      '@firebase/app-types': 0.x
      '@firebase/util': 1.x
    dependencies:
      '@firebase/app-types': 0.9.0
      '@firebase/util': 1.8.0
    dev: false

  /@firebase/auth/0.21.0_nw4m4mwqwngj7zodqmw3xrcjja:
    resolution: {integrity: sha512-kXOQl/hyLuGKxs0r2icLsDmAyeO0uM4zV9Q+fx6VE8Ncl94TBUc/n895GSrF3RkNHdiq/DZxV/PUCZ/ozPQNKw==}
    peerDependencies:
      '@firebase/app': 0.x
    dependencies:
      '@firebase/app': 0.9.0
      '@firebase/component': 0.6.0
      '@firebase/logger': 0.4.0
      '@firebase/util': 1.8.0
      node-fetch: 2.6.7_encoding@0.1.13
      tslib: 2.4.0
    transitivePeerDependencies:
      - encoding
    dev: false

  /@firebase/component/0.6.0:
    resolution: {integrity: sha512-9hyNc4OmrXMtthDJq6zyJHll/UIYBWYmMG3rXty2eMeWxHWB0vlsq3AOI+k14PL15aSBAQolv0EZJWVJv/gCEg==}
    dependencies:
      '@firebase/util': 1.8.0
      tslib: 2.4.0
    dev: false

  /@firebase/database-compat/0.3.0_@firebase+app-types@0.9.0:
    resolution: {integrity: sha512-5kzhXdACd+RX/G8k/DKYAuiMYHDHIZ9WFV/ccVoPsC+bxIQEgPilDEtkljY5ZxiKbUj+PEOSYUfYdV/LQMJatQ==}
    dependencies:
      '@firebase/component': 0.6.0
      '@firebase/database': 0.14.0_@firebase+app-types@0.9.0
      '@firebase/database-types': 0.10.0
      '@firebase/logger': 0.4.0
      '@firebase/util': 1.8.0
      tslib: 2.4.0
    transitivePeerDependencies:
      - '@firebase/app-types'
    dev: false

  /@firebase/database-types/0.10.0:
    resolution: {integrity: sha512-jZHI1fY1tm+8heLR4sbgJHtSYI2kTlSp4QTXWALwdT+dfST5OlZYsZeb+hGWeqjHEElzUnkLbw8XuZSy9Uy6rA==}
    dependencies:
      '@firebase/app-types': 0.9.0
      '@firebase/util': 1.8.0
    dev: false

  /@firebase/database/0.14.0_@firebase+app-types@0.9.0:
    resolution: {integrity: sha512-SM5eri3eGuPjQdXBRObqKTsgmkRwrSGsbgtD43EpGzU+lIeBVLqwRzfcFialYrWzFFI5V7hWXdS2oJxAkfnBFw==}
    dependencies:
      '@firebase/auth-interop-types': 0.2.0_ymjb4f6a56kabcdqyfm4cet2ly
      '@firebase/component': 0.6.0
      '@firebase/logger': 0.4.0
      '@firebase/util': 1.8.0
      faye-websocket: 0.11.4
      tslib: 2.4.0
    transitivePeerDependencies:
      - '@firebase/app-types'
    dev: false

  /@firebase/firestore-compat/0.3.0_smx2rqj2kjyjzx5x66zunbdpee:
    resolution: {integrity: sha512-ckU4mkziDnsFKxgYv+OAJHPuNpti2RjyoeIAqz3EqRHAsYFC70U5w4aXC2Sbu2jJp3Ba2BoD7MV/4Qb2A7CJtw==}
    peerDependencies:
      '@firebase/app-compat': 0.x
    dependencies:
      '@firebase/app-compat': 0.2.0
      '@firebase/component': 0.6.0
      '@firebase/firestore': 3.8.0_nw4m4mwqwngj7zodqmw3xrcjja
      '@firebase/firestore-types': 2.5.1_ymjb4f6a56kabcdqyfm4cet2ly
      '@firebase/util': 1.8.0
      tslib: 2.4.0
    transitivePeerDependencies:
      - '@firebase/app'
      - '@firebase/app-types'
      - encoding
    dev: false

  /@firebase/firestore-types/2.5.1_ymjb4f6a56kabcdqyfm4cet2ly:
    resolution: {integrity: sha512-xG0CA6EMfYo8YeUxC8FeDzf6W3FX1cLlcAGBYV6Cku12sZRI81oWcu61RSKM66K6kUENP+78Qm8mvroBcm1whw==}
    peerDependencies:
      '@firebase/app-types': 0.x
      '@firebase/util': 1.x
    dependencies:
      '@firebase/app-types': 0.9.0
      '@firebase/util': 1.8.0
    dev: false

  /@firebase/firestore/3.8.0_nw4m4mwqwngj7zodqmw3xrcjja:
    resolution: {integrity: sha512-aKwfZ73FmOV8e/dN0anDtrq6+1IhX4zmjxUcXcgaypZ14q6bq0QpUdlRxjsfiUQ5m3H3MwWWIFOcT5Xa89sIkw==}
    engines: {node: '>=10.10.0'}
    peerDependencies:
      '@firebase/app': 0.x
    dependencies:
      '@firebase/app': 0.9.0
      '@firebase/component': 0.6.0
      '@firebase/logger': 0.4.0
      '@firebase/util': 1.8.0
      '@firebase/webchannel-wrapper': 0.9.0
      '@grpc/grpc-js': 1.7.3
      '@grpc/proto-loader': 0.6.13
      node-fetch: 2.6.7_encoding@0.1.13
      tslib: 2.4.0
    transitivePeerDependencies:
      - encoding
    dev: false

  /@firebase/functions-compat/0.3.0_smx2rqj2kjyjzx5x66zunbdpee:
    resolution: {integrity: sha512-xOEdqOVeHXJ2ZjDbTntNGLl1lgW9umx73bWXJn9h68bSD4f9ldIVoz+h15s8i/e1pJOO/LlEp2BMvoA35U1P/Q==}
    peerDependencies:
      '@firebase/app-compat': 0.x
    dependencies:
      '@firebase/app-compat': 0.2.0
      '@firebase/component': 0.6.0
      '@firebase/functions': 0.9.0_abctzvz6bda5rcfr257jyree6a
      '@firebase/functions-types': 0.6.0
      '@firebase/util': 1.8.0
      tslib: 2.4.0
    transitivePeerDependencies:
      - '@firebase/app'
      - '@firebase/app-types'
      - encoding
    dev: false

  /@firebase/functions-types/0.6.0:
    resolution: {integrity: sha512-hfEw5VJtgWXIRf92ImLkgENqpL6IWpYaXVYiRkFY1jJ9+6tIhWM7IzzwbevwIIud/jaxKVdRzD7QBWfPmkwCYw==}
    dev: false

  /@firebase/functions/0.9.0_abctzvz6bda5rcfr257jyree6a:
    resolution: {integrity: sha512-na/+7uc9ViQVBadEsCVjBnbZsfUCMyS/x6SID1Nz4Z5nkhuxrls9Jcv7jc28tMqHR0VpoGq8W6oLProyjT8JPg==}
    peerDependencies:
      '@firebase/app': 0.x
    dependencies:
      '@firebase/app': 0.9.0
      '@firebase/app-check-interop-types': 0.2.0
      '@firebase/auth-interop-types': 0.2.0_ymjb4f6a56kabcdqyfm4cet2ly
      '@firebase/component': 0.6.0
      '@firebase/messaging-interop-types': 0.2.0
      '@firebase/util': 1.8.0
      node-fetch: 2.6.7_encoding@0.1.13
      tslib: 2.4.0
    transitivePeerDependencies:
      - '@firebase/app-types'
      - encoding
    dev: false

  /@firebase/installations-compat/0.2.0_z6klzwxqggigirvqix3ggnu6f4:
    resolution: {integrity: sha512-EqCU8C9XPQN6npfTCW+6agzQ0yPLvbSCY5WROdnU1ZJfOsGFrMMVMRk42XBzah1dHBoSQYggVaixEzJUOH7zbQ==}
    peerDependencies:
      '@firebase/app-compat': 0.x
    dependencies:
      '@firebase/app-compat': 0.2.0
      '@firebase/component': 0.6.0
      '@firebase/installations': 0.6.0_@firebase+app@0.9.0
      '@firebase/installations-types': 0.5.0_@firebase+app-types@0.9.0
      '@firebase/util': 1.8.0
      tslib: 2.4.0
    transitivePeerDependencies:
      - '@firebase/app'
      - '@firebase/app-types'
    dev: false

  /@firebase/installations-types/0.5.0_@firebase+app-types@0.9.0:
    resolution: {integrity: sha512-9DP+RGfzoI2jH7gY4SlzqvZ+hr7gYzPODrbzVD82Y12kScZ6ZpRg/i3j6rleto8vTFC8n6Len4560FnV1w2IRg==}
    peerDependencies:
      '@firebase/app-types': 0.x
    dependencies:
      '@firebase/app-types': 0.9.0
    dev: false

  /@firebase/installations/0.6.0_@firebase+app@0.9.0:
    resolution: {integrity: sha512-Aks56ThZs1MsM0qJzJxhdeXak+Ob3tjd3JSY2poJptreLWsIOSBCxYO7Ev4yZ7DE7twMdZ0x70NhQ1ceXfdy0w==}
    peerDependencies:
      '@firebase/app': 0.x
    dependencies:
      '@firebase/app': 0.9.0
      '@firebase/component': 0.6.0
      '@firebase/util': 1.8.0
      idb: 7.0.1
      tslib: 2.4.0
    dev: false

  /@firebase/logger/0.4.0:
    resolution: {integrity: sha512-eRKSeykumZ5+cJPdxxJRgAC3G5NknY2GwEbKfymdnXtnT0Ucm4pspfR6GT4MUQEDuJwRVbVcSx85kgJulMoFFA==}
    dependencies:
      tslib: 2.4.0
    dev: false

  /@firebase/messaging-compat/0.2.0_5z7svkifsmkn6ro3hru7lnxwrq:
    resolution: {integrity: sha512-Qk9W9lVmTO67bR5jCaQ9HqS9MipkCuPGKCcO5JnnDd/p+Y2beWzScYxwzYGh9pEga3qzDAMSCB1PYoNgNTMzew==}
    peerDependencies:
      '@firebase/app-compat': 0.x
    dependencies:
      '@firebase/app-compat': 0.2.0
      '@firebase/component': 0.6.0
      '@firebase/messaging': 0.12.0_@firebase+app@0.9.0
      '@firebase/util': 1.8.0
      tslib: 2.4.0
    transitivePeerDependencies:
      - '@firebase/app'
    dev: false

  /@firebase/messaging-interop-types/0.2.0:
    resolution: {integrity: sha512-ujA8dcRuVeBixGR9CtegfpU4YmZf3Lt7QYkcj693FFannwNuZgfAYaTmbJ40dtjB81SAu6tbFPL9YLNT15KmOQ==}
    dev: false

  /@firebase/messaging/0.12.0_@firebase+app@0.9.0:
    resolution: {integrity: sha512-M+LWaBH392SLF7/wAH5byJrP5f1MpromUG02NIr0sbgJ6Ot2nc+qDrDGjKF4qLXFqYzhNRlhskCCdf0ClgDM0A==}
    peerDependencies:
      '@firebase/app': 0.x
    dependencies:
      '@firebase/app': 0.9.0
      '@firebase/component': 0.6.0
      '@firebase/installations': 0.6.0_@firebase+app@0.9.0
      '@firebase/messaging-interop-types': 0.2.0
      '@firebase/util': 1.8.0
      idb: 7.0.1
      tslib: 2.4.0
    dev: false

  /@firebase/performance-compat/0.2.0_5z7svkifsmkn6ro3hru7lnxwrq:
    resolution: {integrity: sha512-iO0fspVpiVOGxR08Y51nXoSMPH/bdRkRVQXYo4wuDDfQoZ5WZ0DXQuE0kXy3/T9QgqXdr8tSU0P0nil/jvnOcg==}
    peerDependencies:
      '@firebase/app-compat': 0.x
    dependencies:
      '@firebase/app-compat': 0.2.0
      '@firebase/component': 0.6.0
      '@firebase/logger': 0.4.0
      '@firebase/performance': 0.6.0_@firebase+app@0.9.0
      '@firebase/performance-types': 0.2.0
      '@firebase/util': 1.8.0
      tslib: 2.4.0
    transitivePeerDependencies:
      - '@firebase/app'
    dev: false

  /@firebase/performance-types/0.2.0:
    resolution: {integrity: sha512-kYrbr8e/CYr1KLrLYZZt2noNnf+pRwDq2KK9Au9jHrBMnb0/C9X9yWSXmZkFt4UIdsQknBq8uBB7fsybZdOBTA==}
    dev: false

  /@firebase/performance/0.6.0_@firebase+app@0.9.0:
    resolution: {integrity: sha512-mmCQ/8F0hQZ+J+JBvfQPlPAgKIRZccYW6N9321NbX8swd7EQP3dsW905RBmdXRsbjBpBqhn20zcQU6TDOKRwYA==}
    peerDependencies:
      '@firebase/app': 0.x
    dependencies:
      '@firebase/app': 0.9.0
      '@firebase/component': 0.6.0
      '@firebase/installations': 0.6.0_@firebase+app@0.9.0
      '@firebase/logger': 0.4.0
      '@firebase/util': 1.8.0
      tslib: 2.4.0
    dev: false

  /@firebase/remote-config-compat/0.2.0_5z7svkifsmkn6ro3hru7lnxwrq:
    resolution: {integrity: sha512-2t+w4ngp1DPtZc04a6IjicbUGBpLb/MuFPlqpT8kHNqa/fNvA+ZFcAlEtHvzjS4o9rnTfjHgB+OJMgFP+r9OOw==}
    peerDependencies:
      '@firebase/app-compat': 0.x
    dependencies:
      '@firebase/app-compat': 0.2.0
      '@firebase/component': 0.6.0
      '@firebase/logger': 0.4.0
      '@firebase/remote-config': 0.4.0_@firebase+app@0.9.0
      '@firebase/remote-config-types': 0.3.0
      '@firebase/util': 1.8.0
      tslib: 2.4.0
    transitivePeerDependencies:
      - '@firebase/app'
    dev: false

  /@firebase/remote-config-types/0.3.0:
    resolution: {integrity: sha512-RtEH4vdcbXZuZWRZbIRmQVBNsE7VDQpet2qFvq6vwKLBIQRQR5Kh58M4ok3A3US8Sr3rubYnaGqZSurCwI8uMA==}
    dev: false

  /@firebase/remote-config/0.4.0_@firebase+app@0.9.0:
    resolution: {integrity: sha512-sedVYE4PwN4qtXfb7EkUYe9mz7hqBP/3y3c7WRMmTuh2VRNz5C5+NYULr5zySeJq+UZd6KyaS+KUOIxmx70tTw==}
    peerDependencies:
      '@firebase/app': 0.x
    dependencies:
      '@firebase/app': 0.9.0
      '@firebase/component': 0.6.0
      '@firebase/installations': 0.6.0_@firebase+app@0.9.0
      '@firebase/logger': 0.4.0
      '@firebase/util': 1.8.0
      tslib: 2.4.0
    dev: false

  /@firebase/storage-compat/0.2.0_smx2rqj2kjyjzx5x66zunbdpee:
    resolution: {integrity: sha512-w+7CyZyZ53YQWlTb8YOQ9YcmScgDwkvkXhpUbRWHlvlzAs06l0au42MydmHCeeTcSqvLOzpgURiVfm15ZifARg==}
    peerDependencies:
      '@firebase/app-compat': 0.x
    dependencies:
      '@firebase/app-compat': 0.2.0
      '@firebase/component': 0.6.0
      '@firebase/storage': 0.10.0_nw4m4mwqwngj7zodqmw3xrcjja
      '@firebase/storage-types': 0.7.0_ymjb4f6a56kabcdqyfm4cet2ly
      '@firebase/util': 1.8.0
      tslib: 2.4.0
    transitivePeerDependencies:
      - '@firebase/app'
      - '@firebase/app-types'
      - encoding
    dev: false

  /@firebase/storage-types/0.7.0_ymjb4f6a56kabcdqyfm4cet2ly:
    resolution: {integrity: sha512-n/8pYd82hc9XItV3Pa2KGpnuJ/2h/n/oTAaBberhe6GeyWQPnsmwwRK94W3GxUwBA/ZsszBAYZd7w7tTE+6XXA==}
    peerDependencies:
      '@firebase/app-types': 0.x
      '@firebase/util': 1.x
    dependencies:
      '@firebase/app-types': 0.9.0
      '@firebase/util': 1.8.0
    dev: false

  /@firebase/storage/0.10.0_nw4m4mwqwngj7zodqmw3xrcjja:
    resolution: {integrity: sha512-2rp7+/bQ1gkUgrqDv5qHf/vlPAOKV+a/h1tnZ8D9zN0/6wc42gqFTORJUZj/A4efVnX7Ix8MWHBe4woO/2Th0w==}
    peerDependencies:
      '@firebase/app': 0.x
    dependencies:
      '@firebase/app': 0.9.0
      '@firebase/component': 0.6.0
      '@firebase/util': 1.8.0
      node-fetch: 2.6.7_encoding@0.1.13
      tslib: 2.4.0
    transitivePeerDependencies:
      - encoding
    dev: false

  /@firebase/util/1.8.0:
    resolution: {integrity: sha512-clK6pTTxIiLMYz4UrvDTVAs2rIaOiroAuFdX67C0JalvEwzi6Vv8li6xAGj38tkj7Qax06mosM1fQkxf2h4VTg==}
    dependencies:
      tslib: 2.4.0
    dev: false

  /@firebase/webchannel-wrapper/0.9.0:
    resolution: {integrity: sha512-BpiZLBWdLFw+qFel9p3Zs1jD6QmH7Ii4aTDu6+vx8ShdidChZUXqDhYJly4ZjSgQh54miXbBgBrk0S+jTIh/Qg==}
    dev: false

  /@fontsource/poppins/4.5.10:
    resolution: {integrity: sha512-oYZVHsnlwV3VWM1SE/m6SUxVh0QLk5+2wB+lBiXcI7N/0KVQWmV9YykaPqfJHBLvmdya+MAOnv+BQHeLU1vOOw==}
    dev: false

  /@fontsource/space-mono/4.5.10:
    resolution: {integrity: sha512-OTrWNdcPp01bZjEbSu52vMu9PaReUFylHAMI4lctKVbYUnm+e7a4eG6YcnRvDrJEMYHBDtEWLAsqGVldV5r1EQ==}
    dev: false

  /@grpc/grpc-js/1.7.3:
    resolution: {integrity: sha512-H9l79u4kJ2PVSxUNA08HMYAnUBLj9v6KjYQ7SQ71hOZcEXhShE/y5iQCesP8+6/Ik/7i2O0a10bPquIcYfufog==}
    engines: {node: ^8.13.0 || >=10.10.0}
    dependencies:
      '@grpc/proto-loader': 0.7.4
      '@types/node': 18.11.18
    dev: false

  /@grpc/proto-loader/0.6.13:
    resolution: {integrity: sha512-FjxPYDRTn6Ec3V0arm1FtSpmP6V50wuph2yILpyvTKzjc76oDdoihXqM1DzOW5ubvCC8GivfCnNtfaRE8myJ7g==}
    engines: {node: '>=6'}
    hasBin: true
    dependencies:
      '@types/long': 4.0.2
      lodash.camelcase: 4.3.0
      long: 4.0.0
      protobufjs: 6.11.3
      yargs: 16.2.0
    dev: false

  /@grpc/proto-loader/0.7.4:
    resolution: {integrity: sha512-MnWjkGwqQ3W8fx94/c1CwqLsNmHHv2t0CFn+9++6+cDphC1lolpg9M2OU0iebIjK//pBNX9e94ho+gjx6vz39w==}
    engines: {node: '>=6'}
    hasBin: true
    dependencies:
      '@types/long': 4.0.2
      lodash.camelcase: 4.3.0
      long: 4.0.0
      protobufjs: 7.1.2
      yargs: 16.2.0
    dev: false

  /@humanwhocodes/config-array/0.10.4:
    resolution: {integrity: sha512-mXAIHxZT3Vcpg83opl1wGlVZ9xydbfZO3r5YfRSH6Gpp2J/PfdBP0wbDa2sO6/qRbcalpoevVyW6A/fI6LfeMw==}
    engines: {node: '>=10.10.0'}
    dependencies:
      '@humanwhocodes/object-schema': 1.2.1
      debug: 4.3.4
      minimatch: 3.1.2
    transitivePeerDependencies:
      - supports-color
    dev: true

  /@humanwhocodes/config-array/0.11.8:
    resolution: {integrity: sha512-UybHIJzJnR5Qc/MsD9Kr+RpO2h+/P1GhOwdiLPXK5TWk5sgTdu88bTD9UP+CKbPPh5Rni1u0GjAdYQLemG8g+g==}
    engines: {node: '>=10.10.0'}
    dependencies:
      '@humanwhocodes/object-schema': 1.2.1
      debug: 4.3.4
      minimatch: 3.1.2
    transitivePeerDependencies:
      - supports-color
    dev: true

  /@humanwhocodes/gitignore-to-minimatch/1.0.2:
    resolution: {integrity: sha512-rSqmMJDdLFUsyxR6FMtD00nfQKKLFb1kv+qBbOVKqErvloEIJLo5bDTJTQNTYgeyp78JsA7u/NPi5jT1GR/MuA==}
    dev: true

  /@humanwhocodes/module-importer/1.0.1:
    resolution: {integrity: sha512-bxveV4V8v5Yb4ncFTT3rPSgZBOpCkjfK0y4oVVVJwIuDVBRMDXrPyXRL988i5ap9m9bnyEEjWfm5WkBmtffLfA==}
    engines: {node: '>=12.22'}
    dev: true

  /@humanwhocodes/object-schema/1.2.1:
    resolution: {integrity: sha512-ZnQMnLV4e7hDlUvw8H+U8ASL02SS2Gn6+9Ac3wGGLIe7+je2AeAOxPY+izIPJDfFDb7eDjev0Us8MO1iFRN8hA==}
    dev: true

  /@jridgewell/gen-mapping/0.1.1:
    resolution: {integrity: sha512-sQXCasFk+U8lWYEe66WxRDOE9PjVz4vSM51fTu3Hw+ClTpUSQb718772vH3pyS5pShp6lvQM7SxgIDXXXmOX7w==}
    engines: {node: '>=6.0.0'}
    dependencies:
      '@jridgewell/set-array': 1.1.2
      '@jridgewell/sourcemap-codec': 1.4.14
    dev: true

  /@jridgewell/gen-mapping/0.3.2:
    resolution: {integrity: sha512-mh65xKQAzI6iBcFzwv28KVWSmCkdRBWoOh+bYQGW3+6OZvbbN3TqMGo5hqYxQniRcH9F2VZIoJCm4pa3BPDK/A==}
    engines: {node: '>=6.0.0'}
    dependencies:
      '@jridgewell/set-array': 1.1.2
      '@jridgewell/sourcemap-codec': 1.4.14
      '@jridgewell/trace-mapping': 0.3.17
    dev: true

  /@jridgewell/resolve-uri/3.1.0:
    resolution: {integrity: sha512-F2msla3tad+Mfht5cJq7LSXcdudKTWCVYUgw6pLFOOHSTtZlj6SWNYAp+AhuqLmWdBO2X5hPrLcu8cVP8fy28w==}
    engines: {node: '>=6.0.0'}
    dev: true

  /@jridgewell/set-array/1.1.2:
    resolution: {integrity: sha512-xnkseuNADM0gt2bs+BvhO0p78Mk762YnZdsuzFV018NoG1Sj1SCQvpSqa7XUaTam5vAGasABV9qXASMKnFMwMw==}
    engines: {node: '>=6.0.0'}
    dev: true

  /@jridgewell/source-map/0.3.2:
    resolution: {integrity: sha512-m7O9o2uR8k2ObDysZYzdfhb08VuEml5oWGiosa1VdaPZ/A6QyPkAJuwN0Q1lhULOf6B7MtQmHENS743hWtCrgw==}
    dependencies:
      '@jridgewell/gen-mapping': 0.3.2
      '@jridgewell/trace-mapping': 0.3.17
    dev: true

  /@jridgewell/sourcemap-codec/1.4.14:
    resolution: {integrity: sha512-XPSJHWmi394fuUuzDnGz1wiKqWfo1yXecHQMRf2l6hztTO+nPru658AyDngaBe7isIxEkRsPR3FZh+s7iVa4Uw==}
    dev: true

  /@jridgewell/trace-mapping/0.3.17:
    resolution: {integrity: sha512-MCNzAp77qzKca9+W/+I0+sEpaUnZoeasnghNeVc41VZCEKaCH73Vq3BZZ/SzWIgrqE4H4ceI+p+b6C0mHf9T4g==}
    dependencies:
      '@jridgewell/resolve-uri': 3.1.0
      '@jridgewell/sourcemap-codec': 1.4.14
    dev: true

  /@lit/reactive-element/1.4.1:
    resolution: {integrity: sha512-qDv4851VFSaBWzpS02cXHclo40jsbAjRXnebNXpm0uVg32kCneZPo9RYVQtrTNICtZ+1wAYHu1ZtxWSWMbKrBw==}
    dev: false

  /@lit/reactive-element/1.5.0:
    resolution: {integrity: sha512-fQh9FDK0LPTwDk+0HhSZEtb8K0LTN1wXerwpGrWA+a8tWulYRDLI4vQDWp4GOIsewn0572KYV/oZ3+492D7osA==}
    dev: false

  /@manypkg/find-root/1.1.0:
    resolution: {integrity: sha512-mki5uBvhHzO8kYYix/WRy2WX8S3B5wdVSc9D6KcU5lQNglP2yt58/VfLuAK49glRXChosY8ap2oJ1qgma3GUVA==}
    dependencies:
      '@babel/runtime': 7.20.7
      '@types/node': 12.20.55
      find-up: 4.1.0
      fs-extra: 8.1.0
    dev: true

  /@manypkg/get-packages/1.1.3:
    resolution: {integrity: sha512-fo+QhuU3qE/2TQMQmbVMqaQ6EWbMhi4ABWP+O4AM1NqPBuy0OrApV5LO6BrrgnhtAHS2NH6RrVk9OL181tTi8A==}
    dependencies:
      '@babel/runtime': 7.20.7
      '@changesets/types': 4.1.0
      '@manypkg/find-root': 1.1.0
      fs-extra: 8.1.0
      globby: 11.1.0
      read-yaml-file: 1.1.0
    dev: true

  /@mui/base/5.0.0-alpha.101_7ey2zzynotv32rpkwno45fsx4e:
    resolution: {integrity: sha512-a54BcXvArGOKUZ2zyS/7B9GNhAGgfomEQSkfEZ88Nc9jKvXA+Mppenfz5o4JCAnD8c4VlePmz9rKOYvvum1bZw==}
    engines: {node: '>=12.0.0'}
    peerDependencies:
      '@types/react': ^17.0.0 || ^18.0.0
      react: ^17.0.0 || ^18.0.0
      react-dom: ^17.0.0 || ^18.0.0
    peerDependenciesMeta:
      '@types/react':
        optional: true
    dependencies:
      '@babel/runtime': 7.19.0
      '@emotion/is-prop-valid': 1.2.0
      '@mui/types': 7.2.0_@types+react@18.0.20
      '@mui/utils': 5.10.9_react@18.2.0
      '@popperjs/core': 2.11.6
      '@types/react': 18.0.20
      clsx: 1.2.1
      prop-types: 15.8.1
      react: 18.2.0
      react-dom: 18.2.0_react@18.2.0
      react-is: 18.2.0
    dev: false

  /@mui/core-downloads-tracker/5.10.9:
    resolution: {integrity: sha512-rqoFu4qww6KJBbXYhyRd9YXjwBHa3ylnBPSWbGf1bdfG0AYMKmVzg8zxkWvxAWOp97kvx3M2kNPb0xMIDZiogQ==}
    dev: false

  /@mui/icons-material/5.10.9_5fncb4nagb4cvvcnwamw2rozfa:
    resolution: {integrity: sha512-sqClXdEM39WKQJOQ0ZCPTptaZgqwibhj2EFV9N0v7BU1PO8y4OcX/a2wIQHn4fNuDjIZktJIBrmU23h7aqlGgg==}
    engines: {node: '>=12.0.0'}
    peerDependencies:
      '@mui/material': ^5.0.0
      '@types/react': ^17.0.0 || ^18.0.0
      react: ^17.0.0 || ^18.0.0
    peerDependenciesMeta:
      '@types/react':
        optional: true
    dependencies:
      '@babel/runtime': 7.19.0
      '@mui/material': 5.10.9_af5ln35zuaotaffazii6n6bke4
      '@types/react': 18.0.20
      react: 18.2.0
    dev: false

  /@mui/material/5.10.9_af5ln35zuaotaffazii6n6bke4:
    resolution: {integrity: sha512-sdOzlgpCmyw48je+E7o9UGGJpgBaF+60FlTRpVpcd/z+LUhnuzzuis891yPI5dPPXLBDL/bO4SsGg51lgNeLBw==}
    engines: {node: '>=12.0.0'}
    peerDependencies:
      '@emotion/react': ^11.5.0
      '@emotion/styled': ^11.3.0
      '@types/react': ^17.0.0 || ^18.0.0
      react: ^17.0.0 || ^18.0.0
      react-dom: ^17.0.0 || ^18.0.0
    peerDependenciesMeta:
      '@emotion/react':
        optional: true
      '@emotion/styled':
        optional: true
      '@types/react':
        optional: true
    dependencies:
      '@babel/runtime': 7.19.0
      '@emotion/react': 11.10.4_w5j4k42lgipnm43s3brx6h3c34
      '@emotion/styled': 11.10.4_yiaqs725o7pcd7rteavrnhgj4y
      '@mui/base': 5.0.0-alpha.101_7ey2zzynotv32rpkwno45fsx4e
      '@mui/core-downloads-tracker': 5.10.9
      '@mui/system': 5.10.10_4mv32nu4vciambuqqzuu4gtvj4
      '@mui/types': 7.2.0_@types+react@18.0.20
      '@mui/utils': 5.10.9_react@18.2.0
      '@types/react': 18.0.20
      '@types/react-transition-group': 4.4.5
      clsx: 1.2.1
      csstype: 3.1.1
      prop-types: 15.8.1
      react: 18.2.0
      react-dom: 18.2.0_react@18.2.0
      react-is: 18.2.0
      react-transition-group: 4.4.5_biqbaboplfbrettd7655fr4n2y
    dev: false

  /@mui/private-theming/5.10.9_w5j4k42lgipnm43s3brx6h3c34:
    resolution: {integrity: sha512-BN7/CnsVPVyBaQpDTij4uV2xGYHHHhOgpdxeYLlIu+TqnsVM7wUeF+37kXvHovxM6xmL5qoaVUD98gDC0IZnHg==}
    engines: {node: '>=12.0.0'}
    peerDependencies:
      '@types/react': ^17.0.0 || ^18.0.0
      react: ^17.0.0 || ^18.0.0
    peerDependenciesMeta:
      '@types/react':
        optional: true
    dependencies:
      '@babel/runtime': 7.19.0
      '@mui/utils': 5.10.9_react@18.2.0
      '@types/react': 18.0.20
      prop-types: 15.8.1
      react: 18.2.0
    dev: false

  /@mui/styled-engine/5.10.8_hfzxdiydbrbhhfpkwuv3jhvwmq:
    resolution: {integrity: sha512-w+y8WI18EJV6zM/q41ug19cE70JTeO6sWFsQ7tgePQFpy6ToCVPh0YLrtqxUZXSoMStW5FMw0t9fHTFAqPbngw==}
    engines: {node: '>=12.0.0'}
    peerDependencies:
      '@emotion/react': ^11.4.1
      '@emotion/styled': ^11.3.0
      react: ^17.0.0 || ^18.0.0
    peerDependenciesMeta:
      '@emotion/react':
        optional: true
      '@emotion/styled':
        optional: true
    dependencies:
      '@babel/runtime': 7.19.0
      '@emotion/cache': 11.10.3
      '@emotion/react': 11.10.4_w5j4k42lgipnm43s3brx6h3c34
      '@emotion/styled': 11.10.4_yiaqs725o7pcd7rteavrnhgj4y
      csstype: 3.1.1
      prop-types: 15.8.1
      react: 18.2.0
    dev: false

  /@mui/system/5.10.10_4mv32nu4vciambuqqzuu4gtvj4:
    resolution: {integrity: sha512-TXwtKN0adKpBrZmO+eilQWoPf2veh050HLYrN78Kps9OhlvO70v/2Kya0+mORFhu9yhpAwjHXO8JII/R4a5ZLA==}
    engines: {node: '>=12.0.0'}
    peerDependencies:
      '@emotion/react': ^11.5.0
      '@emotion/styled': ^11.3.0
      '@types/react': ^17.0.0 || ^18.0.0
      react: ^17.0.0 || ^18.0.0
    peerDependenciesMeta:
      '@emotion/react':
        optional: true
      '@emotion/styled':
        optional: true
      '@types/react':
        optional: true
    dependencies:
      '@babel/runtime': 7.19.0
      '@emotion/react': 11.10.4_w5j4k42lgipnm43s3brx6h3c34
      '@emotion/styled': 11.10.4_yiaqs725o7pcd7rteavrnhgj4y
      '@mui/private-theming': 5.10.9_w5j4k42lgipnm43s3brx6h3c34
      '@mui/styled-engine': 5.10.8_hfzxdiydbrbhhfpkwuv3jhvwmq
      '@mui/types': 7.2.0_@types+react@18.0.20
      '@mui/utils': 5.10.9_react@18.2.0
      '@types/react': 18.0.20
      clsx: 1.2.1
      csstype: 3.1.1
      prop-types: 15.8.1
      react: 18.2.0
    dev: false

  /@mui/types/7.2.0_@types+react@18.0.20:
    resolution: {integrity: sha512-lGXtFKe5lp3UxTBGqKI1l7G8sE2xBik8qCfrLHD5olwP/YU0/ReWoWT7Lp1//ri32dK39oPMrJN8TgbkCSbsNA==}
    peerDependencies:
      '@types/react': '*'
    peerDependenciesMeta:
      '@types/react':
        optional: true
    dependencies:
      '@types/react': 18.0.20
    dev: false

  /@mui/utils/5.10.9_react@18.2.0:
    resolution: {integrity: sha512-2tdHWrq3+WCy+G6TIIaFx3cg7PorXZ71P375ExuX61od1NOAJP1mK90VxQ8N4aqnj2vmO3AQDkV4oV2Ktvt4bA==}
    engines: {node: '>=12.0.0'}
    peerDependencies:
      react: ^17.0.0 || ^18.0.0
    dependencies:
      '@babel/runtime': 7.19.0
      '@types/prop-types': 15.7.5
      '@types/react-is': 17.0.3
      prop-types: 15.8.1
      react: 18.2.0
      react-is: 18.2.0
    dev: false

  /@next/env/12.3.1:
    resolution: {integrity: sha512-9P9THmRFVKGKt9DYqeC2aKIxm8rlvkK38V1P1sRE7qyoPBIs8l9oo79QoSdPtOWfzkbDAVUqvbQGgTMsb8BtJg==}
    dev: false

  /@next/env/13.1.0:
    resolution: {integrity: sha512-6iNixFzCndH+Bl4FetQzOMjxCJqg8fs0LAlZviig1K6mIjOWH2m2oPcHcOg1Ta5VCe7Bx5KG1Hs+NrWDUkBt9A==}

  /@next/eslint-plugin-next/12.3.1:
    resolution: {integrity: sha512-sw+lTf6r6P0j+g/n9y4qdWWI2syPqZx+uc0+B/fRENqfR3KpSid6MIKqc9gNwGhJASazEQ5b3w8h4cAET213jw==}
    dependencies:
      glob: 7.1.7
    dev: true

  /@next/swc-android-arm-eabi/12.3.1:
    resolution: {integrity: sha512-i+BvKA8tB//srVPPQxIQN5lvfROcfv4OB23/L1nXznP+N/TyKL8lql3l7oo2LNhnH66zWhfoemg3Q4VJZSruzQ==}
    engines: {node: '>= 10'}
    cpu: [arm]
    os: [android]
    requiresBuild: true
    dev: false
    optional: true

  /@next/swc-android-arm-eabi/13.1.0:
    resolution: {integrity: sha512-ANBZZRjZBV+Sii11ZVxbxSvfIi6dZwu4w+XnJBDmz+0/wtAigpjYWyMkuWZ/RCD7INdusOlU4EgJ99WzWGIDjA==}
    engines: {node: '>= 10'}
    cpu: [arm]
    os: [android]
    requiresBuild: true
    optional: true

  /@next/swc-android-arm64/12.3.1:
    resolution: {integrity: sha512-CmgU2ZNyBP0rkugOOqLnjl3+eRpXBzB/I2sjwcGZ7/Z6RcUJXK5Evz+N0ucOxqE4cZ3gkTeXtSzRrMK2mGYV8Q==}
    engines: {node: '>= 10'}
    cpu: [arm64]
    os: [android]
    requiresBuild: true
    dev: false
    optional: true

  /@next/swc-android-arm64/13.1.0:
    resolution: {integrity: sha512-nPwbkS3aZjCIe61wztgjXjIeylijOP8uGtDGjjJVUF3B/5GLVx3ngZu6tjPTMEgaLM0u//HuGK+aZolWUQWE4g==}
    engines: {node: '>= 10'}
    cpu: [arm64]
    os: [android]
    requiresBuild: true
    optional: true

  /@next/swc-darwin-arm64/12.3.1:
    resolution: {integrity: sha512-hT/EBGNcu0ITiuWDYU9ur57Oa4LybD5DOQp4f22T6zLfpoBMfBibPtR8XktXmOyFHrL/6FC2p9ojdLZhWhvBHg==}
    engines: {node: '>= 10'}
    cpu: [arm64]
    os: [darwin]
    requiresBuild: true
    dev: false
    optional: true

  /@next/swc-darwin-arm64/13.1.0:
    resolution: {integrity: sha512-0hUydiAW18jK2uGPnZRdnRQtdB/3ZoPo84A6zH7MJHxAWw9lzVsv3kMg9kgVBBlrivzqdNN8rdgA+eYNxzXU9w==}
    engines: {node: '>= 10'}
    cpu: [arm64]
    os: [darwin]
    requiresBuild: true
    optional: true

  /@next/swc-darwin-x64/12.3.1:
    resolution: {integrity: sha512-9S6EVueCVCyGf2vuiLiGEHZCJcPAxglyckTZcEwLdJwozLqN0gtS0Eq0bQlGS3dH49Py/rQYpZ3KVWZ9BUf/WA==}
    engines: {node: '>= 10'}
    cpu: [x64]
    os: [darwin]
    requiresBuild: true
    dev: false
    optional: true

  /@next/swc-darwin-x64/13.1.0:
    resolution: {integrity: sha512-3S3iQqJIysklj0Q9gnanuYMzF8H9p+fUVhvSHxVVLcKH4HsE8EGddNkXsaOyznL1kC6vGKw7h6uz1ojaXEafCA==}
    engines: {node: '>= 10'}
    cpu: [x64]
    os: [darwin]
    requiresBuild: true
    optional: true

  /@next/swc-freebsd-x64/12.3.1:
    resolution: {integrity: sha512-qcuUQkaBZWqzM0F1N4AkAh88lLzzpfE6ImOcI1P6YeyJSsBmpBIV8o70zV+Wxpc26yV9vpzb+e5gCyxNjKJg5Q==}
    engines: {node: '>= 10'}
    cpu: [x64]
    os: [freebsd]
    requiresBuild: true
    dev: false
    optional: true

  /@next/swc-freebsd-x64/13.1.0:
    resolution: {integrity: sha512-wAgzwm/em48GIuWq3OYr0BpncMy7c+UA3hsyX+xKh/vb/sOIpQly7JTa+GNdk17s7kprhMfsgzPG3da36NLpkA==}
    engines: {node: '>= 10'}
    cpu: [x64]
    os: [freebsd]
    requiresBuild: true
    optional: true

  /@next/swc-linux-arm-gnueabihf/12.3.1:
    resolution: {integrity: sha512-diL9MSYrEI5nY2wc/h/DBewEDUzr/DqBjIgHJ3RUNtETAOB3spMNHvJk2XKUDjnQuluLmFMloet9tpEqU2TT9w==}
    engines: {node: '>= 10'}
    cpu: [arm]
    os: [linux]
    requiresBuild: true
    dev: false
    optional: true

  /@next/swc-linux-arm-gnueabihf/13.1.0:
    resolution: {integrity: sha512-Cr2hzL7ad+4nj9KrR1Cz1RDcsWa61X6I7gc6PToRYIY4gL480Sijq19xo7dlXQPnr1viVzbNiNnNXZASHv7uvw==}
    engines: {node: '>= 10'}
    cpu: [arm]
    os: [linux]
    requiresBuild: true
    optional: true

  /@next/swc-linux-arm64-gnu/12.3.1:
    resolution: {integrity: sha512-o/xB2nztoaC7jnXU3Q36vGgOolJpsGG8ETNjxM1VAPxRwM7FyGCPHOMk1XavG88QZSQf+1r+POBW0tLxQOJ9DQ==}
    engines: {node: '>= 10'}
    cpu: [arm64]
    os: [linux]
    requiresBuild: true
    dev: false
    optional: true

  /@next/swc-linux-arm64-gnu/13.1.0:
    resolution: {integrity: sha512-EjCIKfeZB9h72evL2yGNwBvE5Im96Zn7o2zxImlvCiUYb/xXDqn4hzhck035BSP3g3sGDLfijFTE1wKRyXIk4w==}
    engines: {node: '>= 10'}
    cpu: [arm64]
    os: [linux]
    requiresBuild: true
    optional: true

  /@next/swc-linux-arm64-musl/12.3.1:
    resolution: {integrity: sha512-2WEasRxJzgAmP43glFNhADpe8zB7kJofhEAVNbDJZANp+H4+wq+/cW1CdDi8DqjkShPEA6/ejJw+xnEyDID2jg==}
    engines: {node: '>= 10'}
    cpu: [arm64]
    os: [linux]
    requiresBuild: true
    dev: false
    optional: true

  /@next/swc-linux-arm64-musl/13.1.0:
    resolution: {integrity: sha512-WAsZtCtPXlz/7/bnW9ryw856xEun+c6xSwZwbcvrMxtcSiW3z0LD91Nsj3AkexsjRtBjeEpNeVtDExqF2VKKSA==}
    engines: {node: '>= 10'}
    cpu: [arm64]
    os: [linux]
    requiresBuild: true
    optional: true

  /@next/swc-linux-x64-gnu/12.3.1:
    resolution: {integrity: sha512-JWEaMyvNrXuM3dyy9Pp5cFPuSSvG82+yABqsWugjWlvfmnlnx9HOQZY23bFq3cNghy5V/t0iPb6cffzRWylgsA==}
    engines: {node: '>= 10'}
    cpu: [x64]
    os: [linux]
    requiresBuild: true
    dev: false
    optional: true

  /@next/swc-linux-x64-gnu/13.1.0:
    resolution: {integrity: sha512-Tjd5gieI3X9vPce5yF+GsQxOl0jwUkyOrTR1g5PQr+bT/9Qos/yPL48H1L5ayEp0hxgLVPW7skGal7lVnAoVEQ==}
    engines: {node: '>= 10'}
    cpu: [x64]
    os: [linux]
    requiresBuild: true
    optional: true

  /@next/swc-linux-x64-musl/12.3.1:
    resolution: {integrity: sha512-xoEWQQ71waWc4BZcOjmatuvPUXKTv6MbIFzpm4LFeCHsg2iwai0ILmNXf81rJR+L1Wb9ifEke2sQpZSPNz1Iyg==}
    engines: {node: '>= 10'}
    cpu: [x64]
    os: [linux]
    requiresBuild: true
    dev: false
    optional: true

  /@next/swc-linux-x64-musl/13.1.0:
    resolution: {integrity: sha512-H9UMEQv40e9pkgdX4mCms0dDf2dimmZ6WXhDTWF/yIh9icgcsHaP73BJ9IFlgvh80wLiUgWZ3LAX4vXnXzidmg==}
    engines: {node: '>= 10'}
    cpu: [x64]
    os: [linux]
    requiresBuild: true
    optional: true

  /@next/swc-win32-arm64-msvc/12.3.1:
    resolution: {integrity: sha512-hswVFYQYIeGHE2JYaBVtvqmBQ1CppplQbZJS/JgrVI3x2CurNhEkmds/yqvDONfwfbttTtH4+q9Dzf/WVl3Opw==}
    engines: {node: '>= 10'}
    cpu: [arm64]
    os: [win32]
    requiresBuild: true
    dev: false
    optional: true

  /@next/swc-win32-arm64-msvc/13.1.0:
    resolution: {integrity: sha512-LFFIKjW/cPl4wvG8HF/6oYPJZ+Jy32G3FUflC8UW1Od6W9yOSEvadhk9fMyDZN4cgsNOcVc3uVSMpcuuCpbDGw==}
    engines: {node: '>= 10'}
    cpu: [arm64]
    os: [win32]
    requiresBuild: true
    optional: true

  /@next/swc-win32-ia32-msvc/12.3.1:
    resolution: {integrity: sha512-Kny5JBehkTbKPmqulr5i+iKntO5YMP+bVM8Hf8UAmjSMVo3wehyLVc9IZkNmcbxi+vwETnQvJaT5ynYBkJ9dWA==}
    engines: {node: '>= 10'}
    cpu: [ia32]
    os: [win32]
    requiresBuild: true
    dev: false
    optional: true

  /@next/swc-win32-ia32-msvc/13.1.0:
    resolution: {integrity: sha512-MBLaoHZSenMdxhB3Ww1VNEhjyPT3uLjzAi5Ygk48LLLbOGu5KxQolhINRrqGuJWqJRNWSJ9JSFBfJrZwQzrUew==}
    engines: {node: '>= 10'}
    cpu: [ia32]
    os: [win32]
    requiresBuild: true
    optional: true

  /@next/swc-win32-x64-msvc/12.3.1:
    resolution: {integrity: sha512-W1ijvzzg+kPEX6LAc+50EYYSEo0FVu7dmTE+t+DM4iOLqgGHoW9uYSz9wCVdkXOEEMP9xhXfGpcSxsfDucyPkA==}
    engines: {node: '>= 10'}
    cpu: [x64]
    os: [win32]
    requiresBuild: true
    dev: false
    optional: true

  /@next/swc-win32-x64-msvc/13.1.0:
    resolution: {integrity: sha512-fFTfIQvnmpbKoyh4v3ezlGqtERlgc2Sx8qJwPuYqoVi0V08wCx9wp2Iq1CINxP3UMHkEeNX7gYpDOd+9Cw9EiQ==}
    engines: {node: '>= 10'}
    cpu: [x64]
    os: [win32]
    requiresBuild: true
    optional: true

  /@nodelib/fs.scandir/2.1.5:
    resolution: {integrity: sha512-vq24Bq3ym5HEQm2NKCr3yXDwjc7vTsEThRDnkp2DK9p1uqLR+DHurm/NOTo0KG7HYHU7eppKZj3MyqYuMBf62g==}
    engines: {node: '>= 8'}
    dependencies:
      '@nodelib/fs.stat': 2.0.5
      run-parallel: 1.2.0
    dev: true

  /@nodelib/fs.stat/2.0.5:
    resolution: {integrity: sha512-RkhPPp2zrqDAQA/2jNhnztcPAlv64XdhIp7a7454A5ovI7Bukxgt7MX7udwAu3zg1DcpPU0rz3VV1SeaqvY4+A==}
    engines: {node: '>= 8'}
    dev: true

  /@nodelib/fs.walk/1.2.8:
    resolution: {integrity: sha512-oGB+UxlgWcgQkgwo8GcEGwemoTFt3FIO9ababBmaGwXIoBKZ+GTy0pP185beGg7Llih/NSHSV2XAs1lnznocSg==}
    engines: {node: '>= 8'}
    dependencies:
      '@nodelib/fs.scandir': 2.1.5
      fastq: 1.13.0
    dev: true

  /@playwright/test/1.29.1:
    resolution: {integrity: sha512-iQxk2DX5U9wOGV3+/Jh9OHPsw5H3mleUL2S4BgQuwtlAfK3PnKvn38m4Rg9zIViGHVW24opSm99HQm/UFLEy6w==}
    engines: {node: '>=14'}
    hasBin: true
    dependencies:
      '@types/node': 18.11.18
      playwright-core: 1.29.1
    dev: true

  /@popperjs/core/2.11.6:
    resolution: {integrity: sha512-50/17A98tWUfQ176raKiOGXuYpLyyVMkxxG6oylzL3BPOlA6ADGdK7EYunSa4I064xerltq9TGXs8HmOk5E+vw==}
    dev: false

  /@protobufjs/aspromise/1.1.2:
    resolution: {integrity: sha512-j+gKExEuLmKwvz3OgROXtrJ2UG2x8Ch2YZUxahh+s1F2HZ+wAceUNLkvy6zKCPVRkU++ZWQrdxsUeQXmcg4uoQ==}
    dev: false

  /@protobufjs/base64/1.1.2:
    resolution: {integrity: sha512-AZkcAA5vnN/v4PDqKyMR5lx7hZttPDgClv83E//FMNhR2TMcLUhfRUBHCmSl0oi9zMgDDqRUJkSxO3wm85+XLg==}
    dev: false

  /@protobufjs/codegen/2.0.4:
    resolution: {integrity: sha512-YyFaikqM5sH0ziFZCN3xDC7zeGaB/d0IUb9CATugHWbd1FRFwWwt4ld4OYMPWu5a3Xe01mGAULCdqhMlPl29Jg==}
    dev: false

  /@protobufjs/eventemitter/1.1.0:
    resolution: {integrity: sha512-j9ednRT81vYJ9OfVuXG6ERSTdEL1xVsNgqpkxMsbIabzSo3goCjDIveeGv5d03om39ML71RdmrGNjG5SReBP/Q==}
    dev: false

  /@protobufjs/fetch/1.1.0:
    resolution: {integrity: sha512-lljVXpqXebpsijW71PZaCYeIcE5on1w5DlQy5WH6GLbFryLUrBD4932W/E2BSpfRJWseIL4v/KPgBFxDOIdKpQ==}
    dependencies:
      '@protobufjs/aspromise': 1.1.2
      '@protobufjs/inquire': 1.1.0
    dev: false

  /@protobufjs/float/1.0.2:
    resolution: {integrity: sha512-Ddb+kVXlXst9d+R9PfTIxh1EdNkgoRe5tOX6t01f1lYWOvJnSPDBlG241QLzcyPdoNTsblLUdujGSE4RzrTZGQ==}
    dev: false

  /@protobufjs/inquire/1.1.0:
    resolution: {integrity: sha512-kdSefcPdruJiFMVSbn801t4vFK7KB/5gd2fYvrxhuJYg8ILrmn9SKSX2tZdV6V+ksulWqS7aXjBcRXl3wHoD9Q==}
    dev: false

  /@protobufjs/path/1.1.2:
    resolution: {integrity: sha512-6JOcJ5Tm08dOHAbdR3GrvP+yUUfkjG5ePsHYczMFLq3ZmMkAD98cDgcT2iA1lJ9NVwFd4tH/iSSoe44YWkltEA==}
    dev: false

  /@protobufjs/pool/1.1.0:
    resolution: {integrity: sha512-0kELaGSIDBKvcgS4zkjz1PeddatrjYcmMWOlAuAPwAeccUrPHdUqo/J6LiymHHEiJT5NrF1UVwxY14f+fy4WQw==}
    dev: false

  /@protobufjs/utf8/1.1.0:
    resolution: {integrity: sha512-Vvn3zZrhQZkkBE8LSuW3em98c0FwgO4nxzv6OdSxPKJIEKY2bGbHn+mhGIPerzI4twdxaP8/0+06HBpwf345Lw==}
    dev: false

  /@radix-ui/primitive/1.0.0:
    resolution: {integrity: sha512-3e7rn8FDMin4CgeL7Z/49smCA3rFYY3Ha2rUQ7HRWFadS5iCRw08ZgVT1LaNTCNqgvrUiyczLflrVrF0SRQtNA==}
    dependencies:
      '@babel/runtime': 7.20.7
    dev: false

  /@radix-ui/react-compose-refs/1.0.0_react@18.2.0:
    resolution: {integrity: sha512-0KaSv6sx787/hK3eF53iOkiSLwAGlFMx5lotrqD2pTjB18KbybKoEIgkNZTKC60YECDQTKGTRcDBILwZVqVKvA==}
    peerDependencies:
      react: ^16.8 || ^17.0 || ^18.0
    dependencies:
      '@babel/runtime': 7.20.7
      react: 18.2.0
    dev: false

  /@radix-ui/react-context/1.0.0_react@18.2.0:
    resolution: {integrity: sha512-1pVM9RfOQ+n/N5PJK33kRSKsr1glNxomxONs5c49MliinBY6Yw2Q995qfBUUo0/Mbg05B/sGA0gkgPI7kmSHBg==}
    peerDependencies:
      react: ^16.8 || ^17.0 || ^18.0
    dependencies:
      '@babel/runtime': 7.20.7
      react: 18.2.0
    dev: false

  /@radix-ui/react-dialog/1.0.0_7ey2zzynotv32rpkwno45fsx4e:
    resolution: {integrity: sha512-Yn9YU+QlHYLWwV1XfKiqnGVpWYWk6MeBVM6x/bcoyPvxgjQGoeT35482viLPctTMWoMw0PoHgqfSox7Ig+957Q==}
    peerDependencies:
      react: ^16.8 || ^17.0 || ^18.0
      react-dom: ^16.8 || ^17.0 || ^18.0
    dependencies:
      '@babel/runtime': 7.20.7
      '@radix-ui/primitive': 1.0.0
      '@radix-ui/react-compose-refs': 1.0.0_react@18.2.0
      '@radix-ui/react-context': 1.0.0_react@18.2.0
      '@radix-ui/react-dismissable-layer': 1.0.0_biqbaboplfbrettd7655fr4n2y
      '@radix-ui/react-focus-guards': 1.0.0_react@18.2.0
      '@radix-ui/react-focus-scope': 1.0.0_biqbaboplfbrettd7655fr4n2y
      '@radix-ui/react-id': 1.0.0_react@18.2.0
      '@radix-ui/react-portal': 1.0.0_biqbaboplfbrettd7655fr4n2y
      '@radix-ui/react-presence': 1.0.0_biqbaboplfbrettd7655fr4n2y
      '@radix-ui/react-primitive': 1.0.0_biqbaboplfbrettd7655fr4n2y
      '@radix-ui/react-slot': 1.0.0_react@18.2.0
      '@radix-ui/react-use-controllable-state': 1.0.0_react@18.2.0
      aria-hidden: 1.2.2_w5j4k42lgipnm43s3brx6h3c34
      react: 18.2.0
      react-dom: 18.2.0_react@18.2.0
      react-remove-scroll: 2.5.4_w5j4k42lgipnm43s3brx6h3c34
    transitivePeerDependencies:
      - '@types/react'
    dev: false

  /@radix-ui/react-dismissable-layer/1.0.0_biqbaboplfbrettd7655fr4n2y:
    resolution: {integrity: sha512-n7kDRfx+LB1zLueRDvZ1Pd0bxdJWDUZNQ/GWoxDn2prnuJKRdxsjulejX/ePkOsLi2tTm6P24mDqlMSgQpsT6g==}
    peerDependencies:
      react: ^16.8 || ^17.0 || ^18.0
      react-dom: ^16.8 || ^17.0 || ^18.0
    dependencies:
      '@babel/runtime': 7.20.7
      '@radix-ui/primitive': 1.0.0
      '@radix-ui/react-compose-refs': 1.0.0_react@18.2.0
      '@radix-ui/react-primitive': 1.0.0_biqbaboplfbrettd7655fr4n2y
      '@radix-ui/react-use-callback-ref': 1.0.0_react@18.2.0
      '@radix-ui/react-use-escape-keydown': 1.0.0_react@18.2.0
      react: 18.2.0
      react-dom: 18.2.0_react@18.2.0
    dev: false

  /@radix-ui/react-focus-guards/1.0.0_react@18.2.0:
    resolution: {integrity: sha512-UagjDk4ijOAnGu4WMUPj9ahi7/zJJqNZ9ZAiGPp7waUWJO0O1aWXi/udPphI0IUjvrhBsZJGSN66dR2dsueLWQ==}
    peerDependencies:
      react: ^16.8 || ^17.0 || ^18.0
    dependencies:
      '@babel/runtime': 7.20.7
      react: 18.2.0
    dev: false

  /@radix-ui/react-focus-scope/1.0.0_biqbaboplfbrettd7655fr4n2y:
    resolution: {integrity: sha512-C4SWtsULLGf/2L4oGeIHlvWQx7Rf+7cX/vKOAD2dXW0A1b5QXwi3wWeaEgW+wn+SEVrraMUk05vLU9fZZz5HbQ==}
    peerDependencies:
      react: ^16.8 || ^17.0 || ^18.0
      react-dom: ^16.8 || ^17.0 || ^18.0
    dependencies:
      '@babel/runtime': 7.20.7
      '@radix-ui/react-compose-refs': 1.0.0_react@18.2.0
      '@radix-ui/react-primitive': 1.0.0_biqbaboplfbrettd7655fr4n2y
      '@radix-ui/react-use-callback-ref': 1.0.0_react@18.2.0
      react: 18.2.0
      react-dom: 18.2.0_react@18.2.0
    dev: false

  /@radix-ui/react-id/1.0.0_react@18.2.0:
    resolution: {integrity: sha512-Q6iAB/U7Tq3NTolBBQbHTgclPmGWE3OlktGGqrClPozSw4vkQ1DfQAOtzgRPecKsMdJINE05iaoDUG8tRzCBjw==}
    peerDependencies:
      react: ^16.8 || ^17.0 || ^18.0
    dependencies:
      '@babel/runtime': 7.20.7
      '@radix-ui/react-use-layout-effect': 1.0.0_react@18.2.0
      react: 18.2.0
    dev: false

  /@radix-ui/react-portal/1.0.0_biqbaboplfbrettd7655fr4n2y:
    resolution: {integrity: sha512-a8qyFO/Xb99d8wQdu4o7qnigNjTPG123uADNecz0eX4usnQEj7o+cG4ZX4zkqq98NYekT7UoEQIjxBNWIFuqTA==}
    peerDependencies:
      react: ^16.8 || ^17.0 || ^18.0
      react-dom: ^16.8 || ^17.0 || ^18.0
    dependencies:
      '@babel/runtime': 7.20.7
      '@radix-ui/react-primitive': 1.0.0_biqbaboplfbrettd7655fr4n2y
      react: 18.2.0
      react-dom: 18.2.0_react@18.2.0
    dev: false

  /@radix-ui/react-presence/1.0.0_biqbaboplfbrettd7655fr4n2y:
    resolution: {integrity: sha512-A+6XEvN01NfVWiKu38ybawfHsBjWum42MRPnEuqPsBZ4eV7e/7K321B5VgYMPv3Xx5An6o1/l9ZuDBgmcmWK3w==}
    peerDependencies:
      react: ^16.8 || ^17.0 || ^18.0
      react-dom: ^16.8 || ^17.0 || ^18.0
    dependencies:
      '@babel/runtime': 7.20.7
      '@radix-ui/react-compose-refs': 1.0.0_react@18.2.0
      '@radix-ui/react-use-layout-effect': 1.0.0_react@18.2.0
      react: 18.2.0
      react-dom: 18.2.0_react@18.2.0
    dev: false

  /@radix-ui/react-primitive/1.0.0_biqbaboplfbrettd7655fr4n2y:
    resolution: {integrity: sha512-EyXe6mnRlHZ8b6f4ilTDrXmkLShICIuOTTj0GX4w1rp+wSxf3+TD05u1UOITC8VsJ2a9nwHvdXtOXEOl0Cw/zQ==}
    peerDependencies:
      react: ^16.8 || ^17.0 || ^18.0
      react-dom: ^16.8 || ^17.0 || ^18.0
    dependencies:
      '@babel/runtime': 7.20.7
      '@radix-ui/react-slot': 1.0.0_react@18.2.0
      react: 18.2.0
      react-dom: 18.2.0_react@18.2.0
    dev: false

  /@radix-ui/react-slot/1.0.0_react@18.2.0:
    resolution: {integrity: sha512-3mrKauI/tWXo1Ll+gN5dHcxDPdm/Df1ufcDLCecn+pnCIVcdWE7CujXo8QaXOWRJyZyQWWbpB8eFwHzWXlv5mQ==}
    peerDependencies:
      react: ^16.8 || ^17.0 || ^18.0
    dependencies:
      '@babel/runtime': 7.20.7
      '@radix-ui/react-compose-refs': 1.0.0_react@18.2.0
      react: 18.2.0
    dev: false

  /@radix-ui/react-use-callback-ref/1.0.0_react@18.2.0:
    resolution: {integrity: sha512-GZtyzoHz95Rhs6S63D2t/eqvdFCm7I+yHMLVQheKM7nBD8mbZIt+ct1jz4536MDnaOGKIxynJ8eHTkVGVVkoTg==}
    peerDependencies:
      react: ^16.8 || ^17.0 || ^18.0
    dependencies:
      '@babel/runtime': 7.20.7
      react: 18.2.0
    dev: false

  /@radix-ui/react-use-controllable-state/1.0.0_react@18.2.0:
    resolution: {integrity: sha512-FohDoZvk3mEXh9AWAVyRTYR4Sq7/gavuofglmiXB2g1aKyboUD4YtgWxKj8O5n+Uak52gXQ4wKz5IFST4vtJHg==}
    peerDependencies:
      react: ^16.8 || ^17.0 || ^18.0
    dependencies:
      '@babel/runtime': 7.20.7
      '@radix-ui/react-use-callback-ref': 1.0.0_react@18.2.0
      react: 18.2.0
    dev: false

  /@radix-ui/react-use-escape-keydown/1.0.0_react@18.2.0:
    resolution: {integrity: sha512-JwfBCUIfhXRxKExgIqGa4CQsiMemo1Xt0W/B4ei3fpzpvPENKpMKQ8mZSB6Acj3ebrAEgi2xiQvcI1PAAodvyg==}
    peerDependencies:
      react: ^16.8 || ^17.0 || ^18.0
    dependencies:
      '@babel/runtime': 7.20.7
      '@radix-ui/react-use-callback-ref': 1.0.0_react@18.2.0
      react: 18.2.0
    dev: false

  /@radix-ui/react-use-layout-effect/1.0.0_react@18.2.0:
    resolution: {integrity: sha512-6Tpkq+R6LOlmQb1R5NNETLG0B4YP0wc+klfXafpUCj6JGyaUc8il7/kUZ7m59rGbXGczE9Bs+iz2qloqsZBduQ==}
    peerDependencies:
      react: ^16.8 || ^17.0 || ^18.0
    dependencies:
      '@babel/runtime': 7.20.7
      react: 18.2.0
    dev: false

  /@rollup/plugin-babel/5.3.1_opjstonlpkhafnz76jsxdwq25a:
    resolution: {integrity: sha512-WFfdLWU/xVWKeRQnKmIAQULUI7Il0gZnBIH/ZFO069wYIfPu+8zrfp/KMW0atmELoRDq8FbiP3VCss9MhCut7Q==}
    engines: {node: '>= 10.0.0'}
    peerDependencies:
      '@babel/core': ^7.0.0
      '@types/babel__core': ^7.1.9
      rollup: ^1.20.0||^2.0.0
    peerDependenciesMeta:
      '@types/babel__core':
        optional: true
    dependencies:
      '@babel/core': 7.20.5
      '@babel/helper-module-imports': 7.18.6
      '@rollup/pluginutils': 3.1.0_rollup@2.79.1
      rollup: 2.79.1
    dev: true

  /@rollup/plugin-node-resolve/11.2.1_rollup@2.79.1:
    resolution: {integrity: sha512-yc2n43jcqVyGE2sqV5/YCmocy9ArjVAP/BeXyTtADTBBX6V0e5UMqwO8CdQ0kzjb6zu5P1qMzsScCMRvE9OlVg==}
    engines: {node: '>= 10.0.0'}
    peerDependencies:
      rollup: ^1.20.0||^2.0.0
    dependencies:
      '@rollup/pluginutils': 3.1.0_rollup@2.79.1
      '@types/resolve': 1.17.1
      builtin-modules: 3.3.0
      deepmerge: 4.2.2
      is-module: 1.0.0
      resolve: 1.22.1
      rollup: 2.79.1
    dev: true

  /@rollup/plugin-replace/2.4.2_rollup@2.79.1:
    resolution: {integrity: sha512-IGcu+cydlUMZ5En85jxHH4qj2hta/11BHq95iHEyb2sbgiN0eCdzvUcHw5gt9pBL5lTi4JDYJ1acCoMGpTvEZg==}
    peerDependencies:
      rollup: ^1.20.0 || ^2.0.0
    dependencies:
      '@rollup/pluginutils': 3.1.0_rollup@2.79.1
      magic-string: 0.25.9
      rollup: 2.79.1
    dev: true

  /@rollup/pluginutils/3.1.0_rollup@2.79.1:
    resolution: {integrity: sha512-GksZ6pr6TpIjHm8h9lSQ8pi8BE9VeubNT0OMJ3B5uZJ8pz73NPiqOtCog/x2/QzM1ENChPKxMDhiQuRHsqc+lg==}
    engines: {node: '>= 8.0.0'}
    peerDependencies:
      rollup: ^1.20.0||^2.0.0
    dependencies:
      '@types/estree': 0.0.39
      estree-walker: 1.0.1
      picomatch: 2.3.1
      rollup: 2.79.1
    dev: true

  /@rushstack/eslint-patch/1.2.0:
    resolution: {integrity: sha512-sXo/qW2/pAcmT43VoRKOJbDOfV3cYpq3szSVfIThQXNt+E4DfKj361vaAt3c88U5tPUxzEswam7GW48PJqtKAg==}
    dev: true

  /@sindresorhus/is/5.3.0:
    resolution: {integrity: sha512-CX6t4SYQ37lzxicAqsBtxA3OseeoVrh9cSJ5PFYam0GksYlupRfy1A+Q4aYD3zvcfECLc0zO2u+ZnR2UYKvCrw==}
    engines: {node: '>=14.16'}
    dev: true

  /@surma/rollup-plugin-off-main-thread/2.2.3:
    resolution: {integrity: sha512-lR8q/9W7hZpMWweNiAKU7NQerBnzQQLvi8qnTDU/fxItPhtZVMbPV3lbCwjhIlNBe9Bbr5V+KHshvWmVSG9cxQ==}
    dependencies:
      ejs: 3.1.8
      json5: 2.2.1
      magic-string: 0.25.9
      string.prototype.matchall: 4.0.7
    dev: true

  /@swc/helpers/0.4.11:
    resolution: {integrity: sha512-rEUrBSGIoSFuYxwBYtlUFMlE2CwGhmW+w9355/5oduSw8e5h2+Tj4UrAGNNgP9915++wj5vkQo0UuOBqOAq4nw==}
    dependencies:
      tslib: 2.4.0
    dev: false

  /@swc/helpers/0.4.14:
    resolution: {integrity: sha512-4C7nX/dvpzB7za4Ql9K81xK3HPxCpHMgwTZVyf+9JQ6VUbn9jjZVN7/Nkdz/Ugzs2CSjqnL/UPXroiVBVHUWUw==}
    dependencies:
      tslib: 2.4.0

  /@szmarczak/http-timer/5.0.1:
    resolution: {integrity: sha512-+PmQX0PiAYPMeVYe237LJAYvOMYW1j2rH5YROyS3b4CTVJum34HfRvKvAzozHAQG0TnHNdUfY9nCeUyRAs//cw==}
    engines: {node: '>=14.16'}
    dependencies:
      defer-to-connect: 2.0.1
    dev: true

  /@tldraw/intersect/1.8.0:
    resolution: {integrity: sha512-0UarshNpyq2+O4o0xHMJIBgF0E630mes5CkMoO+D5xgYppSBIkeqYDcv0ujsmAhMKX1O6Y0ShuuHeflBEULUoQ==}
    dependencies:
      '@tldraw/vec': 1.8.0
    dev: false

  /@tldraw/vec/1.8.0:
    resolution: {integrity: sha512-GiS5Df3CzXY/fPBFcM0CKFERZfI4Cg1X33VPZX+NLo7Fwm/h9zu/aU24N1mG75Q9LuMnwKm7woxKr8BiUXGYCg==}
    dev: false

  /@types/chai-subset/1.3.3:
    resolution: {integrity: sha512-frBecisrNGz+F4T6bcc+NLeolfiojh5FxW2klu669+8BARtyQv2C/GkNW6FUodVe4BroGMP/wER/YDGc7rEllw==}
    dependencies:
      '@types/chai': 4.3.4
    dev: true

  /@types/chai/4.3.4:
    resolution: {integrity: sha512-KnRanxnpfpjUTqTCXslZSEdLfXExwgNxYPdiO2WGUj8+HDjFi8R3k5RVKPeSCzLjCcshCAtVO2QBbVuAV4kTnw==}
    dev: true

  /@types/debug/4.1.7:
    resolution: {integrity: sha512-9AonUzyTjXXhEOa0DnqpzZi6VHlqKMswga9EXjpXnnqxwLtdvPPtlO8evrI5D9S6asFRCQ6v+wpiUKbw+vKqyg==}
    dependencies:
      '@types/ms': 0.7.31
    dev: true

  /@types/eslint/8.4.10:
    resolution: {integrity: sha512-Sl/HOqN8NKPmhWo2VBEPm0nvHnu2LL3v9vKo8MEq0EtbJ4eVzGPl41VNPvn5E1i5poMk4/XD8UriLHpJvEP/Nw==}
    dependencies:
      '@types/estree': 0.0.39
      '@types/json-schema': 7.0.11
    dev: true

  /@types/estree/0.0.39:
    resolution: {integrity: sha512-EYNwp3bU+98cpU4lAWYYL7Zz+2gryWH1qbdDTidVd6hkiR6weksdbMadyXKXNPEkQFhXM+hVO9ZygomHXp+AIw==}
    dev: true

  /@types/flexsearch/0.7.3:
    resolution: {integrity: sha512-HXwADeHEP4exXkCIwy2n1+i0f1ilP1ETQOH5KDOugjkTFZPntWo0Gr8stZOaebkxsdx+k0X/K6obU/+it07ocg==}
    dev: false

  /@types/glob/7.2.0:
    resolution: {integrity: sha512-ZUxbzKl0IfJILTS6t7ip5fQQM/J3TJYubDm3nMbgubNNYS62eXeUpoLUC8/7fJNiFYHTrGPQn7hspDUzIHX3UA==}
    dependencies:
      '@types/minimatch': 5.1.2
      '@types/node': 18.7.18
    dev: true

  /@types/http-cache-semantics/4.0.1:
    resolution: {integrity: sha512-SZs7ekbP8CN0txVG2xVRH6EgKmEm31BOxA07vkFaETzZz1xh+cbt8BcI0slpymvwhx5dlFnQG2rTlPVQn+iRPQ==}
    dev: true

  /@types/is-ci/3.0.0:
    resolution: {integrity: sha512-Q0Op0hdWbYd1iahB+IFNQcWXFq4O0Q5MwQP7uN0souuQ4rPg1vEYcnIOfr1gY+M+6rc8FGoRaBO1mOOvL29sEQ==}
    dependencies:
      ci-info: 3.7.0
    dev: true

  /@types/json-schema/7.0.11:
    resolution: {integrity: sha512-wOuvG1SN4Us4rez+tylwwwCV1psiNVOkJeM3AUWUNWg/jDQY2+HE/444y5gc+jBmRqASOm2Oeh5c1axHobwRKQ==}
    dev: true

  /@types/json5/0.0.29:
    resolution: {integrity: sha512-dRLjCWHYg4oaA77cxO64oO+7JwCwnIzkZPdrrC71jQmQtlhM556pwKo5bUzqvZndkVbeFLIIi+9TC40JNF5hNQ==}
    dev: true

  /@types/long/4.0.2:
    resolution: {integrity: sha512-MqTGEo5bj5t157U6fA/BiDynNkn0YknVdh48CMPkTSpFTVmvao5UQmm7uEF6xBEo7qIMAlY/JSleYaE6VOdpaA==}
    dev: false

  /@types/minimatch/5.1.2:
    resolution: {integrity: sha512-K0VQKziLUWkVKiRVrx4a40iPaxTUefQmjtkQofBkYRcoaaL/8rhwDWww9qWbrgicNOgnpIsMxyNIUM4+n6dUIA==}
    dev: true

  /@types/minimist/1.2.2:
    resolution: {integrity: sha512-jhuKLIRrhvCPLqwPcx6INqmKeiA5EWrsCOPhrlFSrbrmU4ZMPjj5Ul/oLCMDO98XRUIwVm78xICz4EPCektzeQ==}
    dev: true

  /@types/ms/0.7.31:
    resolution: {integrity: sha512-iiUgKzV9AuaEkZqkOLDIvlQiL6ltuZd9tGcW3gwpnX8JbuiuhFlEGmmFXEXkN50Cvq7Os88IY2v0dkDqXYWVgA==}
    dev: true

  /@types/node/12.20.55:
    resolution: {integrity: sha512-J8xLz7q2OFulZ2cyGTLE1TbbZcjpno7FaN6zdJNrgAdrJ+DZzh/uFR6YrTb4C+nXakvud8Q4+rbhoIWlYQbUFQ==}
    dev: true

  /@types/node/18.11.18:
    resolution: {integrity: sha512-DHQpWGjyQKSHj3ebjFI/wRKcqQcdR+MoFBygntYOZytCqNfkd2ZC4ARDJ2DQqhjH5p85Nnd3jhUJIXrszFX/JA==}

  /@types/node/18.7.18:
    resolution: {integrity: sha512-m+6nTEOadJZuTPkKR/SYK3A2d7FZrgElol9UP1Kae90VVU4a6mxnPuLiIW1m4Cq4gZ/nWb9GrdVXJCoCazDAbg==}
    dev: true

  /@types/normalize-package-data/2.4.1:
    resolution: {integrity: sha512-Gj7cI7z+98M282Tqmp2K5EIsoouUEzbBJhQQzDE3jSIRk6r9gsz0oUokqIUR4u1R3dMHo0pDHM7sNOHyhulypw==}
    dev: true

  /@types/parse-json/4.0.0:
    resolution: {integrity: sha512-//oorEZjL6sbPcKUaCdIGlIUeH26mgzimjBB77G6XRgnDl/L5wOnpyBGRe/Mmf5CVW3PwEBE1NjiMZ/ssFh4wA==}
    dev: false

  /@types/prop-types/15.7.5:
    resolution: {integrity: sha512-JCB8C6SnDoQf0cNycqd/35A7MjcnK+ZTqE7judS6o7utxUCg6imJg3QK2qzHKszlTjcj2cn+NwMB2i96ubpj7w==}

  /@types/quill/1.3.10:
    resolution: {integrity: sha512-IhW3fPW+bkt9MLNlycw8u8fWb7oO7W5URC9MfZYHBlA24rex9rs23D5DETChu1zvgVdc5ka64ICjJOgQMr6Shw==}
    dependencies:
      parchment: 1.1.4
    dev: false

  /@types/react-dom/18.0.6:
    resolution: {integrity: sha512-/5OFZgfIPSwy+YuIBP/FgJnQnsxhZhjjrnxudMddeblOouIodEQ75X14Rr4wGSG/bknL+Omy9iWlLo1u/9GzAA==}
    dependencies:
      '@types/react': 18.0.20
    dev: true

  /@types/react-is/17.0.3:
    resolution: {integrity: sha512-aBTIWg1emtu95bLTLx0cpkxwGW3ueZv71nE2YFBpL8k/z5czEW8yYpOo8Dp+UUAFAtKwNaOsh/ioSeQnWlZcfw==}
    dependencies:
      '@types/react': 18.0.20
    dev: false

  /@types/react-transition-group/4.4.5:
    resolution: {integrity: sha512-juKD/eiSM3/xZYzjuzH6ZwpP+/lejltmiS3QEzV/vmb/Q8+HfDmxu+Baga8UEMGBqV88Nbg4l2hY/K2DkyaLLA==}
    dependencies:
      '@types/react': 18.0.20
    dev: false

  /@types/react/18.0.20:
    resolution: {integrity: sha512-MWul1teSPxujEHVwZl4a5HxQ9vVNsjTchVA+xRqv/VYGCuKGAU6UhfrTdF5aBefwD1BHUD8i/zq+O/vyCm/FrA==}
    dependencies:
      '@types/prop-types': 15.7.5
      '@types/scheduler': 0.16.2
      csstype: 3.1.1

  /@types/react/18.0.21:
    resolution: {integrity: sha512-7QUCOxvFgnD5Jk8ZKlUAhVcRj7GuJRjnjjiY/IUBWKgOlnvDvTMLD4RTF7NPyVmbRhNrbomZiOepg7M/2Kj1mA==}
    dependencies:
      '@types/prop-types': 15.7.5
      '@types/scheduler': 0.16.2
      csstype: 3.1.1
    dev: true

  /@types/resolve/1.17.1:
    resolution: {integrity: sha512-yy7HuzQhj0dhGpD8RLXSZWEkLsV9ibvxvi6EiJ3bkqLAO1RGo0WbkWQiwpRlSFymTJRz0d3k5LM3kkx8ArDbLw==}
    dependencies:
      '@types/node': 18.7.18
    dev: true

  /@types/scheduler/0.16.2:
    resolution: {integrity: sha512-hppQEBDmlwhFAXKJX2KnWLYu5yMfi91yazPb2l+lbJiwW+wdo1gNeRA+3RgNSO39WYX2euey41KEwnqesU2Jew==}

  /@types/semver/6.2.3:
    resolution: {integrity: sha512-KQf+QAMWKMrtBMsB8/24w53tEsxllMj6TuA80TT/5igJalLI/zm0L3oXRbIAl4Ohfc85gyHX/jhMwsVkmhLU4A==}
    dev: true

  /@types/semver/7.3.13:
    resolution: {integrity: sha512-21cFJr9z3g5dW8B0CVI9g2O9beqaThGQ6ZFBqHfwhzLDKUxaqTIy3vnfah/UPkfOiF2pLq+tGz+W8RyCskuslw==}
    dev: true

  /@types/trusted-types/2.0.2:
    resolution: {integrity: sha512-F5DIZ36YVLE+PN+Zwws4kJogq47hNgX3Nx6WyDJ3kcplxyke3XIzB8uK5n/Lpm1HBsbGzd6nmGehL8cPekP+Tg==}

  /@types/wicg-file-system-access/2020.9.5:
    resolution: {integrity: sha512-UYK244awtmcUYQfs7FR8710MJcefL2WvkyHMjA8yJzxd1mo0Gfn88sRZ1Bls7hiUhA2w7ne1gpJ9T5g3G0wOyA==}
    dev: true

  /@typescript-eslint/eslint-plugin/5.48.0_wxmz6cyorqfuzhhglktlvr5lve:
    resolution: {integrity: sha512-SVLafp0NXpoJY7ut6VFVUU9I+YeFsDzeQwtK0WZ+xbRN3mtxJ08je+6Oi2N89qDn087COdO0u3blKZNv9VetRQ==}
    engines: {node: ^12.22.0 || ^14.17.0 || >=16.0.0}
    peerDependencies:
      '@typescript-eslint/parser': ^5.0.0
      eslint: ^6.0.0 || ^7.0.0 || ^8.0.0
      typescript: '*'
    peerDependenciesMeta:
      typescript:
        optional: true
    dependencies:
      '@typescript-eslint/parser': 5.48.0_p4cjf2r47dnfiqufepc5hp43sq
      '@typescript-eslint/scope-manager': 5.48.0
      '@typescript-eslint/type-utils': 5.48.0_p4cjf2r47dnfiqufepc5hp43sq
      '@typescript-eslint/utils': 5.48.0_p4cjf2r47dnfiqufepc5hp43sq
      debug: 4.3.4
      eslint: 8.31.0
      ignore: 5.2.0
      natural-compare-lite: 1.4.0
      regexpp: 3.2.0
      semver: 7.3.7
      tsutils: 3.21.0_typescript@4.9.3
      typescript: 4.9.3
    transitivePeerDependencies:
      - supports-color
    dev: true

  /@typescript-eslint/parser/5.48.0_76twfck5d7crjqrmw4yltga7zm:
    resolution: {integrity: sha512-1mxNA8qfgxX8kBvRDIHEzrRGrKHQfQlbW6iHyfHYS0Q4X1af+S6mkLNtgCOsGVl8+/LUPrqdHMssAemkrQ01qg==}
    engines: {node: ^12.22.0 || ^14.17.0 || >=16.0.0}
    peerDependencies:
      eslint: ^6.0.0 || ^7.0.0 || ^8.0.0
      typescript: '*'
    peerDependenciesMeta:
      typescript:
        optional: true
    dependencies:
      '@typescript-eslint/scope-manager': 5.48.0
      '@typescript-eslint/types': 5.48.0
      '@typescript-eslint/typescript-estree': 5.48.0_typescript@4.8.3
      debug: 4.3.4
      eslint: 8.22.0
      typescript: 4.8.3
    transitivePeerDependencies:
      - supports-color
    dev: true

  /@typescript-eslint/parser/5.48.0_p4cjf2r47dnfiqufepc5hp43sq:
    resolution: {integrity: sha512-1mxNA8qfgxX8kBvRDIHEzrRGrKHQfQlbW6iHyfHYS0Q4X1af+S6mkLNtgCOsGVl8+/LUPrqdHMssAemkrQ01qg==}
    engines: {node: ^12.22.0 || ^14.17.0 || >=16.0.0}
    peerDependencies:
      eslint: ^6.0.0 || ^7.0.0 || ^8.0.0
      typescript: '*'
    peerDependenciesMeta:
      typescript:
        optional: true
    dependencies:
      '@typescript-eslint/scope-manager': 5.48.0
      '@typescript-eslint/types': 5.48.0
      '@typescript-eslint/typescript-estree': 5.48.0_typescript@4.9.3
      debug: 4.3.4
      eslint: 8.31.0
      typescript: 4.9.3
    transitivePeerDependencies:
      - supports-color
    dev: true

  /@typescript-eslint/scope-manager/5.48.0:
    resolution: {integrity: sha512-0AA4LviDtVtZqlyUQnZMVHydDATpD9SAX/RC5qh6cBd3xmyWvmXYF+WT1oOmxkeMnWDlUVTwdODeucUnjz3gow==}
    engines: {node: ^12.22.0 || ^14.17.0 || >=16.0.0}
    dependencies:
      '@typescript-eslint/types': 5.48.0
      '@typescript-eslint/visitor-keys': 5.48.0
    dev: true

  /@typescript-eslint/type-utils/5.48.0_p4cjf2r47dnfiqufepc5hp43sq:
    resolution: {integrity: sha512-vbtPO5sJyFjtHkGlGK4Sthmta0Bbls4Onv0bEqOGm7hP9h8UpRsHJwsrCiWtCUndTRNQO/qe6Ijz9rnT/DB+7g==}
    engines: {node: ^12.22.0 || ^14.17.0 || >=16.0.0}
    peerDependencies:
      eslint: '*'
      typescript: '*'
    peerDependenciesMeta:
      typescript:
        optional: true
    dependencies:
      '@typescript-eslint/typescript-estree': 5.48.0_typescript@4.9.3
      '@typescript-eslint/utils': 5.48.0_p4cjf2r47dnfiqufepc5hp43sq
      debug: 4.3.4
      eslint: 8.31.0
      tsutils: 3.21.0_typescript@4.9.3
      typescript: 4.9.3
    transitivePeerDependencies:
      - supports-color
    dev: true

  /@typescript-eslint/types/5.48.0:
    resolution: {integrity: sha512-UTe67B0Ypius0fnEE518NB2N8gGutIlTojeTg4nt0GQvikReVkurqxd2LvYa9q9M5MQ6rtpNyWTBxdscw40Xhw==}
    engines: {node: ^12.22.0 || ^14.17.0 || >=16.0.0}
    dev: true

  /@typescript-eslint/typescript-estree/5.48.0_typescript@4.8.3:
    resolution: {integrity: sha512-7pjd94vvIjI1zTz6aq/5wwE/YrfIyEPLtGJmRfyNR9NYIW+rOvzzUv3Cmq2hRKpvt6e9vpvPUQ7puzX7VSmsEw==}
    engines: {node: ^12.22.0 || ^14.17.0 || >=16.0.0}
    peerDependencies:
      typescript: '*'
    peerDependenciesMeta:
      typescript:
        optional: true
    dependencies:
      '@typescript-eslint/types': 5.48.0
      '@typescript-eslint/visitor-keys': 5.48.0
      debug: 4.3.4
      globby: 11.1.0
      is-glob: 4.0.3
      semver: 7.3.7
      tsutils: 3.21.0_typescript@4.8.3
      typescript: 4.8.3
    transitivePeerDependencies:
      - supports-color
    dev: true

  /@typescript-eslint/typescript-estree/5.48.0_typescript@4.9.3:
    resolution: {integrity: sha512-7pjd94vvIjI1zTz6aq/5wwE/YrfIyEPLtGJmRfyNR9NYIW+rOvzzUv3Cmq2hRKpvt6e9vpvPUQ7puzX7VSmsEw==}
    engines: {node: ^12.22.0 || ^14.17.0 || >=16.0.0}
    peerDependencies:
      typescript: '*'
    peerDependenciesMeta:
      typescript:
        optional: true
    dependencies:
      '@typescript-eslint/types': 5.48.0
      '@typescript-eslint/visitor-keys': 5.48.0
      debug: 4.3.4
      globby: 11.1.0
      is-glob: 4.0.3
      semver: 7.3.7
      tsutils: 3.21.0_typescript@4.9.3
      typescript: 4.9.3
    transitivePeerDependencies:
      - supports-color
    dev: true

  /@typescript-eslint/utils/5.48.0_p4cjf2r47dnfiqufepc5hp43sq:
    resolution: {integrity: sha512-x2jrMcPaMfsHRRIkL+x96++xdzvrdBCnYRd5QiW5Wgo1OB4kDYPbC1XjWP/TNqlfK93K/lUL92erq5zPLgFScQ==}
    engines: {node: ^12.22.0 || ^14.17.0 || >=16.0.0}
    peerDependencies:
      eslint: ^6.0.0 || ^7.0.0 || ^8.0.0
    dependencies:
      '@types/json-schema': 7.0.11
      '@types/semver': 7.3.13
      '@typescript-eslint/scope-manager': 5.48.0
      '@typescript-eslint/types': 5.48.0
      '@typescript-eslint/typescript-estree': 5.48.0_typescript@4.9.3
      eslint: 8.31.0
      eslint-scope: 5.1.1
      eslint-utils: 3.0.0_eslint@8.31.0
      semver: 7.3.7
    transitivePeerDependencies:
      - supports-color
      - typescript
    dev: true

  /@typescript-eslint/visitor-keys/5.48.0:
    resolution: {integrity: sha512-5motVPz5EgxQ0bHjut3chzBkJ3Z3sheYVcSwS5BpHZpLqSptSmELNtGixmgj65+rIfhvtQTz5i9OP2vtzdDH7Q==}
    engines: {node: ^12.22.0 || ^14.17.0 || >=16.0.0}
    dependencies:
      '@typescript-eslint/types': 5.48.0
      eslint-visitor-keys: 3.3.0
    dev: true

  /abort-controller/3.0.0:
    resolution: {integrity: sha512-h8lQ8tacZYnR3vNQTgibj+tODHI5/+l06Au2Pcriv/Gmet0eaj4TwWH41sO9wnHDiQsEj19q0drzdWdeAHtweg==}
    engines: {node: '>=6.5'}
    dependencies:
      event-target-shim: 5.0.1
    dev: false

  /acorn-jsx/5.3.2_acorn@8.8.0:
    resolution: {integrity: sha512-rq9s+JNhf0IChjtDXxllJ7g41oZk5SlXtp0LHwyA5cejwn7vKmKp4pPri6YEePv2PU65sAsegbXtIinmDFDXgQ==}
    peerDependencies:
      acorn: ^6.0.0 || ^7.0.0 || ^8.0.0
    dependencies:
      acorn: 8.8.0
    dev: true

  /acorn-walk/8.2.0:
    resolution: {integrity: sha512-k+iyHEuPgSw6SbuDpGQM+06HQUa04DZ3o+F6CSzXMvvI5KMvnaEqXe+YVe555R9nn6GPt404fos4wcgpw12SDA==}
    engines: {node: '>=0.4.0'}
    dev: true

  /acorn/8.8.0:
    resolution: {integrity: sha512-QOxyigPVrpZ2GXT+PFyZTl6TtOFc5egxHIP9IlQ+RbupQuX4RkT/Bee4/kQuC02Xkzg84JcT7oLYtDIQxp+v7w==}
    engines: {node: '>=0.4.0'}
    dev: true

  /acorn/8.8.1:
    resolution: {integrity: sha512-7zFpHzhnqYKrkYdUjF1HI1bzd0VygEGX8lFk4k5zVMqHEoES+P+7TKI+EvLO9WVMJ8eekdO0aDEK044xTXwPPA==}
    engines: {node: '>=0.4.0'}
    hasBin: true
    dev: true

  /aggregate-error/3.1.0:
    resolution: {integrity: sha512-4I7Td01quW/RpocfNayFdFVk1qSuoh0E7JrbRJ16nH01HhKFQ88INq9Sd+nd72zqRySlr9BmDA8xlEJ6vJMrYA==}
    engines: {node: '>=8'}
    dependencies:
      clean-stack: 2.2.0
      indent-string: 4.0.0
    dev: true

  /ajv-keywords/3.5.2_ajv@6.12.6:
    resolution: {integrity: sha512-5p6WTN0DdTGVQk6VjcEju19IgaHudalcfabD7yhDGeA6bcQnmL+CpveLJq/3hvfwd1aof6L386Ougkx6RfyMIQ==}
    peerDependencies:
      ajv: ^6.9.1
    dependencies:
      ajv: 6.12.6
    dev: true

  /ajv/6.12.6:
    resolution: {integrity: sha512-j3fVLgvTo527anyYyJOGTYJbG+vnnQYvE0m5mmkc1TK+nxAppkCLMIL0aZ4dblVCNoGShhm+kzE4ZUykBoMg4g==}
    dependencies:
      fast-deep-equal: 3.1.3
      fast-json-stable-stringify: 2.1.0
      json-schema-traverse: 0.4.1
      uri-js: 4.4.1
    dev: true

  /ajv/8.11.2:
    resolution: {integrity: sha512-E4bfmKAhGiSTvMfL1Myyycaub+cUEU2/IvpylXkUu7CHBkBj1f/ikdzbD7YQ6FKUbixDxeYvB/xY4fvyroDlQg==}
    dependencies:
      fast-deep-equal: 3.1.3
      json-schema-traverse: 1.0.0
      require-from-string: 2.0.2
      uri-js: 4.4.1
    dev: true

  /ansi-colors/4.1.3:
    resolution: {integrity: sha512-/6w/C21Pm1A7aZitlI5Ni/2J6FFQN8i1Cvz3kHABAAbw93v/NlvKdVOqz7CCWz/3iv/JplRSEEZ83XION15ovw==}
    engines: {node: '>=6'}
    dev: true

  /ansi-escapes/4.3.2:
    resolution: {integrity: sha512-gKXj5ALrKWQLsYG9jlTRmR/xKluxHV+Z9QEwNIgCfM1/uwPMCuzVVnh5mwTd+OuBZcwSIMbqssNWRm1lE51QaQ==}
    engines: {node: '>=8'}
    dependencies:
      type-fest: 0.21.3
    dev: true

  /ansi-regex/5.0.1:
    resolution: {integrity: sha512-quJQXlTSUGL2LH9SUXo8VwsY4soanhgo6LNSm84E1LBcE8s3O0wpdiRzyR9z/ZZJMlMWv37qOOb9pdJlMUEKFQ==}
    engines: {node: '>=8'}

  /ansi-regex/6.0.1:
    resolution: {integrity: sha512-n5M855fKb2SsfMIiFFoVrABHJC8QtHwVx+mHWP3QcEqBHYienj5dHSgjbxtC0WEZXYt4wcD6zrQElDPhFuZgfA==}
    engines: {node: '>=12'}
    dev: true

  /ansi-styles/3.2.1:
    resolution: {integrity: sha512-VT0ZI6kZRdTh8YyJw3SMbYm/u+NqfsAxEpWO0Pf9sq8/e94WxxOpPKx9FR1FlyCtOVDNOQ+8ntlqFxiRc+r5qA==}
    engines: {node: '>=4'}
    dependencies:
      color-convert: 1.9.3

  /ansi-styles/4.3.0:
    resolution: {integrity: sha512-zbB9rCJAT1rbjiVDb2hqKFHNYLxgtk8NURxZ3IZwD3F6NtxbXZQCnnSi1Lkx+IDohdPlFp222wVALIheZJQSEg==}
    engines: {node: '>=8'}
    dependencies:
      color-convert: 2.0.1

  /ansi-styles/6.2.1:
    resolution: {integrity: sha512-bN798gFfQX+viw3R7yrGWRqnrN2oRkEkUjjl4JNn4E8GxxbjtG3FbrEIIY3l8/hrwUwIeCZvi4QuOTP4MErVug==}
    engines: {node: '>=12'}
    dev: true

  /argparse/1.0.10:
    resolution: {integrity: sha512-o5Roy6tNG4SL/FOkCAN6RzjiakZS25RLYFrcMttJqbdd8BWrnA+fGz57iN5Pb06pvBGvl5gQ0B48dJlslXvoTg==}
    dependencies:
      sprintf-js: 1.0.3
    dev: true

  /argparse/2.0.1:
    resolution: {integrity: sha512-8+9WqebbFzpX9OR+Wa6O29asIogeRMzcGtAINdpMHHyAg10f05aSFVBbcEqGf/PXw1EjAZ+q2/bEBg3DvurK3Q==}
    dev: true

  /aria-hidden/1.2.2_w5j4k42lgipnm43s3brx6h3c34:
    resolution: {integrity: sha512-6y/ogyDTk/7YAe91T3E2PR1ALVKyM2QbTio5HwM+N1Q6CMlCKhvClyIjkckBswa0f2xJhjsfzIGa1yVSe1UMVA==}
    engines: {node: '>=10'}
    peerDependencies:
      '@types/react': ^16.9.0 || ^17.0.0 || ^18.0.0
      react: ^16.9.0 || ^17.0.0 || ^18.0.0
    peerDependenciesMeta:
      '@types/react':
        optional: true
    dependencies:
      '@types/react': 18.0.20
      react: 18.2.0
      tslib: 2.4.0
    dev: false

  /aria-query/4.2.2:
    resolution: {integrity: sha512-o/HelwhuKpTj/frsOsbNLNgnNGVIFsVP/SW2BSF14gVl7kAfMOJ6/8wUAUvG1R1NHKrfG+2sHZTu0yauT1qBrA==}
    engines: {node: '>=6.0'}
    dependencies:
      '@babel/runtime': 7.19.0
      '@babel/runtime-corejs3': 7.19.1
    dev: true

  /array-includes/3.1.5:
    resolution: {integrity: sha512-iSDYZMMyTPkiFasVqfuAQnWAYcvO/SeBSCGKePoEthjp4LEMTe4uLc7b025o4jAZpHhihh8xPo99TNWUWWkGDQ==}
    engines: {node: '>= 0.4'}
    dependencies:
      call-bind: 1.0.2
      define-properties: 1.1.4
      es-abstract: 1.20.2
      get-intrinsic: 1.1.3
      is-string: 1.0.7
    dev: true

  /array-union/1.0.2:
    resolution: {integrity: sha512-Dxr6QJj/RdU/hCaBjOfxW+q6lyuVE6JFWIrAUpuOOhoJJoQ99cUn3igRaHVB5P9WrgFVN0FfArM3x0cueOU8ng==}
    engines: {node: '>=0.10.0'}
    dependencies:
      array-uniq: 1.0.3
    dev: true

  /array-union/2.1.0:
    resolution: {integrity: sha512-HGyxoOTYUyCM6stUe6EJgnd4EoewAI7zMdfqO+kGjnlZmBDz/cR5pf8r/cR4Wq60sL/p0IkcjUEEPwS3GFrIyw==}
    engines: {node: '>=8'}
    dev: true

  /array-uniq/1.0.3:
    resolution: {integrity: sha512-MNha4BWQ6JbwhFhj03YK552f7cb3AzoE8SzeljgChvL1dl3IcvggXVz1DilzySZkCja+CXuZbdW7yATchWn8/Q==}
    engines: {node: '>=0.10.0'}
    dev: true

  /array.prototype.flat/1.3.0:
    resolution: {integrity: sha512-12IUEkHsAhA4DY5s0FPgNXIdc8VRSqD9Zp78a5au9abH/SOBrsp082JOWFNTjkMozh8mqcdiKuaLGhPeYztxSw==}
    engines: {node: '>= 0.4'}
    dependencies:
      call-bind: 1.0.2
      define-properties: 1.1.4
      es-abstract: 1.20.2
      es-shim-unscopables: 1.0.0
    dev: true

  /array.prototype.flatmap/1.3.0:
    resolution: {integrity: sha512-PZC9/8TKAIxcWKdyeb77EzULHPrIX/tIZebLJUQOMR1OwYosT8yggdfWScfTBCDj5utONvOuPQQumYsU2ULbkg==}
    engines: {node: '>= 0.4'}
    dependencies:
      call-bind: 1.0.2
      define-properties: 1.1.4
      es-abstract: 1.20.2
      es-shim-unscopables: 1.0.0
    dev: true

  /arrify/1.0.1:
    resolution: {integrity: sha512-3CYzex9M9FGQjCGMGyi6/31c8GJbgb0qGyrx5HWxPd0aCwh4cB2YjMb2Xf9UuoogrMrlO9cTqnB5rI5GHZTcUA==}
    engines: {node: '>=0.10.0'}
    dev: true

  /assertion-error/1.1.0:
    resolution: {integrity: sha512-jgsaNduz+ndvGyFt3uSuWqvy4lCnIJiovtouQN5JZHOKCS2QuhEdbcQHFhVksz2N2U9hXJo8odG7ETyWlEeuDw==}
    dev: true

  /ast-types-flow/0.0.7:
    resolution: {integrity: sha512-eBvWn1lvIApYMhzQMsu9ciLfkBY499mFZlNqG+/9WR7PVlroQw0vG30cOQQbaKz3sCEc44TAOu2ykzqXSNnwag==}
    dev: true

  /astral-regex/2.0.0:
    resolution: {integrity: sha512-Z7tMw1ytTXt5jqMcOP+OQteU1VuNK9Y02uuJtKQ1Sv69jXQKKg5cibLwGJow8yzZP+eAc18EmLGPal0bp36rvQ==}
    engines: {node: '>=8'}
    dev: true

  /async/3.2.4:
    resolution: {integrity: sha512-iAB+JbDEGXhyIUavoDl9WP/Jj106Kz9DEn1DPgYw5ruDn0e3Wgi3sKFm55sASdGBNOQB8F59d9qQ7deqrHA8wQ==}
    dev: true

  /at-least-node/1.0.0:
    resolution: {integrity: sha512-+q/t7Ekv1EDY2l6Gda6LLiX14rU9TV20Wa3ofeQmwPFZbOMo9DXrLbOjFaaclkXKWidIaopwAObQDqwWtGUjqg==}
    engines: {node: '>= 4.0.0'}
    dev: true

  /autosize/5.0.2:
    resolution: {integrity: sha512-FPVt5ynkqUAA9gcMZnJHka1XfQgr1WNd/yRfIjmj5WGmjua+u5Hl9hn8M2nU5CNy2bEIcj1ZUwXq7IOHsfZG9w==}
    dev: false

  /axe-core/4.4.3:
    resolution: {integrity: sha512-32+ub6kkdhhWick/UjvEwRchgoetXqTK14INLqbGm5U2TzBkBNF3nQtLYm8ovxSkQWArjEQvftCKryjZaATu3w==}
    engines: {node: '>=4'}
    dev: true

  /axobject-query/2.2.0:
    resolution: {integrity: sha512-Td525n+iPOOyUQIeBfcASuG6uJsDOITl7Mds5gFyerkWiX7qhUTdYUBlSgNMyVqtSJqwpt1kXGLdUt6SykLMRA==}
    dev: true

  /babel-loader/8.3.0:
    resolution: {integrity: sha512-H8SvsMF+m9t15HNLMipppzkC+Y2Yq+v3SonZyU70RBL/h1gxPkH08Ot8pEE9Z4Kd+czyWJClmFS8qzIP9OZ04Q==}
    engines: {node: '>= 8.9'}
    peerDependencies:
      '@babel/core': ^7.0.0
      webpack: '>=2'
    dependencies:
      find-cache-dir: 3.3.2
      loader-utils: 2.0.4
      make-dir: 3.1.0
      schema-utils: 2.7.1
    dev: true

  /babel-plugin-macros/3.1.0:
    resolution: {integrity: sha512-Cg7TFGpIr01vOQNODXOOaGz2NpCU5gl8x1qJFbb6hbZxR7XrcE2vtbAsTAbJ7/xwJtUuJEw8K8Zr/AE0LHlesg==}
    engines: {node: '>=10', npm: '>=6'}
    dependencies:
      '@babel/runtime': 7.19.0
      cosmiconfig: 7.0.1
      resolve: 1.22.1
    dev: false

  /babel-plugin-polyfill-corejs2/0.3.3_@babel+core@7.20.5:
    resolution: {integrity: sha512-8hOdmFYFSZhqg2C/JgLUQ+t52o5nirNwaWM2B9LWteozwIvM14VSwdsCAUET10qT+kmySAlseadmfeeSWFCy+Q==}
    peerDependencies:
      '@babel/core': ^7.0.0-0
    dependencies:
      '@babel/compat-data': 7.20.5
      '@babel/core': 7.20.5
      '@babel/helper-define-polyfill-provider': 0.3.3_@babel+core@7.20.5
      semver: 6.3.0
    transitivePeerDependencies:
      - supports-color
    dev: true

  /babel-plugin-polyfill-corejs3/0.6.0_@babel+core@7.20.5:
    resolution: {integrity: sha512-+eHqR6OPcBhJOGgsIar7xoAB1GcSwVUA3XjAd7HJNzOXT4wv6/H7KIdA/Nc60cvUlDbKApmqNvD1B1bzOt4nyA==}
    peerDependencies:
      '@babel/core': ^7.0.0-0
    dependencies:
      '@babel/core': 7.20.5
      '@babel/helper-define-polyfill-provider': 0.3.3_@babel+core@7.20.5
      core-js-compat: 3.27.1
    transitivePeerDependencies:
      - supports-color
    dev: true

  /babel-plugin-polyfill-regenerator/0.4.1_@babel+core@7.20.5:
    resolution: {integrity: sha512-NtQGmyQDXjQqQ+IzRkBVwEOz9lQ4zxAQZgoAYEtU9dJjnl1Oc98qnN7jcp+bE7O7aYzVpavXE3/VKXNzUbh7aw==}
    peerDependencies:
      '@babel/core': ^7.0.0-0
    dependencies:
      '@babel/core': 7.20.5
      '@babel/helper-define-polyfill-provider': 0.3.3_@babel+core@7.20.5
    transitivePeerDependencies:
      - supports-color
    dev: true

  /balanced-match/1.0.2:
    resolution: {integrity: sha512-3oSeUO0TMV67hN1AmbXsK4yaqU7tjiHlbxRDZOpH0KW9+CeX4bRAaX0Anxt0tx2MrpRpWwQaPwIlISEJhYU5Pw==}
    dev: true

  /base64-arraybuffer-es6/0.7.0:
    resolution: {integrity: sha512-ESyU/U1CFZDJUdr+neHRhNozeCv72Y7Vm0m1DCbjX3KBjT6eYocvAJlSk6+8+HkVwXlT1FNxhGW6q3UKAlCvvw==}
    engines: {node: '>=6.0.0'}
    dev: true

  /base64-js/1.5.1:
    resolution: {integrity: sha512-AKpaYlHn8t4SVbOHCy+b5+KKgvR4vrsD8vbvrbiQJps7fKDTkjkDry6ji0rUJjC0kzbNePLwzxq8iypo41qeWA==}
    dev: false

  /better-path-resolve/1.0.0:
    resolution: {integrity: sha512-pbnl5XzGBdrFU/wT4jqmJVPn2B6UHPBOhzMQkY/SPUPB6QtUXtmBHBIwCbXJol93mOpGMnQyP/+BB19q04xj7g==}
    engines: {node: '>=4'}
    dependencies:
      is-windows: 1.0.2
    dev: true

  /big.js/5.2.2:
    resolution: {integrity: sha512-vyL2OymJxmarO8gxMr0mhChsO9QGwhynfuu4+MHTAW6czfq9humCB7rKpUjDd9YUiDPU4mzpyupFSvOClAwbmQ==}
    dev: true

  /brace-expansion/1.1.11:
    resolution: {integrity: sha512-iCuPHDFgrHX7H2vEI/5xpz07zSHB00TpugqhmYtVmMO6518mCuRMoOYFldEBl0g187ufozdaHgWKcYFb61qGiA==}
    dependencies:
      balanced-match: 1.0.2
      concat-map: 0.0.1
    dev: true

  /brace-expansion/2.0.1:
    resolution: {integrity: sha512-XnAIvQ8eM+kC6aULx6wuQiwVsnzsi9d3WxzV3FpWTGA19F621kwdbsAcFKXgKUHZWsy+mY6iL1sHTxWEFCytDA==}
    dependencies:
      balanced-match: 1.0.2
    dev: true

  /braces/3.0.2:
    resolution: {integrity: sha512-b8um+L1RzM3WDSzvhm6gIz1yfTbBt6YTlcEKAvsmqCZZFw46z626lVj9j1yEPW33H5H+lBQpZMP1k8l+78Ha0A==}
    engines: {node: '>=8'}
    dependencies:
      fill-range: 7.0.1
    dev: true

  /breakword/1.0.5:
    resolution: {integrity: sha512-ex5W9DoOQ/LUEU3PMdLs9ua/CYZl1678NUkKOdUSi8Aw5F1idieaiRURCBFJCwVcrD1J8Iy3vfWSloaMwO2qFg==}
    dependencies:
      wcwidth: 1.0.1
    dev: true

  /browserslist/4.21.4:
    resolution: {integrity: sha512-CBHJJdDmgjl3daYjN5Cp5kbTf1mUhZoS+beLklHIvkOWscs83YAhLlF3Wsh/lciQYAcbBJgTOD44VtG31ZM4Hw==}
    engines: {node: ^6 || ^7 || ^8 || ^9 || ^10 || ^11 || ^12 || >=13.7}
    hasBin: true
    dependencies:
      caniuse-lite: 1.0.30001419
      electron-to-chromium: 1.4.284
      node-releases: 2.0.6
      update-browserslist-db: 1.0.10_browserslist@4.21.4
    dev: true

  /buffer-from/0.1.2:
    resolution: {integrity: sha512-RiWIenusJsmI2KcvqQABB83tLxCByE3upSP8QU3rJDMVFGPWLvPQJt/O1Su9moRWeH7d+Q2HYb68f6+v+tw2vg==}
    dev: false

  /buffer-from/1.1.2:
    resolution: {integrity: sha512-E+XQCRwSbaaiChtv6k6Dwgc+bx+Bs6vuKJHHl5kox/BaKbhiXzqQOwK4cO22yElGp2OCmjwVhT3HmxgyPGnJfQ==}
    dev: true

  /buffer/6.0.3:
    resolution: {integrity: sha512-FTiCpNxtwiZZHEZbcbTIcZjERVICn9yq/pDFkTl95/AxzD1naBctN7YO68riM/gLSDY7sdrMby8hofADYuuqOA==}
    dependencies:
      base64-js: 1.5.1
      ieee754: 1.2.1
    dev: false

  /builtin-modules/3.3.0:
    resolution: {integrity: sha512-zhaCDicdLuWN5UbN5IMnFqNMhNfo919sH85y2/ea+5Yg9TsTkeZxpL+JLbp6cgYFS4sRLp3YV4S6yDuqVWHYOw==}
    engines: {node: '>=6'}
    dev: true

  /cacheable-lookup/7.0.0:
    resolution: {integrity: sha512-+qJyx4xiKra8mZrcwhjMRMUhD5NR1R8esPkzIYxX96JiecFoxAXFuz/GpR3+ev4PE1WamHip78wV0vcmPQtp8w==}
    engines: {node: '>=14.16'}
    dev: true

  /cacheable-request/10.2.3:
    resolution: {integrity: sha512-6BehRBOs7iurNjAYN9iPazTwFDaMQavJO8W1MEm3s2pH8q/tkPTtLDRUZaweWK87WFGf2Y5wLAlaCJlR5kOz3w==}
    engines: {node: '>=14.16'}
    dependencies:
      '@types/http-cache-semantics': 4.0.1
      get-stream: 6.0.1
      http-cache-semantics: 4.1.0
      keyv: 4.5.2
      mimic-response: 4.0.0
      normalize-url: 8.0.0
      responselike: 3.0.0
    dev: true

  /call-bind/1.0.2:
    resolution: {integrity: sha512-7O+FbCihrB5WGbFYesctwmTKae6rOiIzmz1icreWJ+0aA7LJfuqhEso2T9ncpcFtzMQtzXf2QGGueWJGTYsqrA==}
    dependencies:
      function-bind: 1.1.1
      get-intrinsic: 1.1.3

  /callsites/3.1.0:
    resolution: {integrity: sha512-P8BjAsXvZS+VIDUI11hHCQEv74YT67YUi5JJFNWIqL235sBmjX4+qx9Muvls5ivyNENctx46xQLQ3aTuE7ssaQ==}
    engines: {node: '>=6'}

  /camelcase-keys/6.2.2:
    resolution: {integrity: sha512-YrwaA0vEKazPBkn0ipTiMpSajYDSe+KjQfrjhcBMxJt/znbvlHd8Pw/Vamaz5EB4Wfhs3SUR3Z9mwRu/P3s3Yg==}
    engines: {node: '>=8'}
    dependencies:
      camelcase: 5.3.1
      map-obj: 4.3.0
      quick-lru: 4.0.1
    dev: true

  /camelcase/5.3.1:
    resolution: {integrity: sha512-L28STB170nwWS63UjtlEOE3dldQApaJXZkOI1uMFfzf3rRuPegHaHesyee+YxQ+W6SvRDQV6UrdOdRiR153wJg==}
    engines: {node: '>=6'}
    dev: true

  /caniuse-lite/1.0.30001419:
    resolution: {integrity: sha512-aFO1r+g6R7TW+PNQxKzjITwLOyDhVRLjW0LcwS/HCZGUUKTGNp9+IwLC4xyDSZBygVL/mxaFR3HIV6wEKQuSzw==}

<<<<<<< HEAD
  /chai/4.3.7:
    resolution: {integrity: sha512-HLnAzZ2iupm25PlN0xFreAlBA5zaBSv3og0DdeGA4Ar6h6rJ3A0rolRUKJhSF2V10GZKDgWF/VmAEsNWjCRB+A==}
    engines: {node: '>=4'}
    dependencies:
      assertion-error: 1.1.0
      check-error: 1.0.2
      deep-eql: 4.1.3
      get-func-name: 2.0.0
      loupe: 2.3.6
      pathval: 1.1.1
      type-detect: 4.0.8
    dev: true

  /chalk-next/6.1.5:
    resolution: {integrity: sha512-OAx9F3vSk18qpfCohk0849/j3GyaoIpv8eXjmpdbmLZt+5+sWYq8xwt3B5ue25irLcxFcLL2hAbxxHSsBxupbw==}
    engines: {node: '>=10'}
    dependencies:
      ansi-styles: 4.3.0
      axios: 0.21.4
      fs: 0.0.1-security
      supports-color: 7.2.0
    transitivePeerDependencies:
      - debug
    dev: true

=======
>>>>>>> 462e86b9
  /chalk/2.4.2:
    resolution: {integrity: sha512-Mti+f9lpJNcwF4tWV8/OrTTtF1gZi+f8FqlyAdouralcFWFQWF2+NgCHShjkCb+IFBLq9buZwE1xckQU4peSuQ==}
    engines: {node: '>=4'}
    dependencies:
      ansi-styles: 3.2.1
      escape-string-regexp: 1.0.5
      supports-color: 5.5.0

  /chalk/4.1.2:
    resolution: {integrity: sha512-oKnbhFyRIXpUuez8iBMmyEa4nbj4IOQyuhc/wy9kY7/WVPcwIO9VA668Pu8RkO7+0G76SLROeyw9CpQ061i4mA==}
    engines: {node: '>=10'}
    dependencies:
      ansi-styles: 4.3.0
      supports-color: 7.2.0
    dev: true

  /chardet/0.7.0:
    resolution: {integrity: sha512-mT8iDcrh03qDGRRmoA2hmBJnxpllMR+0/0qlzjqZES6NdiWDcZkCNAk4rPFZ9Q85r27unkiNNg8ZOiwZXBHwcA==}
    dev: true

  /check-error/1.0.2:
    resolution: {integrity: sha512-BrgHpW9NURQgzoNyjfq0Wu6VFO6D7IZEmJNdtgNqpzGG8RuNFHt2jQxWlAs4HMe119chBnv+34syEZtc6IhLtA==}
    dev: true

  /ci-info/3.7.0:
    resolution: {integrity: sha512-2CpRNYmImPx+RXKLq6jko/L07phmS9I02TyqkcNU20GCF/GgaWvc58hPtjxDX8lPpkdwc9sNh72V9k00S7ezog==}
    engines: {node: '>=8'}
    dev: true

  /clean-stack/2.2.0:
    resolution: {integrity: sha512-4diC9HaTE+KRAMWhDhrGOECgWZxoevMc5TlkObMqNSsVU62PYzXZ/SMTjzyGAFF1YusgxGcSWTEXBhp0CPwQ1A==}
    engines: {node: '>=6'}
    dev: true

  /clean-webpack-plugin/4.0.0:
    resolution: {integrity: sha512-WuWE1nyTNAyW5T7oNyys2EN0cfP2fdRxhxnIQWiAp0bMabPdHhoGxM8A6YL2GhqwgrPnnaemVE7nv5XJ2Fhh2w==}
    engines: {node: '>=10.0.0'}
    peerDependencies:
      webpack: '>=4.0.0 <6.0.0'
    dependencies:
      del: 4.1.1
    dev: true

  /cli-cursor/3.1.0:
    resolution: {integrity: sha512-I/zHAwsKf9FqGoXM4WWRACob9+SNukZTd94DWF57E4toouRulbCxcUh6RKUEOQlYTHJnzkPMySvPNaaSLNfLZw==}
    engines: {node: '>=8'}
    dependencies:
      restore-cursor: 3.1.0
    dev: true

  /cli-truncate/2.1.0:
    resolution: {integrity: sha512-n8fOixwDD6b/ObinzTrp1ZKFzbgvKZvuz/TvejnLn1aQfC6r52XEx85FmuC+3HI+JM7coBRXUvNqEU2PHVrHpg==}
    engines: {node: '>=8'}
    dependencies:
      slice-ansi: 3.0.0
      string-width: 4.2.3
    dev: true

  /cli-truncate/3.1.0:
    resolution: {integrity: sha512-wfOBkjXteqSnI59oPcJkcPl/ZmwvMMOj340qUIY1SKZCv0B9Cf4D4fAucRkIKQmsIuYK3x1rrgU7MeGRruiuiA==}
    engines: {node: ^12.20.0 || ^14.13.1 || >=16.0.0}
    dependencies:
      slice-ansi: 5.0.0
      string-width: 5.1.2
    dev: true

  /client-only/0.0.1:
    resolution: {integrity: sha512-IV3Ou0jSMzZrd3pZ48nLkT9DA7Ag1pnPzaiQhpW7c3RbcqqzvzzVu+L8gfqMp/8IM2MQtSiqaCxrrcfu8I8rMA==}

  /cliui/6.0.0:
    resolution: {integrity: sha512-t6wbgtoCXvAzst7QgXxJYqPt0usEfbgQdftEPbLL/cvv6HPE5VgvqCuAIDR0NgU52ds6rFwqrgakNLrHEjCbrQ==}
    dependencies:
      string-width: 4.2.3
      strip-ansi: 6.0.1
      wrap-ansi: 6.2.0
    dev: true

  /cliui/7.0.4:
    resolution: {integrity: sha512-OcRE68cOsVMXp1Yvonl/fzkQOyjLSu/8bhPDfQt0e0/Eb283TKP20Fs2MqoPsr9SwA595rRCA+QMzYc9nBP+JQ==}
    dependencies:
      string-width: 4.2.3
      strip-ansi: 6.0.1
      wrap-ansi: 7.0.0
    dev: false

  /cliui/8.0.1:
    resolution: {integrity: sha512-BSeNnyus75C4//NQ9gQt1/csTXyo/8Sb+afLAkzAptFuMsod9HFokGNudZpi/oQV73hnVK+sR+5PVRMd+Dr7YQ==}
    engines: {node: '>=12'}
    dependencies:
      string-width: 4.2.3
      strip-ansi: 6.0.1
      wrap-ansi: 7.0.0
    dev: true

  /clone/1.0.4:
    resolution: {integrity: sha512-JQHZ2QMW6l3aH/j6xCqQThY/9OH4D/9ls34cgkUBiEeocRTU04tHfKPBsUK1PqZCUQM7GiA0IIXJSuXHI64Kbg==}
    engines: {node: '>=0.8'}
    dev: true

  /clone/2.1.2:
    resolution: {integrity: sha512-3Pe/CF1Nn94hyhIYpjtiLhdCoEoz0DqQ+988E9gmeEdQZlojxnOb74wctFyuwWQHzqyf9X7C7MG8juUpqBJT8w==}
    engines: {node: '>=0.8'}
    dev: false

  /clsx/1.2.1:
    resolution: {integrity: sha512-EcR6r5a8bj6pu3ycsa/E/cKVGuTgZJZdsyUYHOksG/UHIiKfjxzRxYJpyVBwYaQeOvghal9fcc4PidlgzugAQg==}
    engines: {node: '>=6'}
    dev: false

  /cmdk/0.1.21_7ey2zzynotv32rpkwno45fsx4e:
    resolution: {integrity: sha512-O5oiYmoBdcoqmax4RMOsnJHrseaXlnkzfCSWgNdyBxneTaSCmUByBF5MliJbsveoHJsjkyL2uNUs2kTBBMmIaw==}
    peerDependencies:
      react: ^18.0.0
      react-dom: ^18.0.0
    dependencies:
      '@radix-ui/react-dialog': 1.0.0_7ey2zzynotv32rpkwno45fsx4e
      command-score: 0.1.2
      react: 18.2.0
      react-dom: 18.2.0_react@18.2.0
    transitivePeerDependencies:
      - '@types/react'
    dev: false

  /color-convert/1.9.3:
    resolution: {integrity: sha512-QfAUtd+vFdAtFQcC8CCyYt1fYWxSqAiK2cSD6zDB8N3cpsEBAvRxp9zOGg6G/SHHJYAT88/az/IuDGALsNVbGg==}
    dependencies:
      color-name: 1.1.3

  /color-convert/2.0.1:
    resolution: {integrity: sha512-RRECPsj7iu/xb5oKYcsFHSppFNnsj/52OVTRKb4zP5onXwVF3zVmmToNcOfGC+CRDpfK/U584fMg38ZHCaElKQ==}
    engines: {node: '>=7.0.0'}
    dependencies:
      color-name: 1.1.4

  /color-name/1.1.3:
    resolution: {integrity: sha512-72fSenhMw2HZMTVHeCA9KCmpEIbzWiQsjN+BHcBbS9vr1mtt+vJjPdksIBNUmKAW8TFUDPJK5SUU3QhE9NEXDw==}

  /color-name/1.1.4:
    resolution: {integrity: sha512-dOy+3AuW3a2wNbZHIuMZpTcgjGuLU/uBL/ubcZF9OXbDo8ff4O8yVp5Bf0efS8uEoYo5q4Fx7dY9OgQGXgAsQA==}

  /colorette/2.0.19:
    resolution: {integrity: sha512-3tlv/dIP7FWvj3BsbHrGLJ6l/oKh1O3TcgBqMn+yyCagOxc23fyzDS6HypQbgxWbkpDnf52p1LuR4eWDQ/K9WQ==}
    dev: true

  /command-score/0.1.2:
    resolution: {integrity: sha512-VtDvQpIJBvBatnONUsPzXYFVKQQAhuf3XTNOAsdBxCNO/QCtUUd8LSgjn0GVarBkCad6aJCZfXgrjYbl/KRr7w==}
    dev: false

  /commander/2.20.3:
    resolution: {integrity: sha512-GpVkmM8vF2vQUkj2LvZmD35JxeJOLCwJ9cUkugyk2nuhbv3+mJvpLYYt+0+USMxE+oj+ey/lJEnhZw75x/OMcQ==}
    dev: true

  /commander/9.4.1:
    resolution: {integrity: sha512-5EEkTNyHNGFPD2H+c/dXXfQZYa/scCKasxWcXJaWnNJ99pnQN9Vnmqow+p+PlFPE63Q6mThaZws1T+HxfpgtPw==}
    engines: {node: ^12.20.0 || >=14}
    dev: true

  /common-tags/1.8.2:
    resolution: {integrity: sha512-gk/Z852D2Wtb//0I+kRFNKKE9dIIVirjoqPoA1wJU+XePVXZfGeBpk45+A1rKO4Q43prqWBNY/MiIeRLbPWUaA==}
    engines: {node: '>=4.0.0'}
    dev: true

  /commondir/1.0.1:
    resolution: {integrity: sha512-W9pAhw0ja1Edb5GVdIF1mjZw/ASI0AlShXM83UUGe2DVr5TdAPEA1OA8m/g8zWp9x6On7gqufY+FatDbC3MDQg==}
    dev: true

  /concat-map/0.0.1:
    resolution: {integrity: sha1-2Klr13/Wjfd5OnMDajug1UBdR3s=}
    dev: true

  /convert-source-map/1.9.0:
    resolution: {integrity: sha512-ASFBup0Mz1uyiIjANan1jzLQami9z1PoYSZCiiYW2FczPbenXc45FZdBZLzOT+r6+iciuEModtmCti+hjaAk0A==}

  /core-js-compat/3.27.1:
    resolution: {integrity: sha512-Dg91JFeCDA17FKnneN7oCMz4BkQ4TcffkgHP4OWwp9yx3pi7ubqMDXXSacfNak1PQqjc95skyt+YBLHQJnkJwA==}
    dependencies:
      browserslist: 4.21.4
    dev: true

  /core-js-pure/3.25.2:
    resolution: {integrity: sha512-ItD7YpW1cUB4jaqFLZXe1AXkyqIxz6GqPnsDV4uF4hVcWh/WAGIqSqw5p0/WdsILM0Xht9s3Koyw05R3K6RtiA==}
    requiresBuild: true
    dev: true

  /core-util-is/1.0.3:
    resolution: {integrity: sha512-ZQBvi1DcpJ4GDqanjucZ2Hj3wEO5pZDS89BWbkcrvdxksJorwUDDZamX9ldFkp9aw2lmBDLgkObEA4DWNJ9FYQ==}
    dev: false

  /cosmiconfig/7.0.1:
    resolution: {integrity: sha512-a1YWNUV2HwGimB7dU2s1wUMurNKjpx60HxBB6xUM8Re+2s1g1IIfJvFR0/iCF+XHdE0GMTKTuLR32UQff4TEyQ==}
    engines: {node: '>=10'}
    dependencies:
      '@types/parse-json': 4.0.0
      import-fresh: 3.3.0
      parse-json: 5.2.0
      path-type: 4.0.0
      yaml: 1.10.2
    dev: false

  /cross-spawn/5.1.0:
    resolution: {integrity: sha512-pTgQJ5KC0d2hcY8eyL1IzlBPYjTkyH72XRZPnLyKus2mBfNjQs3klqbJU2VILqZryAZUt9JOb3h/mWMy23/f5A==}
    dependencies:
      lru-cache: 4.1.5
      shebang-command: 1.2.0
      which: 1.3.1
    dev: true

  /cross-spawn/7.0.3:
    resolution: {integrity: sha512-iRDPJKUPVEND7dHPO8rkbOnPpyDygcDFtWjpeWNCgy8WP2rXcxXL8TskReQl6OrB2G7+UJrags1q15Fudc7G6w==}
    engines: {node: '>= 8'}
    dependencies:
      path-key: 3.1.1
      shebang-command: 2.0.0
      which: 2.0.2
    dev: true

  /crypto-random-string/2.0.0:
    resolution: {integrity: sha512-v1plID3y9r/lPhviJ1wrXpLeyUIGAZ2SHNYTEapm7/8A9nLPoyvVp3RK/EPFqn5kEznyWgYZNsRtYYIWbuG8KA==}
    engines: {node: '>=8'}
    dev: true

  /css-spring/4.1.0:
    resolution: {integrity: sha512-RdA4NuRNk2xChTSo+52P2jlfr+rUgNY94mV7uHrCeDPvaUtFZgW6LMoCy4xEX3HphZ7LLkCHiUY5PBSegFBE3A==}
    dependencies:
      lodash: 4.17.21
    dev: false

  /csstype/3.1.1:
    resolution: {integrity: sha512-DJR/VvkAvSZW9bTouZue2sSxDwdTN92uHjqeKVm+0dAqdfNykRzQ95tay8aXMBAAPpUiq4Qcug2L7neoRh2Egw==}

  /csv-generate/3.4.3:
    resolution: {integrity: sha512-w/T+rqR0vwvHqWs/1ZyMDWtHHSJaN06klRqJXBEpDJaM/+dZkso0OKh1VcuuYvK3XM53KysVNq8Ko/epCK8wOw==}
    dev: true

  /csv-parse/4.16.3:
    resolution: {integrity: sha512-cO1I/zmz4w2dcKHVvpCr7JVRu8/FymG5OEpmvsZYlccYolPBLoVGKUHgNoc4ZGkFeFlWGEDmMyBM+TTqRdW/wg==}
    dev: true

  /csv-stringify/5.6.5:
    resolution: {integrity: sha512-PjiQ659aQ+fUTQqSrd1XEDnOr52jh30RBurfzkscaE2tPaFsDH5wOAHJiw8XAHphRknCwMUE9KRayc4K/NbO8A==}
    dev: true

  /csv/5.5.3:
    resolution: {integrity: sha512-QTaY0XjjhTQOdguARF0lGKm5/mEq9PD9/VhZZegHDIBq2tQwgNpHc3dneD4mGo2iJs+fTKv5Bp0fZ+BRuY3Z0g==}
    engines: {node: '>= 0.1.90'}
    dependencies:
      csv-generate: 3.4.3
      csv-parse: 4.16.3
      csv-stringify: 5.6.5
      stream-transform: 2.1.3
    dev: true

  /damerau-levenshtein/1.0.8:
    resolution: {integrity: sha512-sdQSFB7+llfUcQHUQO3+B8ERRj0Oa4w9POWMI/puGtuf7gFywGmkaLCElnudfTiKZV+NvHqL0ifzdrI8Ro7ESA==}
    dev: true

  /data-uri-to-buffer/4.0.0:
    resolution: {integrity: sha512-Vr3mLBA8qWmcuschSLAOogKgQ/Jwxulv3RNE4FXnYWRGujzrRWQI4m12fQqRkwX06C0KanhLr4hK+GydchZsaA==}
    engines: {node: '>= 12'}
    dev: false

  /dayjs/1.11.7:
    resolution: {integrity: sha512-+Yw9U6YO5TQohxLcIkrXBeY73WP3ejHWVvx8XCk3gxvQDCTEmS48ZrSZCKciI7Bhl/uCMyxYtE9UqRILmFphkQ==}
    dev: false

  /debug/2.6.9:
    resolution: {integrity: sha512-bC7ElrdJaJnPbAP+1EotYvqZsb3ecl5wi6Bfi6BJTUcNowp6cvspg0jXznRTKDjm/E7AdgFBVeAPVMNcKGsHMA==}
    peerDependencies:
      supports-color: '*'
    peerDependenciesMeta:
      supports-color:
        optional: true
    dependencies:
      ms: 2.0.0
    dev: true

  /debug/3.2.7:
    resolution: {integrity: sha512-CFjzYYAi4ThfiQvizrFQevTTXHtnCqWfe7x1AhgEscTz6ZbLbfoLRLPugTQyBth6f8ZERVUSyWHFD/7Wu4t1XQ==}
    peerDependencies:
      supports-color: '*'
    peerDependenciesMeta:
      supports-color:
        optional: true
    dependencies:
      ms: 2.1.3
    dev: true

  /debug/4.3.4:
    resolution: {integrity: sha512-PRWFHuSU3eDtQJPvnNY7Jcket1j0t5OuOsFzPPzsekD52Zl8qUfFIPEiswXqIvHWGVHOgX+7G/vCNNhehwxfkQ==}
    engines: {node: '>=6.0'}
    peerDependencies:
      supports-color: '*'
    peerDependenciesMeta:
      supports-color:
        optional: true
    dependencies:
      ms: 2.1.2

  /decamelize-keys/1.1.1:
    resolution: {integrity: sha512-WiPxgEirIV0/eIOMcnFBA3/IJZAZqKnwAwWyvvdi4lsr1WCN22nhdf/3db3DoZcUjTV2SqfzIwNyp6y2xs3nmg==}
    engines: {node: '>=0.10.0'}
    dependencies:
      decamelize: 1.2.0
      map-obj: 1.0.1
    dev: true

  /decamelize/1.2.0:
    resolution: {integrity: sha512-z2S+W9X73hAUUki+N+9Za2lBlun89zigOyGrsax+KUQ6wKW4ZoWpEYBkGhQjwAjjDCkWxhY0VKEhk8wzY7F5cA==}
    engines: {node: '>=0.10.0'}
    dev: true

  /decompress-response/6.0.0:
    resolution: {integrity: sha512-aW35yZM6Bb/4oJlZncMH2LCoZtJXTRxES17vE3hoRiowU2kWHaJKFkSBDnDR+cm9J+9QhXmREyIfv0pji9ejCQ==}
    engines: {node: '>=10'}
    dependencies:
      mimic-response: 3.1.0
    dev: true

  /deep-eql/4.1.3:
    resolution: {integrity: sha512-WaEtAOpRA1MQ0eohqZjpGD8zdI0Ovsm8mmFhaDN8dvDZzyoUMcYDnf5Y6iu7HTXxf8JDS23qWa4a+hKCDyOPzw==}
    engines: {node: '>=6'}
    dependencies:
      type-detect: 4.0.8
    dev: true

  /deep-equal/1.1.1:
    resolution: {integrity: sha512-yd9c5AdiqVcR+JjcwUQb9DkhJc8ngNr0MahEBGvDiJw8puWab2yZlh+nkasOnZP+EGTAP6rRp2JzJhJZzvNF8g==}
    dependencies:
      is-arguments: 1.1.1
      is-date-object: 1.0.5
      is-regex: 1.1.4
      object-is: 1.1.5
      object-keys: 1.1.1
      regexp.prototype.flags: 1.4.3
    dev: false

  /deep-is/0.1.4:
    resolution: {integrity: sha512-oIPzksmTg4/MriiaYGO+okXDT7ztn/w3Eptv/+gSIdMdKsJo0u4CfYNFJPy+4SKMuCqGw2wxnA+URMg3t8a/bQ==}
    dev: true

  /deepmerge/4.2.2:
    resolution: {integrity: sha512-FJ3UgI4gIl+PHZm53knsuSFpE+nESMr7M4v9QcgB7S63Kj/6WqMiFQJpBBYz1Pt+66bZpP3Q7Lye0Oo9MPKEdg==}
    engines: {node: '>=0.10.0'}
    dev: true

  /defaults/1.0.4:
    resolution: {integrity: sha512-eFuaLoy/Rxalv2kr+lqMlUnrDWV+3j4pljOIJgLIhI058IQfWJ7vXhyEIHu+HtC738klGALYxOKDO0bQP3tg8A==}
    dependencies:
      clone: 1.0.4
    dev: true

  /defer-to-connect/2.0.1:
    resolution: {integrity: sha512-4tvttepXG1VaYGrRibk5EwJd1t4udunSOVMdLSAL6mId1ix438oPwPZMALY41FCijukO1L0twNcGsdzS7dHgDg==}
    engines: {node: '>=10'}
    dev: true

  /define-properties/1.1.4:
    resolution: {integrity: sha512-uckOqKcfaVvtBdsVkdPv3XjveQJsNQqmhXgRi8uhvWWuPYZCNlzT8qAyblUgNoXdHdjMTzAqeGjAoli8f+bzPA==}
    engines: {node: '>= 0.4'}
    dependencies:
      has-property-descriptors: 1.0.0
      object-keys: 1.1.1

  /del/4.1.1:
    resolution: {integrity: sha512-QwGuEUouP2kVwQenAsOof5Fv8K9t3D8Ca8NxcXKrIpEHjTXK5J2nXLdP+ALI1cgv8wj7KuwBhTwBkOZSJKM5XQ==}
    engines: {node: '>=6'}
    dependencies:
      '@types/glob': 7.2.0
      globby: 6.1.0
      is-path-cwd: 2.2.0
      is-path-in-cwd: 2.1.0
      p-map: 2.1.0
      pify: 4.0.1
      rimraf: 2.7.1
    dev: true

  /detect-indent/6.1.0:
    resolution: {integrity: sha512-reYkTUJAZb9gUuZ2RvVCNhVHdg62RHnJ7WJl8ftMi4diZ6NWlciOzQN88pUhSELEwflJht4oQDv0F0BMlwaYtA==}
    engines: {node: '>=8'}
    dev: true

  /detect-node-es/1.1.0:
    resolution: {integrity: sha512-ypdmJU/TbBby2Dxibuv7ZLW3Bs1QEmM7nHjEANfohJLvE0XVujisn1qPJcZxg+qDucsr+bP6fLD1rPS3AhJ7EQ==}
    dev: false

  /dir-glob/3.0.1:
    resolution: {integrity: sha512-WkrWp9GR4KXfKGYzOLmTuGVi1UWFfws377n9cc55/tb6DuqyF6pcQ5AbiHEshaDpY9v6oaSr2XCDidGmMwdzIA==}
    engines: {node: '>=8'}
    dependencies:
      path-type: 4.0.0
    dev: true

  /doctrine/2.1.0:
    resolution: {integrity: sha512-35mSku4ZXK0vfCuHEDAwt55dg2jNajHZ1odvF+8SSr82EsZY4QmXfuWso8oEd8zRhVObSN18aM0CjSdoBX7zIw==}
    engines: {node: '>=0.10.0'}
    dependencies:
      esutils: 2.0.3
    dev: true

  /doctrine/3.0.0:
    resolution: {integrity: sha512-yS+Q5i3hBf7GBkd4KG8a7eBNNWNGLTaEwwYWUijIYM7zrlYDM0BFXHjjPWlWZ1Rg7UaddZeIDmi9jF3HmqiQ2w==}
    engines: {node: '>=6.0.0'}
    dependencies:
      esutils: 2.0.3
    dev: true

  /dom-helpers/5.2.1:
    resolution: {integrity: sha512-nRCa7CK3VTrM2NmGkIy4cbK7IZlgBE/PYMn55rrXefr5xXDP0LdtfPnblFDoVdcAfslJ7or6iqAUnx0CCGIWQA==}
    dependencies:
      '@babel/runtime': 7.19.0
      csstype: 3.1.1
    dev: false

  /domexception/1.0.1:
    resolution: {integrity: sha512-raigMkn7CJNNo6Ihro1fzG7wr3fHuYVytzquZKX5n0yizGsTcYgzdIUwj1X9pK0VvjeihV+XiclP+DjwbsSKug==}
    dependencies:
      webidl-conversions: 4.0.2
    dev: true

  /domino/2.1.6:
    resolution: {integrity: sha512-3VdM/SXBZX2omc9JF9nOPCtDaYQ67BGp5CoLpIQlO2KCAPETs8TcDHacF26jXadGbvUteZzRTeos2fhID5+ucQ==}
    dev: false

  /duplexer2/0.1.4:
    resolution: {integrity: sha512-asLFVfWWtJ90ZyOUHMqk7/S2w2guQKxUI2itj3d92ADHhxUSbCMGi1f1cBcJ7xM1To+pE/Khbwo1yuNbMEPKeA==}
    dependencies:
      readable-stream: 2.3.7
    dev: false

  /eastasianwidth/0.2.0:
    resolution: {integrity: sha512-I88TYZWc9XiYHRQ4/3c5rjjfgkjhLyW2luGIheGERbNQ6OY7yTybanSpDXZa8y7VUP9YmDcYa+eyq4ca7iLqWA==}
    dev: true

  /ejs/3.1.8:
    resolution: {integrity: sha512-/sXZeMlhS0ArkfX2Aw780gJzXSMPnKjtspYZv+f3NiKLlubezAHDU5+9xz6gd3/NhG3txQCo6xlglmTS+oTGEQ==}
    engines: {node: '>=0.10.0'}
    hasBin: true
    dependencies:
      jake: 10.8.5
    dev: true

  /electron-to-chromium/1.4.284:
    resolution: {integrity: sha512-M8WEXFuKXMYMVr45fo8mq0wUrrJHheiKZf6BArTKk9ZBYCKJEOU5H8cdWgDT+qCVZf7Na4lVUaZsA+h6uA9+PA==}
    dev: true

  /emoji-regex/8.0.0:
    resolution: {integrity: sha512-MSjYzcWNOA0ewAHpz0MxpYFvwg6yjy1NG3xteoqz644VCo/RPgnr1/GGt+ic3iJTzQ8Eu3TdM14SawnVUmGE6A==}

  /emoji-regex/9.2.2:
    resolution: {integrity: sha512-L18DaJsXSUk2+42pv8mLs5jJT2hqFkFE4j21wOmgbUqsZ2hL72NsUU785g9RXgo3s0ZNgVl42TiHp3ZtOv/Vyg==}
    dev: true

  /emojis-list/3.0.0:
    resolution: {integrity: sha512-/kyM18EfinwXZbno9FyUGeFh87KC8HRQBQGildHZbEuRyWFOmv1U10o9BBp8XVZDVNNuQKyIGIu5ZYAAXJ0V2Q==}
    engines: {node: '>= 4'}
    dev: true

  /encoding/0.1.13:
    resolution: {integrity: sha512-ETBauow1T35Y/WZMkio9jiM0Z5xjHHmJ4XmjZOq1l/dXz3lr2sRn87nJy20RupqSh1F2m3HHPSp8ShIPQJrJ3A==}
    dependencies:
      iconv-lite: 0.6.3
    dev: false

  /enquirer/2.3.6:
    resolution: {integrity: sha512-yjNnPr315/FjS4zIsUxYguYUPP2e1NK4d7E7ZOLiyYCcbFBiTMyID+2wvm2w6+pZ/odMA7cRkjhsPbltwBOrLg==}
    engines: {node: '>=8.6'}
    dependencies:
      ansi-colors: 4.1.3
    dev: true

  /err-code/3.0.1:
    resolution: {integrity: sha512-GiaH0KJUewYok+eeY05IIgjtAe4Yltygk9Wqp1V5yVWLdhf0hYZchRjNIT9bb0mSwRcIusT3cx7PJUf3zEIfUA==}
    dev: false

  /error-ex/1.3.2:
    resolution: {integrity: sha512-7dFHNmqeFSEt2ZBsCriorKnn3Z2pj+fd9kmI6QoWw4//DL+icEBfc0U7qJCisqrTsKTjw4fNFy2pW9OqStD84g==}
    dependencies:
      is-arrayish: 0.2.1

  /es-abstract/1.20.2:
    resolution: {integrity: sha512-XxXQuVNrySBNlEkTYJoDNFe5+s2yIOpzq80sUHEdPdQr0S5nTLz4ZPPPswNIpKseDDUS5yghX1gfLIHQZ1iNuQ==}
    engines: {node: '>= 0.4'}
    dependencies:
      call-bind: 1.0.2
      es-to-primitive: 1.2.1
      function-bind: 1.1.1
      function.prototype.name: 1.1.5
      get-intrinsic: 1.1.3
      get-symbol-description: 1.0.0
      has: 1.0.3
      has-property-descriptors: 1.0.0
      has-symbols: 1.0.3
      internal-slot: 1.0.3
      is-callable: 1.2.6
      is-negative-zero: 2.0.2
      is-regex: 1.1.4
      is-shared-array-buffer: 1.0.2
      is-string: 1.0.7
      is-weakref: 1.0.2
      object-inspect: 1.12.2
      object-keys: 1.1.1
      object.assign: 4.1.4
      regexp.prototype.flags: 1.4.3
      string.prototype.trimend: 1.0.5
      string.prototype.trimstart: 1.0.5
      unbox-primitive: 1.0.2
    dev: true

  /es-shim-unscopables/1.0.0:
    resolution: {integrity: sha512-Jm6GPcCdC30eMLbZ2x8z2WuRwAws3zTBBKuusffYVUrNj/GVSUAZ+xKMaUpfNDR5IbyNA5LJbaecoUVbmUcB1w==}
    dependencies:
      has: 1.0.3
    dev: true

  /es-to-primitive/1.2.1:
    resolution: {integrity: sha512-QCOllgZJtaUo9miYBcLChTUaHNjJF3PYs1VidD7AwiEj1kYxKeQTctLAezAOH5ZKRH0g2IgPn6KwB4IT8iRpvA==}
    engines: {node: '>= 0.4'}
    dependencies:
      is-callable: 1.2.6
      is-date-object: 1.0.5
      is-symbol: 1.0.4
    dev: true

  /esbuild/0.16.15:
    resolution: {integrity: sha512-v+3ozjy9wyj8cOElzx3//Lsb4TCxPfZxRmdsfm0YaEkvZu7y6rKH7Zi1UpDx4JI7dSQui+U1Qxhfij9KBbHfrA==}
    engines: {node: '>=12'}
    hasBin: true
    requiresBuild: true
    optionalDependencies:
      '@esbuild/android-arm': 0.16.15
      '@esbuild/android-arm64': 0.16.15
      '@esbuild/android-x64': 0.16.15
      '@esbuild/darwin-arm64': 0.16.15
      '@esbuild/darwin-x64': 0.16.15
      '@esbuild/freebsd-arm64': 0.16.15
      '@esbuild/freebsd-x64': 0.16.15
      '@esbuild/linux-arm': 0.16.15
      '@esbuild/linux-arm64': 0.16.15
      '@esbuild/linux-ia32': 0.16.15
      '@esbuild/linux-loong64': 0.16.15
      '@esbuild/linux-mips64el': 0.16.15
      '@esbuild/linux-ppc64': 0.16.15
      '@esbuild/linux-riscv64': 0.16.15
      '@esbuild/linux-s390x': 0.16.15
      '@esbuild/linux-x64': 0.16.15
      '@esbuild/netbsd-x64': 0.16.15
      '@esbuild/openbsd-x64': 0.16.15
      '@esbuild/sunos-x64': 0.16.15
      '@esbuild/win32-arm64': 0.16.15
      '@esbuild/win32-ia32': 0.16.15
      '@esbuild/win32-x64': 0.16.15
    dev: true

  /escalade/3.1.1:
    resolution: {integrity: sha512-k0er2gUkLf8O0zKJiAhmkTnJlTvINGv7ygDNPbeIsX/TJjGJZHuh9B2UxbsaEkmlEo9MfhrSzmhIlhRlI2GXnw==}
    engines: {node: '>=6'}

  /escape-string-regexp/1.0.5:
    resolution: {integrity: sha512-vbRorB5FUQWvla16U8R/qgaFIya2qGzwDrNmCZuYKrbdSUMG6I1ZCGQRefkRVhuOkIGVne7BQ35DSfo1qvJqFg==}
    engines: {node: '>=0.8.0'}

  /escape-string-regexp/4.0.0:
    resolution: {integrity: sha512-TtpcNJ3XAzx3Gq8sWRzJaVajRs0uVxA2YAkdb1jm2YkPz4G6egUFAyA3n5vtEIZefPk5Wa4UXbKuS5fKkJWdgA==}
    engines: {node: '>=10'}

  /eslint-config-next/12.3.1_76twfck5d7crjqrmw4yltga7zm:
    resolution: {integrity: sha512-EN/xwKPU6jz1G0Qi6Bd/BqMnHLyRAL0VsaQaWA7F3KkjAgZHi4f1uL1JKGWNxdQpHTW/sdGONBd0bzxUka/DJg==}
    peerDependencies:
      eslint: ^7.23.0 || ^8.0.0
      typescript: '>=3.3.1'
    peerDependenciesMeta:
      typescript:
        optional: true
    dependencies:
      '@next/eslint-plugin-next': 12.3.1
      '@rushstack/eslint-patch': 1.2.0
      '@typescript-eslint/parser': 5.48.0_76twfck5d7crjqrmw4yltga7zm
      eslint: 8.22.0
      eslint-import-resolver-node: 0.3.6
      eslint-import-resolver-typescript: 2.7.1_2iahngt3u2tkbdlu6s4gkur3pu
      eslint-plugin-import: 2.26.0_zznokraecjt4ixvvqcdste35vq
      eslint-plugin-jsx-a11y: 6.6.1_eslint@8.22.0
      eslint-plugin-react: 7.31.8_eslint@8.22.0
      eslint-plugin-react-hooks: 4.6.0_eslint@8.22.0
      typescript: 4.8.3
    transitivePeerDependencies:
      - eslint-import-resolver-webpack
      - supports-color
    dev: true

  /eslint-config-next/12.3.1_p4cjf2r47dnfiqufepc5hp43sq:
    resolution: {integrity: sha512-EN/xwKPU6jz1G0Qi6Bd/BqMnHLyRAL0VsaQaWA7F3KkjAgZHi4f1uL1JKGWNxdQpHTW/sdGONBd0bzxUka/DJg==}
    peerDependencies:
      eslint: ^7.23.0 || ^8.0.0
      typescript: '>=3.3.1'
    peerDependenciesMeta:
      typescript:
        optional: true
    dependencies:
      '@next/eslint-plugin-next': 12.3.1
      '@rushstack/eslint-patch': 1.2.0
      '@typescript-eslint/parser': 5.48.0_p4cjf2r47dnfiqufepc5hp43sq
      eslint: 8.31.0
      eslint-import-resolver-node: 0.3.6
      eslint-import-resolver-typescript: 2.7.1_ol7jqilc3wemtdbq3nzhywgxq4
      eslint-plugin-import: 2.26.0_o2ymnzkcx6ynnxgq4q5neiwzpe
      eslint-plugin-jsx-a11y: 6.6.1_eslint@8.31.0
      eslint-plugin-react: 7.31.8_eslint@8.31.0
      eslint-plugin-react-hooks: 4.6.0_eslint@8.31.0
      typescript: 4.9.3
    transitivePeerDependencies:
      - eslint-import-resolver-webpack
      - supports-color
    dev: true

  /eslint-config-prettier/8.5.0_eslint@8.22.0:
    resolution: {integrity: sha512-obmWKLUNCnhtQRKc+tmnYuQl0pFU1ibYJQ5BGhTVB08bHe9wC8qUeG7c08dj9XX+AuPj1YSGSQIHl1pnDHZR0Q==}
    hasBin: true
    peerDependencies:
      eslint: '>=7.0.0'
    dependencies:
      eslint: 8.22.0
    dev: true

  /eslint-config-prettier/8.5.0_eslint@8.31.0:
    resolution: {integrity: sha512-obmWKLUNCnhtQRKc+tmnYuQl0pFU1ibYJQ5BGhTVB08bHe9wC8qUeG7c08dj9XX+AuPj1YSGSQIHl1pnDHZR0Q==}
    hasBin: true
    peerDependencies:
      eslint: '>=7.0.0'
    dependencies:
      eslint: 8.31.0
    dev: true

  /eslint-import-resolver-node/0.3.6:
    resolution: {integrity: sha512-0En0w03NRVMn9Uiyn8YRPDKvWjxCWkslUEhGNTdGx15RvPJYQ+lbOlqrlNI2vEAs4pDYK4f/HN2TbDmk5TP0iw==}
    dependencies:
      debug: 3.2.7
      resolve: 1.22.1
    transitivePeerDependencies:
      - supports-color
    dev: true

  /eslint-import-resolver-typescript/2.7.1_2iahngt3u2tkbdlu6s4gkur3pu:
    resolution: {integrity: sha512-00UbgGwV8bSgUv34igBDbTOtKhqoRMy9bFjNehT40bXg6585PNIct8HhXZ0SybqB9rWtXj9crcku8ndDn/gIqQ==}
    engines: {node: '>=4'}
    peerDependencies:
      eslint: '*'
      eslint-plugin-import: '*'
    dependencies:
      debug: 4.3.4
      eslint: 8.22.0
      eslint-plugin-import: 2.26.0_zznokraecjt4ixvvqcdste35vq
      glob: 7.2.3
      is-glob: 4.0.3
      resolve: 1.22.1
      tsconfig-paths: 3.14.1
    transitivePeerDependencies:
      - supports-color
    dev: true

  /eslint-import-resolver-typescript/2.7.1_ol7jqilc3wemtdbq3nzhywgxq4:
    resolution: {integrity: sha512-00UbgGwV8bSgUv34igBDbTOtKhqoRMy9bFjNehT40bXg6585PNIct8HhXZ0SybqB9rWtXj9crcku8ndDn/gIqQ==}
    engines: {node: '>=4'}
    peerDependencies:
      eslint: '*'
      eslint-plugin-import: '*'
    dependencies:
      debug: 4.3.4
      eslint: 8.31.0
      eslint-plugin-import: 2.26.0_o2ymnzkcx6ynnxgq4q5neiwzpe
      glob: 7.2.3
      is-glob: 4.0.3
      resolve: 1.22.1
      tsconfig-paths: 3.14.1
    transitivePeerDependencies:
      - supports-color
    dev: true

  /eslint-module-utils/2.7.4_rwfyzivsgbql5kqdd6lovekmku:
    resolution: {integrity: sha512-j4GT+rqzCoRKHwURX7pddtIPGySnX9Si/cgMI5ztrcqOPtk5dDEeZ34CQVPphnqkJytlc97Vuk05Um2mJ3gEQA==}
    engines: {node: '>=4'}
    peerDependencies:
      '@typescript-eslint/parser': '*'
      eslint: '*'
      eslint-import-resolver-node: '*'
      eslint-import-resolver-typescript: '*'
      eslint-import-resolver-webpack: '*'
    peerDependenciesMeta:
      '@typescript-eslint/parser':
        optional: true
      eslint:
        optional: true
      eslint-import-resolver-node:
        optional: true
      eslint-import-resolver-typescript:
        optional: true
      eslint-import-resolver-webpack:
        optional: true
    dependencies:
      '@typescript-eslint/parser': 5.48.0_p4cjf2r47dnfiqufepc5hp43sq
      debug: 3.2.7
      eslint: 8.31.0
      eslint-import-resolver-node: 0.3.6
      eslint-import-resolver-typescript: 2.7.1_ol7jqilc3wemtdbq3nzhywgxq4
    transitivePeerDependencies:
      - supports-color
    dev: true

  /eslint-module-utils/2.7.4_tq5q2x4pem2nmnr5fqx62jngeq:
    resolution: {integrity: sha512-j4GT+rqzCoRKHwURX7pddtIPGySnX9Si/cgMI5ztrcqOPtk5dDEeZ34CQVPphnqkJytlc97Vuk05Um2mJ3gEQA==}
    engines: {node: '>=4'}
    peerDependencies:
      '@typescript-eslint/parser': '*'
      eslint: '*'
      eslint-import-resolver-node: '*'
      eslint-import-resolver-typescript: '*'
      eslint-import-resolver-webpack: '*'
    peerDependenciesMeta:
      '@typescript-eslint/parser':
        optional: true
      eslint:
        optional: true
      eslint-import-resolver-node:
        optional: true
      eslint-import-resolver-typescript:
        optional: true
      eslint-import-resolver-webpack:
        optional: true
    dependencies:
      '@typescript-eslint/parser': 5.48.0_76twfck5d7crjqrmw4yltga7zm
      debug: 3.2.7
      eslint: 8.22.0
      eslint-import-resolver-node: 0.3.6
      eslint-import-resolver-typescript: 2.7.1_2iahngt3u2tkbdlu6s4gkur3pu
    transitivePeerDependencies:
      - supports-color
    dev: true

  /eslint-plugin-import/2.26.0_o2ymnzkcx6ynnxgq4q5neiwzpe:
    resolution: {integrity: sha512-hYfi3FXaM8WPLf4S1cikh/r4IxnO6zrhZbEGz2b660EJRbuxgpDS5gkCuYgGWg2xxh2rBuIr4Pvhve/7c31koA==}
    engines: {node: '>=4'}
    peerDependencies:
      '@typescript-eslint/parser': '*'
      eslint: ^2 || ^3 || ^4 || ^5 || ^6 || ^7.2.0 || ^8
    peerDependenciesMeta:
      '@typescript-eslint/parser':
        optional: true
    dependencies:
      '@typescript-eslint/parser': 5.48.0_p4cjf2r47dnfiqufepc5hp43sq
      array-includes: 3.1.5
      array.prototype.flat: 1.3.0
      debug: 2.6.9
      doctrine: 2.1.0
      eslint: 8.31.0
      eslint-import-resolver-node: 0.3.6
      eslint-module-utils: 2.7.4_rwfyzivsgbql5kqdd6lovekmku
      has: 1.0.3
      is-core-module: 2.10.0
      is-glob: 4.0.3
      minimatch: 3.1.2
      object.values: 1.1.5
      resolve: 1.22.1
      tsconfig-paths: 3.14.1
    transitivePeerDependencies:
      - eslint-import-resolver-typescript
      - eslint-import-resolver-webpack
      - supports-color
    dev: true

  /eslint-plugin-import/2.26.0_zznokraecjt4ixvvqcdste35vq:
    resolution: {integrity: sha512-hYfi3FXaM8WPLf4S1cikh/r4IxnO6zrhZbEGz2b660EJRbuxgpDS5gkCuYgGWg2xxh2rBuIr4Pvhve/7c31koA==}
    engines: {node: '>=4'}
    peerDependencies:
      '@typescript-eslint/parser': '*'
      eslint: ^2 || ^3 || ^4 || ^5 || ^6 || ^7.2.0 || ^8
    peerDependenciesMeta:
      '@typescript-eslint/parser':
        optional: true
    dependencies:
      '@typescript-eslint/parser': 5.48.0_76twfck5d7crjqrmw4yltga7zm
      array-includes: 3.1.5
      array.prototype.flat: 1.3.0
      debug: 2.6.9
      doctrine: 2.1.0
      eslint: 8.22.0
      eslint-import-resolver-node: 0.3.6
      eslint-module-utils: 2.7.4_tq5q2x4pem2nmnr5fqx62jngeq
      has: 1.0.3
      is-core-module: 2.10.0
      is-glob: 4.0.3
      minimatch: 3.1.2
      object.values: 1.1.5
      resolve: 1.22.1
      tsconfig-paths: 3.14.1
    transitivePeerDependencies:
      - eslint-import-resolver-typescript
      - eslint-import-resolver-webpack
      - supports-color
    dev: true

  /eslint-plugin-jsx-a11y/6.6.1_eslint@8.22.0:
    resolution: {integrity: sha512-sXgFVNHiWffBq23uiS/JaP6eVR622DqwB4yTzKvGZGcPq6/yZ3WmOZfuBks/vHWo9GaFOqC2ZK4i6+C35knx7Q==}
    engines: {node: '>=4.0'}
    peerDependencies:
      eslint: ^3 || ^4 || ^5 || ^6 || ^7 || ^8
    dependencies:
      '@babel/runtime': 7.19.0
      aria-query: 4.2.2
      array-includes: 3.1.5
      ast-types-flow: 0.0.7
      axe-core: 4.4.3
      axobject-query: 2.2.0
      damerau-levenshtein: 1.0.8
      emoji-regex: 9.2.2
      eslint: 8.22.0
      has: 1.0.3
      jsx-ast-utils: 3.3.3
      language-tags: 1.0.5
      minimatch: 3.1.2
      semver: 6.3.0
    dev: true

  /eslint-plugin-jsx-a11y/6.6.1_eslint@8.31.0:
    resolution: {integrity: sha512-sXgFVNHiWffBq23uiS/JaP6eVR622DqwB4yTzKvGZGcPq6/yZ3WmOZfuBks/vHWo9GaFOqC2ZK4i6+C35knx7Q==}
    engines: {node: '>=4.0'}
    peerDependencies:
      eslint: ^3 || ^4 || ^5 || ^6 || ^7 || ^8
    dependencies:
      '@babel/runtime': 7.19.0
      aria-query: 4.2.2
      array-includes: 3.1.5
      ast-types-flow: 0.0.7
      axe-core: 4.4.3
      axobject-query: 2.2.0
      damerau-levenshtein: 1.0.8
      emoji-regex: 9.2.2
      eslint: 8.31.0
      has: 1.0.3
      jsx-ast-utils: 3.3.3
      language-tags: 1.0.5
      minimatch: 3.1.2
      semver: 6.3.0
    dev: true

  /eslint-plugin-prettier/4.2.1_i2cojdczqdiurzgttlwdgf764e:
    resolution: {integrity: sha512-f/0rXLXUt0oFYs8ra4w49wYZBG5GKZpAYsJSm6rnYL5uVDjd+zowwMwVZHnAjf4edNrKpCDYfXDgmRE/Ak7QyQ==}
    engines: {node: '>=12.0.0'}
    peerDependencies:
      eslint: '>=7.28.0'
      eslint-config-prettier: '*'
      prettier: '>=2.0.0'
    peerDependenciesMeta:
      eslint-config-prettier:
        optional: true
    dependencies:
      eslint: 8.22.0
      eslint-config-prettier: 8.5.0_eslint@8.22.0
      prettier: 2.7.1
      prettier-linter-helpers: 1.0.0
    dev: true

  /eslint-plugin-prettier/4.2.1_vkmhlldugy3fnk7p2bqhsfnaiq:
    resolution: {integrity: sha512-f/0rXLXUt0oFYs8ra4w49wYZBG5GKZpAYsJSm6rnYL5uVDjd+zowwMwVZHnAjf4edNrKpCDYfXDgmRE/Ak7QyQ==}
    engines: {node: '>=12.0.0'}
    peerDependencies:
      eslint: '>=7.28.0'
      eslint-config-prettier: '*'
      prettier: '>=2.0.0'
    peerDependenciesMeta:
      eslint-config-prettier:
        optional: true
    dependencies:
      eslint: 8.31.0
      eslint-config-prettier: 8.5.0_eslint@8.31.0
      prettier: 2.7.1
      prettier-linter-helpers: 1.0.0
    dev: true

  /eslint-plugin-react-hooks/4.6.0_eslint@8.22.0:
    resolution: {integrity: sha512-oFc7Itz9Qxh2x4gNHStv3BqJq54ExXmfC+a1NjAta66IAN87Wu0R/QArgIS9qKzX3dXKPI9H5crl9QchNMY9+g==}
    engines: {node: '>=10'}
    peerDependencies:
      eslint: ^3.0.0 || ^4.0.0 || ^5.0.0 || ^6.0.0 || ^7.0.0 || ^8.0.0-0
    dependencies:
      eslint: 8.22.0
    dev: true

  /eslint-plugin-react-hooks/4.6.0_eslint@8.31.0:
    resolution: {integrity: sha512-oFc7Itz9Qxh2x4gNHStv3BqJq54ExXmfC+a1NjAta66IAN87Wu0R/QArgIS9qKzX3dXKPI9H5crl9QchNMY9+g==}
    engines: {node: '>=10'}
    peerDependencies:
      eslint: ^3.0.0 || ^4.0.0 || ^5.0.0 || ^6.0.0 || ^7.0.0 || ^8.0.0-0
    dependencies:
      eslint: 8.31.0
    dev: true

  /eslint-plugin-react/7.31.8_eslint@8.22.0:
    resolution: {integrity: sha512-5lBTZmgQmARLLSYiwI71tiGVTLUuqXantZM6vlSY39OaDSV0M7+32K5DnLkmFrwTe+Ksz0ffuLUC91RUviVZfw==}
    engines: {node: '>=4'}
    peerDependencies:
      eslint: ^3 || ^4 || ^5 || ^6 || ^7 || ^8
    dependencies:
      array-includes: 3.1.5
      array.prototype.flatmap: 1.3.0
      doctrine: 2.1.0
      eslint: 8.22.0
      estraverse: 5.3.0
      jsx-ast-utils: 3.3.3
      minimatch: 3.1.2
      object.entries: 1.1.5
      object.fromentries: 2.0.5
      object.hasown: 1.1.1
      object.values: 1.1.5
      prop-types: 15.8.1
      resolve: 2.0.0-next.4
      semver: 6.3.0
      string.prototype.matchall: 4.0.7
    dev: true

  /eslint-plugin-react/7.31.8_eslint@8.31.0:
    resolution: {integrity: sha512-5lBTZmgQmARLLSYiwI71tiGVTLUuqXantZM6vlSY39OaDSV0M7+32K5DnLkmFrwTe+Ksz0ffuLUC91RUviVZfw==}
    engines: {node: '>=4'}
    peerDependencies:
      eslint: ^3 || ^4 || ^5 || ^6 || ^7 || ^8
    dependencies:
      array-includes: 3.1.5
      array.prototype.flatmap: 1.3.0
      doctrine: 2.1.0
      eslint: 8.31.0
      estraverse: 5.3.0
      jsx-ast-utils: 3.3.3
      minimatch: 3.1.2
      object.entries: 1.1.5
      object.fromentries: 2.0.5
      object.hasown: 1.1.1
      object.values: 1.1.5
      prop-types: 15.8.1
      resolve: 2.0.0-next.4
      semver: 6.3.0
      string.prototype.matchall: 4.0.7
    dev: true

  /eslint-scope/5.1.1:
    resolution: {integrity: sha512-2NxwbF/hZ0KpepYN0cNbo+FN6XoK7GaHlQhgx/hIZl6Va0bF45RQOOwhLIy8lQDbuCiadSLCBnH2CFYquit5bw==}
    engines: {node: '>=8.0.0'}
    dependencies:
      esrecurse: 4.3.0
      estraverse: 4.3.0
    dev: true

  /eslint-scope/7.1.1:
    resolution: {integrity: sha512-QKQM/UXpIiHcLqJ5AOyIW7XZmzjkzQXYE54n1++wb0u9V/abW3l9uQnxX8Z5Xd18xyKIMTUAyQ0k1e8pz6LUrw==}
    engines: {node: ^12.22.0 || ^14.17.0 || >=16.0.0}
    dependencies:
      esrecurse: 4.3.0
      estraverse: 5.3.0
    dev: true

  /eslint-utils/3.0.0_eslint@8.22.0:
    resolution: {integrity: sha512-uuQC43IGctw68pJA1RgbQS8/NP7rch6Cwd4j3ZBtgo4/8Flj4eGE7ZYSZRN3iq5pVUv6GPdW5Z1RFleo84uLDA==}
    engines: {node: ^10.0.0 || ^12.0.0 || >= 14.0.0}
    peerDependencies:
      eslint: '>=5'
    dependencies:
      eslint: 8.22.0
      eslint-visitor-keys: 2.1.0
    dev: true

  /eslint-utils/3.0.0_eslint@8.31.0:
    resolution: {integrity: sha512-uuQC43IGctw68pJA1RgbQS8/NP7rch6Cwd4j3ZBtgo4/8Flj4eGE7ZYSZRN3iq5pVUv6GPdW5Z1RFleo84uLDA==}
    engines: {node: ^10.0.0 || ^12.0.0 || >= 14.0.0}
    peerDependencies:
      eslint: '>=5'
    dependencies:
      eslint: 8.31.0
      eslint-visitor-keys: 2.1.0
    dev: true

  /eslint-visitor-keys/2.1.0:
    resolution: {integrity: sha512-0rSmRBzXgDzIsD6mGdJgevzgezI534Cer5L/vyMX0kHzT/jiB43jRhd9YUlMGYLQy2zprNmoT8qasCGtY+QaKw==}
    engines: {node: '>=10'}
    dev: true

  /eslint-visitor-keys/3.3.0:
    resolution: {integrity: sha512-mQ+suqKJVyeuwGYHAdjMFqjCyfl8+Ldnxuyp3ldiMBFKkvytrXUZWaiPCEav8qDHKty44bD+qV1IP4T+w+xXRA==}
    engines: {node: ^12.22.0 || ^14.17.0 || >=16.0.0}
    dev: true

  /eslint/8.22.0:
    resolution: {integrity: sha512-ci4t0sz6vSRKdmkOGmprBo6fmI4PrphDFMy5JEq/fNS0gQkJM3rLmrqcp8ipMcdobH3KtUP40KniAE9W19S4wA==}
    engines: {node: ^12.22.0 || ^14.17.0 || >=16.0.0}
    dependencies:
      '@eslint/eslintrc': 1.3.2
      '@humanwhocodes/config-array': 0.10.4
      '@humanwhocodes/gitignore-to-minimatch': 1.0.2
      ajv: 6.12.6
      chalk: 4.1.2
      cross-spawn: 7.0.3
      debug: 4.3.4
      doctrine: 3.0.0
      escape-string-regexp: 4.0.0
      eslint-scope: 7.1.1
      eslint-utils: 3.0.0_eslint@8.22.0
      eslint-visitor-keys: 3.3.0
      espree: 9.4.0
      esquery: 1.4.0
      esutils: 2.0.3
      fast-deep-equal: 3.1.3
      file-entry-cache: 6.0.1
      find-up: 5.0.0
      functional-red-black-tree: 1.0.1
      glob-parent: 6.0.2
      globals: 13.17.0
      globby: 11.1.0
      grapheme-splitter: 1.0.4
      ignore: 5.2.0
      import-fresh: 3.3.0
      imurmurhash: 0.1.4
      is-glob: 4.0.3
      js-yaml: 4.1.0
      json-stable-stringify-without-jsonify: 1.0.1
      levn: 0.4.1
      lodash.merge: 4.6.2
      minimatch: 3.1.2
      natural-compare: 1.4.0
      optionator: 0.9.1
      regexpp: 3.2.0
      strip-ansi: 6.0.1
      strip-json-comments: 3.1.1
      text-table: 0.2.0
      v8-compile-cache: 2.3.0
    transitivePeerDependencies:
      - supports-color
    dev: true

  /eslint/8.31.0:
    resolution: {integrity: sha512-0tQQEVdmPZ1UtUKXjX7EMm9BlgJ08G90IhWh0PKDCb3ZLsgAOHI8fYSIzYVZej92zsgq+ft0FGsxhJ3xo2tbuA==}
    engines: {node: ^12.22.0 || ^14.17.0 || >=16.0.0}
    hasBin: true
    dependencies:
      '@eslint/eslintrc': 1.4.1
      '@humanwhocodes/config-array': 0.11.8
      '@humanwhocodes/module-importer': 1.0.1
      '@nodelib/fs.walk': 1.2.8
      ajv: 6.12.6
      chalk: 4.1.2
      cross-spawn: 7.0.3
      debug: 4.3.4
      doctrine: 3.0.0
      escape-string-regexp: 4.0.0
      eslint-scope: 7.1.1
      eslint-utils: 3.0.0_eslint@8.31.0
      eslint-visitor-keys: 3.3.0
      espree: 9.4.0
      esquery: 1.4.0
      esutils: 2.0.3
      fast-deep-equal: 3.1.3
      file-entry-cache: 6.0.1
      find-up: 5.0.0
      glob-parent: 6.0.2
      globals: 13.19.0
      grapheme-splitter: 1.0.4
      ignore: 5.2.0
      import-fresh: 3.3.0
      imurmurhash: 0.1.4
      is-glob: 4.0.3
      is-path-inside: 3.0.3
      js-sdsl: 4.2.0
      js-yaml: 4.1.0
      json-stable-stringify-without-jsonify: 1.0.1
      levn: 0.4.1
      lodash.merge: 4.6.2
      minimatch: 3.1.2
      natural-compare: 1.4.0
      optionator: 0.9.1
      regexpp: 3.2.0
      strip-ansi: 6.0.1
      strip-json-comments: 3.1.1
      text-table: 0.2.0
    transitivePeerDependencies:
      - supports-color
    dev: true

  /espree/9.4.0:
    resolution: {integrity: sha512-DQmnRpLj7f6TgN/NYb0MTzJXL+vJF9h3pHy4JhCIs3zwcgez8xmGg3sXHcEO97BrmO2OSvCwMdfdlyl+E9KjOw==}
    engines: {node: ^12.22.0 || ^14.17.0 || >=16.0.0}
    dependencies:
      acorn: 8.8.0
      acorn-jsx: 5.3.2_acorn@8.8.0
      eslint-visitor-keys: 3.3.0
    dev: true

  /esprima/4.0.1:
    resolution: {integrity: sha512-eGuFFw7Upda+g4p+QHvnW0RyTX/SVeJBDM/gCtMARO0cLuT2HcEKnTPvhjV6aGeqrCB/sbNop0Kszm0jsaWU4A==}
    engines: {node: '>=4'}
    hasBin: true
    dev: true

  /esquery/1.4.0:
    resolution: {integrity: sha512-cCDispWt5vHHtwMY2YrAQ4ibFkAL8RbH5YGBnZBc90MolvvfkkQcJro/aZiAQUlQ3qgrYS6D6v8Gc5G5CQsc9w==}
    engines: {node: '>=0.10'}
    dependencies:
      estraverse: 5.3.0
    dev: true

  /esrecurse/4.3.0:
    resolution: {integrity: sha512-KmfKL3b6G+RXvP8N1vr3Tq1kL/oCFgn2NYXEtqP8/L3pKapUA4G8cFVaoF3SU323CD4XypR/ffioHmkti6/Tag==}
    engines: {node: '>=4.0'}
    dependencies:
      estraverse: 5.3.0
    dev: true

  /estraverse/4.3.0:
    resolution: {integrity: sha512-39nnKffWz8xN1BU/2c79n9nB9HDzo0niYUqx6xyqUnyoAnQyyWpOTdZEeiCch8BBu515t4wp9ZmgVfVhn9EBpw==}
    engines: {node: '>=4.0'}
    dev: true

  /estraverse/5.3.0:
    resolution: {integrity: sha512-MMdARuVEQziNTeJD8DgMqmhwR11BRQ/cBP+pLtYdSTnf3MIO8fFeiINEbX36ZdNlfU/7A9f3gUw49B3oQsvwBA==}
    engines: {node: '>=4.0'}
    dev: true

  /estree-walker/1.0.1:
    resolution: {integrity: sha512-1fMXF3YP4pZZVozF8j/ZLfvnR8NSIljt56UhbZ5PeeDmmGHpgpdwQt7ITlGvYaQukCvuBRMLEiKiYC+oeIg4cg==}
    dev: true

  /esutils/2.0.3:
    resolution: {integrity: sha512-kVscqXk4OCp68SZ0dkgEKVi6/8ij300KBWTJq32P/dYeWTSwK41WyTxalN1eRmA5Z9UU/LX9D7FWSmV9SAYx6g==}
    engines: {node: '>=0.10.0'}
    dev: true

  /event-target-shim/5.0.1:
    resolution: {integrity: sha512-i/2XbnSz/uxRCU6+NdVJgKWDTM427+MqYbkQzD321DuCQJUqOuJKIA0IM2+W2xtYHdKOmZ4dR6fExsd4SXL+WQ==}
    engines: {node: '>=6'}
    dev: false

  /eventemitter3/2.0.3:
    resolution: {integrity: sha512-jLN68Dx5kyFHaePoXWPsCGW5qdyZQtLYHkxkg02/Mz6g0kYpDx4FyP6XfArhQdlOC4b8Mv+EMxPo/8La7Tzghg==}
    dev: false

  /execa/6.1.0:
    resolution: {integrity: sha512-QVWlX2e50heYJcCPG0iWtf8r0xjEYfz/OYLGDYH+IyjWezzPNxz63qNFOu0l4YftGWuizFVZHHs8PrLU5p2IDA==}
    engines: {node: ^12.20.0 || ^14.13.1 || >=16.0.0}
    dependencies:
      cross-spawn: 7.0.3
      get-stream: 6.0.1
      human-signals: 3.0.1
      is-stream: 3.0.0
      merge-stream: 2.0.0
      npm-run-path: 5.1.0
      onetime: 6.0.0
      signal-exit: 3.0.7
      strip-final-newline: 3.0.0
    dev: true

  /extend/3.0.2:
    resolution: {integrity: sha512-fjquC59cD7CyW6urNXK0FBufkZcoiGG80wTuPujX590cB5Ttln20E2UB4S/WARVqhXffZl2LNgS+gQdPIIim/g==}
    dev: false

  /extendable-error/0.1.7:
    resolution: {integrity: sha512-UOiS2in6/Q0FK0R0q6UY9vYpQ21mr/Qn1KOnte7vsACuNJf514WvCCUHSRCPcgjPT2bAhNIJdlE6bVap1GKmeg==}
    dev: true

  /external-editor/3.1.0:
    resolution: {integrity: sha512-hMQ4CX1p1izmuLYyZqLMO/qGNw10wSv9QDCPfzXfyFrOaCSSoRfqE1Kf1s5an66J5JZC62NewG+mK49jOCtQew==}
    engines: {node: '>=4'}
    dependencies:
      chardet: 0.7.0
      iconv-lite: 0.4.24
      tmp: 0.0.33
    dev: true

  /fake-indexeddb/4.0.1:
    resolution: {integrity: sha512-hFRyPmvEZILYgdcLBxVdHLik4Tj3gDTu/g7s9ZDOiU3sTNiGx+vEu1ri/AMsFJUZ/1sdRbAVrEcKndh3sViBcA==}
    dependencies:
      realistic-structured-clone: 3.0.0
    dev: true

  /fast-deep-equal/3.1.3:
    resolution: {integrity: sha512-f3qQ9oQy9j2AhBe/H9VC91wLmKBCCU/gDOnKNAYG5hswO7BLKj09Hc5HYNz9cGI++xlpDCIgDaitVs03ATR84Q==}
    dev: true

  /fast-diff/1.1.2:
    resolution: {integrity: sha512-KaJUt+M9t1qaIteSvjc6P3RbMdXsNhK61GRftR6SNxqmhthcd9MGIi4T+o0jD8LUSpSnSKXE20nLtJ3fOHxQig==}
    dev: false

  /fast-diff/1.2.0:
    resolution: {integrity: sha512-xJuoT5+L99XlZ8twedaRf6Ax2TgQVxvgZOYoPKqZufmJib0tL2tegPBOZb1pVNgIhlqDlA0eO0c3wBvQcmzx4w==}
    dev: true

  /fast-glob/3.2.12:
    resolution: {integrity: sha512-DVj4CQIYYow0BlaelwK1pHl5n5cRSJfM60UA0zK891sVInoPri2Ekj7+e1CT3/3qxXenpI+nBBmQAcJPJgaj4w==}
    engines: {node: '>=8.6.0'}
    dependencies:
      '@nodelib/fs.stat': 2.0.5
      '@nodelib/fs.walk': 1.2.8
      glob-parent: 5.1.2
      merge2: 1.4.1
      micromatch: 4.0.5
    dev: true

  /fast-json-stable-stringify/2.1.0:
    resolution: {integrity: sha512-lhd/wF+Lk98HZoTCtlVraHtfh5XYijIjalXck7saUtuanSDyLMxnHhSXEDJqHxD7msR8D0uCmqlkwjCV8xvwHw==}
    dev: true

  /fast-levenshtein/2.0.6:
    resolution: {integrity: sha512-DCXu6Ifhqcks7TZKY3Hxp3y6qphY5SJZmrWMDrKcERSOXWQdMhU9Ig/PYrzyw/ul9jOIyh0N4M0tbC5hodg8dw==}
    dev: true

  /fastq/1.13.0:
    resolution: {integrity: sha512-YpkpUnK8od0o1hmeSc7UUs/eB/vIPWJYjKck2QKIzAf71Vm1AAQ3EbuZB3g2JIy+pg+ERD0vqI79KyZiB2e2Nw==}
    dependencies:
      reusify: 1.0.4
    dev: true

  /faye-websocket/0.11.4:
    resolution: {integrity: sha512-CzbClwlXAuiRQAlUyfqPgvPoNKTckTPGfwZV4ZdAhVcP2lh9KUxJg2b5GkE7XbjKQ3YJnQ9z6D9ntLAlB+tP8g==}
    engines: {node: '>=0.8.0'}
    dependencies:
      websocket-driver: 0.7.4
    dev: false

  /fetch-blob/3.2.0:
    resolution: {integrity: sha512-7yAQpD2UMJzLi1Dqv7qFYnPbaPx7ZfFK6PiIxQ4PfkGPyNyl2Ugx+a/umUonmKqjhM4DnfbMvdX6otXq83soQQ==}
    engines: {node: ^12.20 || >= 14.13}
    dependencies:
      node-domexception: 1.0.0
      web-streams-polyfill: 3.2.1
    dev: false

  /file-entry-cache/6.0.1:
    resolution: {integrity: sha512-7Gps/XWymbLk2QLYK4NzpMOrYjMhdIxXuIvy2QBsLE6ljuodKvdkWs/cpyJJ3CVIVpH0Oi1Hvg1ovbMzLdFBBg==}
    engines: {node: ^10.12.0 || >=12.0.0}
    dependencies:
      flat-cache: 3.0.4
    dev: true

  /filelist/1.0.4:
    resolution: {integrity: sha512-w1cEuf3S+DrLCQL7ET6kz+gmlJdbq9J7yXCSjK/OZCPA+qEN1WyF4ZAf0YYJa4/shHJra2t/d/r8SV4Ji+x+8Q==}
    dependencies:
      minimatch: 5.1.2
    dev: true

  /fill-range/7.0.1:
    resolution: {integrity: sha512-qOo9F+dMUmC2Lcb4BbVvnKJxTPjCm+RRpe4gDuGrzkL7mEVl/djYSu2OdQ2Pa302N4oqkSg9ir6jaLWJ2USVpQ==}
    engines: {node: '>=8'}
    dependencies:
      to-regex-range: 5.0.1
    dev: true

  /find-cache-dir/3.3.2:
    resolution: {integrity: sha512-wXZV5emFEjrridIgED11OoUKLxiYjAcqot/NJdAkOhlJ+vGzwhOAfcG5OX1jP+S0PcjEn8bdMJv+g2jwQ3Onig==}
    engines: {node: '>=8'}
    dependencies:
      commondir: 1.0.1
      make-dir: 3.1.0
      pkg-dir: 4.2.0
    dev: true

  /find-root/1.1.0:
    resolution: {integrity: sha512-NKfW6bec6GfKc0SGx1e07QZY9PE99u0Bft/0rzSD5k3sO/vwkVUpDUKVm5Gpp5Ue3YfShPFTX2070tDs5kB9Ng==}
    dev: false

  /find-up/4.1.0:
    resolution: {integrity: sha512-PpOwAdQ/YlXQ2vj8a3h8IipDuYRi3wceVQQGYWxNINccq40Anw7BlsEXCMbt1Zt+OLA6Fq9suIpIWD0OsnISlw==}
    engines: {node: '>=8'}
    dependencies:
      locate-path: 5.0.0
      path-exists: 4.0.0
    dev: true

  /find-up/5.0.0:
    resolution: {integrity: sha512-78/PXT1wlLLDgTzDs7sjq9hzz0vXD+zn+7wypEe4fXQxCmdmqfGsEPQxmiCSQI3ajFV91bVSsvNtrJRiW6nGng==}
    engines: {node: '>=10'}
    dependencies:
      locate-path: 6.0.0
      path-exists: 4.0.0
    dev: true

  /find-yarn-workspace-root2/1.2.16:
    resolution: {integrity: sha512-hr6hb1w8ePMpPVUK39S4RlwJzi+xPLuVuG8XlwXU3KD5Yn3qgBWVfy3AzNlDhWvE1EORCE65/Qm26rFQt3VLVA==}
    dependencies:
      micromatch: 4.0.5
      pkg-dir: 4.2.0
    dev: true

  /firebase/9.15.0_encoding@0.1.13:
    resolution: {integrity: sha512-Fa8qFahDY/pMYMzwPGcfpUkAS3Q55qJ0QKD+5xnXjSX/jVHsJqoXtxapmyDCfAKktiLhXIcRElW1VDVd9xGwQQ==}
    dependencies:
      '@firebase/analytics': 0.9.0_@firebase+app@0.9.0
      '@firebase/analytics-compat': 0.2.0_5z7svkifsmkn6ro3hru7lnxwrq
      '@firebase/app': 0.9.0
      '@firebase/app-check': 0.6.0_@firebase+app@0.9.0
      '@firebase/app-check-compat': 0.3.0_5z7svkifsmkn6ro3hru7lnxwrq
      '@firebase/app-compat': 0.2.0
      '@firebase/app-types': 0.9.0
      '@firebase/auth': 0.21.0_nw4m4mwqwngj7zodqmw3xrcjja
      '@firebase/auth-compat': 0.3.0_smx2rqj2kjyjzx5x66zunbdpee
      '@firebase/database': 0.14.0_@firebase+app-types@0.9.0
      '@firebase/database-compat': 0.3.0_@firebase+app-types@0.9.0
      '@firebase/firestore': 3.8.0_nw4m4mwqwngj7zodqmw3xrcjja
      '@firebase/firestore-compat': 0.3.0_smx2rqj2kjyjzx5x66zunbdpee
      '@firebase/functions': 0.9.0_abctzvz6bda5rcfr257jyree6a
      '@firebase/functions-compat': 0.3.0_smx2rqj2kjyjzx5x66zunbdpee
      '@firebase/installations': 0.6.0_@firebase+app@0.9.0
      '@firebase/installations-compat': 0.2.0_z6klzwxqggigirvqix3ggnu6f4
      '@firebase/messaging': 0.12.0_@firebase+app@0.9.0
      '@firebase/messaging-compat': 0.2.0_5z7svkifsmkn6ro3hru7lnxwrq
      '@firebase/performance': 0.6.0_@firebase+app@0.9.0
      '@firebase/performance-compat': 0.2.0_5z7svkifsmkn6ro3hru7lnxwrq
      '@firebase/remote-config': 0.4.0_@firebase+app@0.9.0
      '@firebase/remote-config-compat': 0.2.0_5z7svkifsmkn6ro3hru7lnxwrq
      '@firebase/storage': 0.10.0_nw4m4mwqwngj7zodqmw3xrcjja
      '@firebase/storage-compat': 0.2.0_smx2rqj2kjyjzx5x66zunbdpee
      '@firebase/util': 1.8.0
    transitivePeerDependencies:
      - encoding
    dev: false

  /flat-cache/3.0.4:
    resolution: {integrity: sha512-dm9s5Pw7Jc0GvMYbshN6zchCA9RgQlzzEZX3vylR9IqFfS8XciblUXOKfW6SiuJ0e13eDYZoZV5wdrev7P3Nwg==}
    engines: {node: ^10.12.0 || >=12.0.0}
    dependencies:
      flatted: 3.2.7
      rimraf: 3.0.2
    dev: true

  /flatted/3.2.7:
    resolution: {integrity: sha512-5nqDSxl8nn5BSNxyR3n4I6eDmbolI6WT+QqR547RwxQapgjQBmtktdP+HTBb/a/zLsbzERTONyUB5pefh5TtjQ==}
    dev: true

  /flexsearch/0.7.21:
    resolution: {integrity: sha512-W7cHV7Hrwjid6lWmy0IhsWDFQboWSng25U3VVywpHOTJnnAZNPScog67G+cVpeX9f7yDD21ih0WDrMMT+JoaYg==}
    dev: false

  /form-data-encoder/2.1.4:
    resolution: {integrity: sha512-yDYSgNMraqvnxiEXO4hi88+YZxaHC6QKzb5N84iRCTDeRO7ZALpir/lVmf/uXUhnwUr2O4HU8s/n6x+yNjQkHw==}
    engines: {node: '>= 14.17'}
    dev: true

  /formdata-polyfill/4.0.10:
    resolution: {integrity: sha512-buewHzMvYL29jdeQTVILecSaZKnt/RJWjoZCF5OW60Z67/GmSLBkOFM7qh1PI3zFNtJbaZL5eQu1vLfazOwj4g==}
    engines: {node: '>=12.20.0'}
    dependencies:
      fetch-blob: 3.2.0
    dev: false

  /fs-extra/7.0.1:
    resolution: {integrity: sha512-YJDaCJZEnBmcbw13fvdAM9AwNOJwOzrE4pqMqBq5nFiEqXUqHwlK4B+3pUw6JNvfSPtX05xFHtYy/1ni01eGCw==}
    engines: {node: '>=6 <7 || >=8'}
    dependencies:
      graceful-fs: 4.2.10
      jsonfile: 4.0.0
      universalify: 0.1.2
    dev: true

  /fs-extra/8.1.0:
    resolution: {integrity: sha512-yhlQgA6mnOJUKOsRUFsgJdQCvkKhcz8tlZG5HBQfReYZy46OwLcY+Zia0mtdHsOo9y/hP+CxMN0TU9QxoOtG4g==}
    engines: {node: '>=6 <7 || >=8'}
    dependencies:
      graceful-fs: 4.2.10
      jsonfile: 4.0.0
      universalify: 0.1.2
    dev: true

  /fs-extra/9.1.0:
    resolution: {integrity: sha512-hcg3ZmepS30/7BSFqRvoo3DOMQu7IjqxO5nCDt+zM9XWjb33Wg7ziNT+Qvqbuc3+gWpzO02JubVyk2G4Zvo1OQ==}
    engines: {node: '>=10'}
    dependencies:
      at-least-node: 1.0.0
      graceful-fs: 4.2.10
      jsonfile: 6.1.0
      universalify: 2.0.0
    dev: true

  /fs.realpath/1.0.0:
    resolution: {integrity: sha512-OO0pH2lK6a0hZnAdau5ItzHPI6pUlvI7jMVnxUQRtw4owF2wk8lOSabtGDCTP4Ggrg2MbGnWO9X8K1t4+fGMDw==}
    dev: true

  /fsevents/2.3.2:
    resolution: {integrity: sha512-xiqMQR4xAeHTuB9uWm+fFRcIOgKBMiOBP+eXiyT7jsgVCq1bkVygt00oASowB7EdtpOHaaPgKt812P9ab+DDKA==}
    engines: {node: ^8.16.0 || ^10.6.0 || >=11.0.0}
    os: [darwin]
    requiresBuild: true
    dev: true
    optional: true

  /function-bind/1.1.1:
    resolution: {integrity: sha512-yIovAzMX49sF8Yl58fSCWJ5svSLuaibPxXQJFLmBObTuCr0Mf1KiPopGM9NiFjiYBCbfaa2Fh6breQ6ANVTI0A==}

  /function.prototype.name/1.1.5:
    resolution: {integrity: sha512-uN7m/BzVKQnCUF/iW8jYea67v++2u7m5UgENbHRtdDVclOUP+FMPlCNdmk0h/ysGyo2tavMJEDqJAkJdRa1vMA==}
    engines: {node: '>= 0.4'}
    dependencies:
      call-bind: 1.0.2
      define-properties: 1.1.4
      es-abstract: 1.20.2
      functions-have-names: 1.2.3
    dev: true

  /functional-red-black-tree/1.0.1:
    resolution: {integrity: sha512-dsKNQNdj6xA3T+QlADDA7mOSlX0qiMINjn0cgr+eGHGsbSHzTabcIogz2+p/iqP1Xs6EP/sS2SbqH+brGTbq0g==}
    dev: true

  /functions-have-names/1.2.3:
    resolution: {integrity: sha512-xckBUXyTIqT97tq2x2AMb+g163b5JFysYk0x4qxNFwbfQkmNZoiRHb6sPzI9/QV33WeuvVYBUIiD4NzNIyqaRQ==}

  /gensync/1.0.0-beta.2:
    resolution: {integrity: sha512-3hN7NaskYvMDLQY55gnW3NQ+mesEAepTqlg+VEbj7zzqEMBVNhzcGYYeqFo/TlYz6eQiFcp1HcsCZO+nGgS8zg==}
    engines: {node: '>=6.9.0'}
    dev: true

  /get-browser-rtc/1.1.0:
    resolution: {integrity: sha512-MghbMJ61EJrRsDe7w1Bvqt3ZsBuqhce5nrn/XAwgwOXhcsz53/ltdxOse1h/8eKXj5slzxdsz56g5rzOFSGwfQ==}
    dev: false

  /get-caller-file/2.0.5:
    resolution: {integrity: sha512-DyFP3BM/3YHTQOCUL/w0OZHR0lpKeGrxotcHWcqNEdnltqFwXVfhEBQ94eIo34AfQpo0rGki4cyIiftY06h2Fg==}
    engines: {node: 6.* || 8.* || >= 10.*}

  /get-func-name/2.0.0:
    resolution: {integrity: sha512-Hm0ixYtaSZ/V7C8FJrtZIuBBI+iSgL+1Aq82zSu8VQNB4S3Gk8e7Qs3VwBDJAhmRZcFqkl3tQu36g/Foh5I5ig==}
    dev: true

  /get-intrinsic/1.1.3:
    resolution: {integrity: sha512-QJVz1Tj7MS099PevUG5jvnt9tSkXN8K14dxQlikJuPt4uD9hHAHjLyLBiLR5zELelBdD9QNRAXZzsJx0WaDL9A==}
    dependencies:
      function-bind: 1.1.1
      has: 1.0.3
      has-symbols: 1.0.3

  /get-nonce/1.0.1:
    resolution: {integrity: sha512-FJhYRoDaiatfEkUK8HKlicmu/3SGFD51q3itKDGoSTysQJBnfOcxU5GxnhE1E6soB76MbT0MBtnKJuXyAx+96Q==}
    engines: {node: '>=6'}
    dev: false

  /get-own-enumerable-property-symbols/3.0.2:
    resolution: {integrity: sha512-I0UBV/XOz1XkIJHEUDMZAbzCThU/H8DxmSfmdGcKPnVhu2VfFqr34jr9777IyaTYvxjedWhqVIilEDsCdP5G6g==}
    dev: true

  /get-stream/6.0.1:
    resolution: {integrity: sha512-ts6Wi+2j3jQjqi70w5AlN8DFnkSwC+MqmxEzdEALB2qXZYV3X/b1CTfgPLGJNMeAWxdPfU8FO1ms3NUfaHCPYg==}
    engines: {node: '>=10'}
    dev: true

  /get-symbol-description/1.0.0:
    resolution: {integrity: sha512-2EmdH1YvIQiZpltCNgkuiUnyukzxM/R6NDJX31Ke3BG1Nq5b0S2PhX59UKi9vZpPDQVdqn+1IcaAwnzTT5vCjw==}
    engines: {node: '>= 0.4'}
    dependencies:
      call-bind: 1.0.2
      get-intrinsic: 1.1.3
    dev: true

  /glob-parent/5.1.2:
    resolution: {integrity: sha512-AOIgSQCepiJYwP3ARnGx+5VnTu2HBYdzbGP45eLw1vr3zB3vZLeyed1sC9hnbcOc9/SrMyM5RPQrkGz4aS9Zow==}
    engines: {node: '>= 6'}
    dependencies:
      is-glob: 4.0.3
    dev: true

  /glob-parent/6.0.2:
    resolution: {integrity: sha512-XxwI8EOhVQgWp6iDL+3b0r86f4d6AX6zSU55HfB4ydCEuXLXc5FcYeOu+nnGftS4TEju/11rt4KJPTMgbfmv4A==}
    engines: {node: '>=10.13.0'}
    dependencies:
      is-glob: 4.0.3
    dev: true

  /glob/7.1.7:
    resolution: {integrity: sha512-OvD9ENzPLbegENnYP5UUfJIirTg4+XwMWGaQfQTY0JenxNvvIKP3U3/tAQSPIu/lHxXYSZmpXlUHeqAIdKzBLQ==}
    dependencies:
      fs.realpath: 1.0.0
      inflight: 1.0.6
      inherits: 2.0.4
      minimatch: 3.1.2
      once: 1.4.0
      path-is-absolute: 1.0.1
    dev: true

  /glob/7.2.3:
    resolution: {integrity: sha512-nFR0zLpU2YCaRxwoCJvL6UvCH2JFyFVIvwTLsIf21AuHlMskA1hhTdk+LlYJtOlYt9v6dvszD2BGRqBL+iQK9Q==}
    dependencies:
      fs.realpath: 1.0.0
      inflight: 1.0.6
      inherits: 2.0.4
      minimatch: 3.1.2
      once: 1.4.0
      path-is-absolute: 1.0.1
    dev: true

  /globals/11.12.0:
    resolution: {integrity: sha512-WOBp/EEGUiIsJSp7wcv/y6MO+lV9UoncWqxuFfm8eBwzWNgyfBd6Gz+IeKQ9jCmyhoH99g15M3T+QaVHFjizVA==}
    engines: {node: '>=4'}
    dev: true

  /globals/13.17.0:
    resolution: {integrity: sha512-1C+6nQRb1GwGMKm2dH/E7enFAMxGTmGI7/dEdhy/DNelv85w9B72t3uc5frtMNXIbzrarJJ/lTCjcaZwbLJmyw==}
    engines: {node: '>=8'}
    dependencies:
      type-fest: 0.20.2
    dev: true

  /globals/13.19.0:
    resolution: {integrity: sha512-dkQ957uSRWHw7CFXLUtUHQI3g3aWApYhfNR2O6jn/907riyTYKVBmxYVROkBcY614FSSeSJh7Xm7SrUWCxvJMQ==}
    engines: {node: '>=8'}
    dependencies:
      type-fest: 0.20.2
    dev: true

  /globby/11.1.0:
    resolution: {integrity: sha512-jhIXaOzy1sb8IyocaruWSn1TjmnBVs8Ayhcy83rmxNJ8q2uWKCAj3CnJY+KpGSXCueAPc0i05kVvVKtP1t9S3g==}
    engines: {node: '>=10'}
    dependencies:
      array-union: 2.1.0
      dir-glob: 3.0.1
      fast-glob: 3.2.12
      ignore: 5.2.0
      merge2: 1.4.1
      slash: 3.0.0
    dev: true

  /globby/6.1.0:
    resolution: {integrity: sha512-KVbFv2TQtbzCoxAnfD6JcHZTYCzyliEaaeM/gH8qQdkKr5s0OP9scEgvdcngyk7AVdY6YVW/TJHd+lQ/Df3Daw==}
    engines: {node: '>=0.10.0'}
    dependencies:
      array-union: 1.0.2
      glob: 7.2.3
      object-assign: 4.1.1
      pify: 2.3.0
      pinkie-promise: 2.0.1
    dev: true

  /got/12.5.3:
    resolution: {integrity: sha512-8wKnb9MGU8IPGRIo+/ukTy9XLJBwDiCpIf5TVzQ9Cpol50eMTpBq2GAuDsuDIz7hTYmZgMgC1e9ydr6kSDWs3w==}
    engines: {node: '>=14.16'}
    dependencies:
      '@sindresorhus/is': 5.3.0
      '@szmarczak/http-timer': 5.0.1
      cacheable-lookup: 7.0.0
      cacheable-request: 10.2.3
      decompress-response: 6.0.0
      form-data-encoder: 2.1.4
      get-stream: 6.0.1
      http2-wrapper: 2.2.0
      lowercase-keys: 3.0.0
      p-cancelable: 3.0.0
      responselike: 3.0.0
    dev: true

  /graceful-fs/4.2.10:
    resolution: {integrity: sha512-9ByhssR2fPVsNZj478qUUbKfmL0+t5BDVyjShtyZZLiK7ZDAArFFfopyOTj0M05wE2tJPisA4iTnnXl2YoPvOA==}
    dev: true

  /grapheme-splitter/1.0.4:
    resolution: {integrity: sha512-bzh50DW9kTPM00T8y4o8vQg89Di9oLJVLW/KaOGIXJWP/iqCN6WKYkbNOF04vFLJhwcpYUh9ydh/+5vpOqV4YQ==}
    dev: true

  /hard-rejection/2.1.0:
    resolution: {integrity: sha512-VIZB+ibDhx7ObhAe7OVtoEbuP4h/MuOTHJ+J8h/eBXotJYl0fBgR72xDFCKgIh22OJZIOVNxBMWuhAr10r8HdA==}
    engines: {node: '>=6'}
    dev: true

  /has-bigints/1.0.2:
    resolution: {integrity: sha512-tSvCKtBr9lkF0Ex0aQiP9N+OpV4zi2r/Nee5VkRDbaqv35RLYMzbwQfFSZZH0kR+Rd6302UJZ2p/bJCEoR3VoQ==}
    dev: true

  /has-flag/3.0.0:
    resolution: {integrity: sha512-sKJf1+ceQBr4SMkvQnBDNDtf4TXpVhVGateu0t918bl30FnbE2m4vNLX+VWe/dpjlb+HugGYzW7uQXH98HPEYw==}
    engines: {node: '>=4'}

  /has-flag/4.0.0:
    resolution: {integrity: sha512-EykJT/Q1KjTWctppgIAgfSO0tKVuZUjhgMr17kqTumMl6Afv3EISleU7qZUzoXDFTAHTDC4NOoG/ZxU3EvlMPQ==}
    engines: {node: '>=8'}
    dev: true

  /has-property-descriptors/1.0.0:
    resolution: {integrity: sha512-62DVLZGoiEBDHQyqG4w9xCuZ7eJEwNmJRWw2VY84Oedb7WFcA27fiEVe8oUQx9hAUJ4ekurquucTGwsyO1XGdQ==}
    dependencies:
      get-intrinsic: 1.1.3

  /has-symbols/1.0.3:
    resolution: {integrity: sha512-l3LCuF6MgDNwTDKkdYGEihYjt5pRPbEg46rtlmnSPlUbgmB8LOIrKJbYYFBSbnPaJexMKtiPO8hmeRjRz2Td+A==}
    engines: {node: '>= 0.4'}

  /has-tostringtag/1.0.0:
    resolution: {integrity: sha512-kFjcSNhnlGV1kyoGk7OXKSawH5JOb/LzUc5w9B02hOTO0dfFRjbHQKvg1d6cf3HbeUmtU9VbbV3qzZ2Teh97WQ==}
    engines: {node: '>= 0.4'}
    dependencies:
      has-symbols: 1.0.3

  /has/1.0.3:
    resolution: {integrity: sha512-f2dvO0VU6Oej7RkWJGrehjbzMAjFp5/VKPp5tTpWIV4JHHZK1/BxbFRtf/siA2SWTe09caDmVtYYzWEIbBS4zw==}
    engines: {node: '>= 0.4.0'}
    dependencies:
      function-bind: 1.1.1

  /highlight.js/11.7.0:
    resolution: {integrity: sha512-1rRqesRFhMO/PRF+G86evnyJkCgaZFOI+Z6kdj15TA18funfoqJXvgPCLSf0SWq3SRfg1j3HlDs8o4s3EGq1oQ==}
    engines: {node: '>=12.0.0'}
    dev: false

  /hoist-non-react-statics/3.3.2:
    resolution: {integrity: sha512-/gGivxi8JPKWNm/W0jSmzcMPpfpPLc3dY/6GxhX2hQ9iGj3aDfklV4ET7NjKpSinLpJ5vafa9iiGIEZg10SfBw==}
    dependencies:
      react-is: 16.13.1
    dev: false

  /hosted-git-info/2.8.9:
    resolution: {integrity: sha512-mxIDAb9Lsm6DoOJ7xH+5+X4y1LU/4Hi50L9C5sIswK3JzULS4bwk1FvjdBgvYR4bzT4tuUQiC15FE2f5HbLvYw==}
    dev: true

  /hotkeys-js/3.10.1:
    resolution: {integrity: sha512-mshqjgTqx8ee0qryHvRgZaZDxTwxam/2yTQmQlqAWS3+twnq1jsY9Yng9zB7lWq6WRrjTbTOc7knNwccXQiAjQ==}
    dev: false

  /html-parse-stringify/3.0.1:
    resolution: {integrity: sha512-KknJ50kTInJ7qIScF3jeaFRpMpE8/lfiTdzf/twXyPBLAGrLRTmkz3AdTnKeh40X8k9L2fdYwEp/42WGXIRGcg==}
    dependencies:
      void-elements: 3.1.0
    dev: false

  /html-tokenize/2.0.1:
    resolution: {integrity: sha512-QY6S+hZ0f5m1WT8WffYN+Hg+xm/w5I8XeUcAq/ZYP5wVC8xbKi4Whhru3FtrAebD5EhBW8rmFzkDI6eCAuFe2w==}
    dependencies:
      buffer-from: 0.1.2
      inherits: 2.0.4
      minimist: 1.2.6
      readable-stream: 1.0.34
      through2: 0.4.2
    dev: false

  /http-cache-semantics/4.1.0:
    resolution: {integrity: sha512-carPklcUh7ROWRK7Cv27RPtdhYhUsela/ue5/jKzjegVvXDqM2ILE9Q2BGn9JZJh1g87cp56su/FgQSzcWS8cQ==}
    dev: true

  /http-parser-js/0.5.8:
    resolution: {integrity: sha512-SGeBX54F94Wgu5RH3X5jsDtf4eHyRogWX1XGT3b4HuW3tQPM4AaBzoUji/4AAJNXCEOWZ5O0DgZmJw1947gD5Q==}
    dev: false

  /http2-wrapper/2.2.0:
    resolution: {integrity: sha512-kZB0wxMo0sh1PehyjJUWRFEd99KC5TLjZ2cULC4f9iqJBAmKQQXEICjxl5iPJRwP40dpeHFqqhm7tYCvODpqpQ==}
    engines: {node: '>=10.19.0'}
    dependencies:
      quick-lru: 5.1.1
      resolve-alpn: 1.2.1
    dev: true

  /human-id/1.0.2:
    resolution: {integrity: sha512-UNopramDEhHJD+VR+ehk8rOslwSfByxPIZyJRfV739NDhN5LF1fa1MqnzKm2lGTQRjNrjK19Q5fhkgIfjlVUKw==}
    dev: true

  /human-signals/3.0.1:
    resolution: {integrity: sha512-rQLskxnM/5OCldHo+wNXbpVgDn5A17CUoKX+7Sokwaknlq7CdSnphy0W39GU8dw59XiCXmFXDg4fRuckQRKewQ==}
    engines: {node: '>=12.20.0'}
    dev: true

  /husky/8.0.2:
    resolution: {integrity: sha512-Tkv80jtvbnkK3mYWxPZePGFpQ/tT3HNSs/sasF9P2YfkMezDl3ON37YN6jUUI4eTg5LcyVynlb6r4eyvOmspvg==}
    engines: {node: '>=14'}
    hasBin: true
    dev: true

  /i18next/21.10.0:
    resolution: {integrity: sha512-YeuIBmFsGjUfO3qBmMOc0rQaun4mIpGKET5WDwvu8lU7gvwpcariZLNtL0Fzj+zazcHUrlXHiptcFhBMFaxzfg==}
    dependencies:
      '@babel/runtime': 7.19.0
    dev: false

  /iconv-lite/0.4.24:
    resolution: {integrity: sha512-v3MXnZAcvnywkTUEZomIActle7RXXeedOR31wwl7VlyoXO4Qi9arvSenNQWne1TcRwhCL1HwLI21bEqdpj8/rA==}
    engines: {node: '>=0.10.0'}
    dependencies:
      safer-buffer: 2.1.2
    dev: true

  /iconv-lite/0.6.3:
    resolution: {integrity: sha512-4fCk79wshMdzMp2rH06qWrJE4iolqLhCUH+OiuIgU++RB0+94NlDL81atO7GX55uUKueo0txHNtvEyI6D7WdMw==}
    engines: {node: '>=0.10.0'}
    dependencies:
      safer-buffer: 2.1.2
    dev: false

  /idb-keyval/6.2.0:
    resolution: {integrity: sha512-uw+MIyQn2jl3+hroD7hF8J7PUviBU7BPKWw4f/ISf32D4LoGu98yHjrzWWJDASu9QNrX10tCJqk9YY0ClWm8Ng==}
    dependencies:
      safari-14-idb-fix: 3.0.0
    dev: false

  /idb/7.0.1:
    resolution: {integrity: sha512-UUxlE7vGWK5RfB/fDwEGgRf84DY/ieqNha6msMV99UsEMQhJ1RwbCd8AYBj3QMgnE3VZnfQvm4oKVCJTYlqIgg==}
    dev: false

  /idb/7.1.1:
    resolution: {integrity: sha512-gchesWBzyvGHRO9W8tzUWFDycow5gwjvFKfyV9FF32Y7F50yZMp7mP+T2mJIWFx49zicqyC4uefHM17o6xKIVQ==}
    dev: true

  /ieee754/1.2.1:
    resolution: {integrity: sha512-dcyqhDvX1C46lXZcVqCpK+FtMRQVdIMN6/Df5js2zouUsqG7I6sFxitIC+7KYK29KdXOLHdu9zL4sFnoVQnqaA==}
    dev: false

  /ignore/5.2.0:
    resolution: {integrity: sha512-CmxgYGiEPCLhfLnpPp1MoRmifwEIOgjcHXxOBjv7mY96c+eWScsOP9c112ZyLdWHi0FxHjI+4uVhKYp/gcdRmQ==}
    engines: {node: '>= 4'}
    dev: true

  /import-fresh/3.3.0:
    resolution: {integrity: sha512-veYYhQa+D1QBKznvhUHxb8faxlrwUnxseDAbAp457E0wLNio2bOSKnjYDhMj+YiAq61xrMGhQk9iXVk5FzgQMw==}
    engines: {node: '>=6'}
    dependencies:
      parent-module: 1.0.1
      resolve-from: 4.0.0

  /imurmurhash/0.1.4:
    resolution: {integrity: sha512-JmXMZ6wuvDmLiHEml9ykzqO6lwFbof0GG4IkcGaENdCRDDmMVnny7s5HsIgHCbaq0w2MyPhDqkhTUgS2LU2PHA==}
    engines: {node: '>=0.8.19'}
    dev: true

  /indent-string/4.0.0:
    resolution: {integrity: sha512-EdDDZu4A2OyIK7Lr/2zG+w5jmbuk1DVBnEwREQvBzspBJkCEbRa8GxU1lghYcaGJCnRWibjDXlq779X1/y5xwg==}
    engines: {node: '>=8'}
    dev: true

  /inflight/1.0.6:
    resolution: {integrity: sha512-k92I/b08q4wvFscXCLvqfsHCrjrF7yiXsQuIVvVE7N82W3+aqpzuUdBbfhWcy/FZR3/4IgflMgKLOsvPDrGCJA==}
    dependencies:
      once: 1.4.0
      wrappy: 1.0.2
    dev: true

  /inherits/2.0.4:
    resolution: {integrity: sha512-k/vGaX4/Yla3WzyMCvTQOXYeIHvqOKtnqBduzTHpzpQZzAskKMhZ2K+EnBiSM9zGSoIFeMpXKxa4dYeZIQqewQ==}

  /internal-slot/1.0.3:
    resolution: {integrity: sha512-O0DB1JC/sPyZl7cIo78n5dR7eUSwwpYPiXRhTzNxZVAMUuB8vlnRFyLxdrVToks6XPLVnFfbzaVd5WLjhgg+vA==}
    engines: {node: '>= 0.4'}
    dependencies:
      get-intrinsic: 1.1.3
      has: 1.0.3
      side-channel: 1.0.4
    dev: true

  /invariant/2.2.4:
    resolution: {integrity: sha512-phJfQVBuaJM5raOpJjSfkiD6BpbCE4Ns//LaXl6wGYtUBY83nWS6Rf9tXm2e8VaK60JEjYldbPif/A2B1C2gNA==}
    dependencies:
      loose-envify: 1.4.0
    dev: false

  /is-arguments/1.1.1:
    resolution: {integrity: sha512-8Q7EARjzEnKpt/PCD7e1cgUS0a6X8u5tdSiMqXhojOdoV9TsMsiO+9VLC5vAmO8N7/GmXn7yjR8qnA6bVAEzfA==}
    engines: {node: '>= 0.4'}
    dependencies:
      call-bind: 1.0.2
      has-tostringtag: 1.0.0
    dev: false

  /is-arrayish/0.2.1:
    resolution: {integrity: sha512-zz06S8t0ozoDXMG+ube26zeCTNXcKIPJZJi8hBrF4idCLms4CG9QtK7qBl1boi5ODzFpjswb5JPmHCbMpjaYzg==}

  /is-bigint/1.0.4:
    resolution: {integrity: sha512-zB9CruMamjym81i2JZ3UMn54PKGsQzsJeo6xvN3HJJ4CAsQNB6iRutp2To77OfCNuoxspsIhzaPoO1zyCEhFOg==}
    dependencies:
      has-bigints: 1.0.2
    dev: true

  /is-boolean-object/1.1.2:
    resolution: {integrity: sha512-gDYaKHJmnj4aWxyj6YHyXVpdQawtVLHU5cb+eztPGczf6cjuTdwve5ZIEfgXqH4e57An1D1AKf8CZ3kYrQRqYA==}
    engines: {node: '>= 0.4'}
    dependencies:
      call-bind: 1.0.2
      has-tostringtag: 1.0.0
    dev: true

  /is-callable/1.2.6:
    resolution: {integrity: sha512-krO72EO2NptOGAX2KYyqbP9vYMlNAXdB53rq6f8LXY6RY7JdSR/3BD6wLUlPHSAesmY9vstNrjvqGaCiRK/91Q==}
    engines: {node: '>= 0.4'}
    dev: true

  /is-ci/3.0.1:
    resolution: {integrity: sha512-ZYvCgrefwqoQ6yTyYUbQu64HsITZ3NfKX1lzaEYdkTDcfKzzCI/wthRRYKkdjHKFVgNiXKAKm65Zo1pk2as/QQ==}
    hasBin: true
    dependencies:
      ci-info: 3.7.0
    dev: true

  /is-core-module/2.10.0:
    resolution: {integrity: sha512-Erxj2n/LDAZ7H8WNJXd9tw38GYM3dv8rk8Zcs+jJuxYTW7sozH+SS8NtrSjVL1/vpLvWi1hxy96IzjJ3EHTJJg==}
    dependencies:
      has: 1.0.3

  /is-date-object/1.0.5:
    resolution: {integrity: sha512-9YQaSxsAiSwcvS33MBk3wTCVnWK+HhF8VZR2jRxehM16QcVOdHqPn4VPHmRK4lSr38n9JriurInLcP90xsYNfQ==}
    engines: {node: '>= 0.4'}
    dependencies:
      has-tostringtag: 1.0.0

  /is-extglob/2.1.1:
    resolution: {integrity: sha512-SbKbANkN603Vi4jEZv49LeVJMn4yGwsbzZworEoyEiutsN3nJYdbO36zfhGJ6QEDpOZIFkDtnq5JRxmvl3jsoQ==}
    engines: {node: '>=0.10.0'}
    dev: true

  /is-fullwidth-code-point/3.0.0:
    resolution: {integrity: sha512-zymm5+u+sCsSWyD9qNaejV3DFvhCKclKdizYaJUuHA83RLjb7nSuGnddCHGv0hk+KY7BMAlsWeK4Ueg6EV6XQg==}
    engines: {node: '>=8'}

  /is-fullwidth-code-point/4.0.0:
    resolution: {integrity: sha512-O4L094N2/dZ7xqVdrXhh9r1KODPJpFms8B5sGdJLPy664AgvXsreZUyCQQNItZRDlYug4xStLjNp/sz3HvBowQ==}
    engines: {node: '>=12'}
    dev: true

  /is-glob/4.0.3:
    resolution: {integrity: sha512-xelSayHH36ZgE7ZWhli7pW34hNbNl8Ojv5KVmkJD4hBdD3th8Tfk9vYasLM+mXWOZhFkgZfxhLSnrwRr4elSSg==}
    engines: {node: '>=0.10.0'}
    dependencies:
      is-extglob: 2.1.1
    dev: true

  /is-module/1.0.0:
    resolution: {integrity: sha512-51ypPSPCoTEIN9dy5Oy+h4pShgJmPCygKfyRCISBI+JoWT/2oJvK8QPxmwv7b/p239jXrm9M1mlQbyKJ5A152g==}
    dev: true

  /is-negative-zero/2.0.2:
    resolution: {integrity: sha512-dqJvarLawXsFbNDeJW7zAz8ItJ9cd28YufuuFzh0G8pNHjJMnY08Dv7sYX2uF5UpQOwieAeOExEYAWWfu7ZZUA==}
    engines: {node: '>= 0.4'}
    dev: true

  /is-number-object/1.0.7:
    resolution: {integrity: sha512-k1U0IRzLMo7ZlYIfzRu23Oh6MiIFasgpb9X76eqfFZAqwH44UI4KTBvBYIZ1dSL9ZzChTB9ShHfLkR4pdW5krQ==}
    engines: {node: '>= 0.4'}
    dependencies:
      has-tostringtag: 1.0.0
    dev: true

  /is-number/7.0.0:
    resolution: {integrity: sha512-41Cifkg6e8TylSpdtTpeLVMqvSBEVzTttHvERD741+pnZ8ANv0004MRL43QKPDlK9cGvNp6NZWZUBlbGXYxxng==}
    engines: {node: '>=0.12.0'}
    dev: true

  /is-obj/1.0.1:
    resolution: {integrity: sha512-l4RyHgRqGN4Y3+9JHVrNqO+tN0rV5My76uW5/nuO4K1b6vw5G8d/cmFjP9tRfEsdhZNt0IFdZuK/c2Vr4Nb+Qg==}
    engines: {node: '>=0.10.0'}
    dev: true

  /is-path-cwd/2.2.0:
    resolution: {integrity: sha512-w942bTcih8fdJPJmQHFzkS76NEP8Kzzvmw92cXsazb8intwLqPibPPdXf4ANdKV3rYMuuQYGIWtvz9JilB3NFQ==}
    engines: {node: '>=6'}
    dev: true

  /is-path-in-cwd/2.1.0:
    resolution: {integrity: sha512-rNocXHgipO+rvnP6dk3zI20RpOtrAM/kzbB258Uw5BWr3TpXi861yzjo16Dn4hUox07iw5AyeMLHWsujkjzvRQ==}
    engines: {node: '>=6'}
    dependencies:
      is-path-inside: 2.1.0
    dev: true

  /is-path-inside/2.1.0:
    resolution: {integrity: sha512-wiyhTzfDWsvwAW53OBWF5zuvaOGlZ6PwYxAbPVDhpm+gM09xKQGjBq/8uYN12aDvMxnAnq3dxTyoSoRNmg5YFg==}
    engines: {node: '>=6'}
    dependencies:
      path-is-inside: 1.0.2
    dev: true

  /is-path-inside/3.0.3:
    resolution: {integrity: sha512-Fd4gABb+ycGAmKou8eMftCupSir5lRxqf4aD/vd0cD2qc4HL07OjCeuHMr8Ro4CoMaeCKDB0/ECBOVWjTwUvPQ==}
    engines: {node: '>=8'}
    dev: true

  /is-plain-obj/1.1.0:
    resolution: {integrity: sha512-yvkRyxmFKEOQ4pNXCmJG5AEQNlXJS5LaONXo5/cLdTZdWvsZ1ioJEonLGAosKlMWE8lwUy/bJzMjcw8az73+Fg==}
    engines: {node: '>=0.10.0'}
    dev: true

  /is-regex/1.1.4:
    resolution: {integrity: sha512-kvRdxDsxZjhzUX07ZnLydzS1TU/TJlTUHHY4YLL87e37oUA49DfkLqgy+VjFocowy29cKvcSiu+kIv728jTTVg==}
    engines: {node: '>= 0.4'}
    dependencies:
      call-bind: 1.0.2
      has-tostringtag: 1.0.0

  /is-regexp/1.0.0:
    resolution: {integrity: sha512-7zjFAPO4/gwyQAAgRRmqeEeyIICSdmCqa3tsVHMdBzaXXRiqopZL4Cyghg/XulGWrtABTpbnYYzzIRffLkP4oA==}
    engines: {node: '>=0.10.0'}
    dev: true

  /is-shared-array-buffer/1.0.2:
    resolution: {integrity: sha512-sqN2UDu1/0y6uvXyStCOzyhAjCSlHceFoMKJW8W9EU9cvic/QdsZ0kEU93HEy3IUEFZIiH/3w+AH/UQbPHNdhA==}
    dependencies:
      call-bind: 1.0.2
    dev: true

  /is-stream/2.0.1:
    resolution: {integrity: sha512-hFoiJiTl63nn+kstHGBtewWSKnQLpyb155KHheA1l39uvtO9nWIop1p3udqPcUd/xbF1VLMO4n7OI6p7RbngDg==}
    engines: {node: '>=8'}
    dev: true

  /is-stream/3.0.0:
    resolution: {integrity: sha512-LnQR4bZ9IADDRSkvpqMGvt/tEJWclzklNgSw48V5EAaAeDd6qGvN8ei6k5p0tvxSR171VmGyHuTiAOfxAbr8kA==}
    engines: {node: ^12.20.0 || ^14.13.1 || >=16.0.0}
    dev: true

  /is-string/1.0.7:
    resolution: {integrity: sha512-tE2UXzivje6ofPW7l23cjDOMa09gb7xlAqG6jG5ej6uPV32TlWP3NKPigtaGeHNu9fohccRYvIiZMfOOnOYUtg==}
    engines: {node: '>= 0.4'}
    dependencies:
      has-tostringtag: 1.0.0
    dev: true

  /is-subdir/1.2.0:
    resolution: {integrity: sha512-2AT6j+gXe/1ueqbW6fLZJiIw3F8iXGJtt0yDrZaBhAZEG1raiTxKWU+IPqMCzQAXOUCKdA4UDMgacKH25XG2Cw==}
    engines: {node: '>=4'}
    dependencies:
      better-path-resolve: 1.0.0
    dev: true

  /is-symbol/1.0.4:
    resolution: {integrity: sha512-C/CPBqKWnvdcxqIARxyOh4v1UUEOCHpgDa0WYgpKDFMszcrPcffg5uhwSgPCLD2WWxmq6isisz87tzT01tuGhg==}
    engines: {node: '>= 0.4'}
    dependencies:
      has-symbols: 1.0.3
    dev: true

  /is-weakref/1.0.2:
    resolution: {integrity: sha512-qctsuLZmIQ0+vSSMfoVvyFe2+GSEvnmZ2ezTup1SBse9+twCCeial6EEi3Nc2KFcf6+qz2FBPnjXsk8xhKSaPQ==}
    dependencies:
      call-bind: 1.0.2
    dev: true

  /is-windows/1.0.2:
    resolution: {integrity: sha512-eXK1UInq2bPmjyX6e3VHIzMLobc4J94i4AWn+Hpq3OU5KkrRC96OAcR3PRJ/pGu6m8TRnBHP9dkXQVsT/COVIA==}
    engines: {node: '>=0.10.0'}
    dev: true

  /isarray/0.0.1:
    resolution: {integrity: sha512-D2S+3GLxWH+uhrNEcoh/fnmYeP8E8/zHl644d/jdA0g2uyXvy3sb0qxotE+ne0LtccHknQzWwZEzhak7oJ0COQ==}
    dev: false

  /isarray/1.0.0:
    resolution: {integrity: sha512-VLghIWNM6ELQzo7zwmcg0NmTVyWKYjvIeM83yjp0wRDTmUnrM678fQbcKBo6n2CJEF0szoG//ytg+TKla89ALQ==}
    dev: false

  /isexe/2.0.0:
    resolution: {integrity: sha512-RHxMLp9lnKHGHRng9QFhRCMbYAcVpn69smSGcq3f36xjgVVWThj4qqLbTLlq7Ssj8B+fIQ1EuCEGI2lKsyQeIw==}
    dev: true

  /isomorphic.js/0.2.5:
    resolution: {integrity: sha512-PIeMbHqMt4DnUP3MA/Flc0HElYjMXArsw1qwJZcm9sqR8mq3l8NYizFMty0pWwE/tzIGH3EKK5+jes5mAr85yw==}
    dev: false

  /jake/10.8.5:
    resolution: {integrity: sha512-sVpxYeuAhWt0OTWITwT98oyV0GsXyMlXCF+3L1SuafBVUIr/uILGRB+NqwkzhgXKvoJpDIpQvqkUALgdmQsQxw==}
    engines: {node: '>=10'}
    hasBin: true
    dependencies:
      async: 3.2.4
      chalk: 4.1.2
      filelist: 1.0.4
      minimatch: 3.1.2
    dev: true

  /jest-worker/26.6.2:
    resolution: {integrity: sha512-KWYVV1c4i+jbMpaBC+U++4Va0cp8OisU185o73T1vo99hqi7w8tSJfUXYswwqqrjzwxa6KpRK54WhPvwf5w6PQ==}
    engines: {node: '>= 10.13.0'}
    dependencies:
      '@types/node': 18.7.18
      merge-stream: 2.0.0
      supports-color: 7.2.0
    dev: true

  /jest-worker/27.5.1:
    resolution: {integrity: sha512-7vuh85V5cdDofPyxn58nrPjBktZo0u9x1g8WtjQol+jZDaE+fhN+cIvTj11GndBnMnyfrUOG1sZQxCdjKh+DKg==}
    engines: {node: '>= 10.13.0'}
    dependencies:
      '@types/node': 18.7.18
      merge-stream: 2.0.0
      supports-color: 8.1.1
    dev: true

  /js-sdsl/4.2.0:
    resolution: {integrity: sha512-dyBIzQBDkCqCu+0upx25Y2jGdbTGxE9fshMsCdK0ViOongpV+n5tXRcZY9v7CaVQ79AGS9KA1KHtojxiM7aXSQ==}
    dev: true

  /js-tokens/4.0.0:
    resolution: {integrity: sha512-RdJUflcE3cUzKiMqQgsCu06FPu9UdIJO0beYbPhHN4k6apgJtifcoCtT9bcxOpYBtpD2kCM6Sbzg4CausW/PKQ==}

  /js-yaml/3.14.1:
    resolution: {integrity: sha512-okMH7OXXJ7YrN9Ok3/SXrnu4iX9yOk+25nqX4imS2npuvTYDmo/QEZoqwZkYaIDk3jVvBOTOIEgEhaLOynBS9g==}
    hasBin: true
    dependencies:
      argparse: 1.0.10
      esprima: 4.0.1
    dev: true

  /js-yaml/4.1.0:
    resolution: {integrity: sha512-wpxZs9NoxZaJESJGIZTyDEaYpl0FKSA+FB9aJiyemKhMwkxQg63h4T1KJgUGHpTqPDNRcmmYLugrRjJlBtWvRA==}
    dependencies:
      argparse: 2.0.1
    dev: true

  /jsesc/0.5.0:
    resolution: {integrity: sha512-uZz5UnB7u4T9LvwmFqXii7pZSouaRPorGs5who1Ip7VO0wxanFvBL7GkM6dTHlgX+jhBApRetaWpnDabOeTcnA==}
    hasBin: true
    dev: true

  /jsesc/2.5.2:
    resolution: {integrity: sha512-OYu7XEzjkCQ3C5Ps3QIZsQfNpqoJyZZA99wd9aWd05NCtC5pWOkShK2mkL6HXQR6/Cy2lbNdPlZBpuQHXE63gA==}
    engines: {node: '>=4'}
    hasBin: true
    dev: true

  /json-buffer/3.0.1:
    resolution: {integrity: sha512-4bV5BfR2mqfQTJm+V5tPPdf+ZpuhiIvTuAB5g8kcrXOZpTT/QwwVRWBywX1ozr6lEuPdbHxwaJlm9G6mI2sfSQ==}
    dev: true

  /json-parse-even-better-errors/2.3.1:
    resolution: {integrity: sha512-xyFwyhro/JEof6Ghe2iz2NcXoj2sloNsWr/XsERDK/oiPCfaNhl5ONfp+jQdAZRQQ0IJWNzH9zIZF7li91kh2w==}

  /json-schema-traverse/0.4.1:
    resolution: {integrity: sha512-xbbCH5dCYU5T8LcEhhuh7HJ88HXuW3qsI3Y0zOZFKfZEHcpWiHU/Jxzk629Brsab/mMiHQti9wMP+845RPe3Vg==}
    dev: true

  /json-schema-traverse/1.0.0:
    resolution: {integrity: sha512-NM8/P9n3XjXhIZn1lLhkFaACTOURQXjWhV4BA/RnOv8xvgqtqpAX9IO4mRQxSx1Rlo4tqzeqb0sOlruaOy3dug==}
    dev: true

  /json-schema/0.4.0:
    resolution: {integrity: sha512-es94M3nTIfsEPisRafak+HDLfHXnKBhV3vU5eqPcS3flIWqcxJWgXHXiey3YrpaNsanY5ei1VoYEbOzijuq9BA==}
    dev: true

  /json-stable-stringify-without-jsonify/1.0.1:
    resolution: {integrity: sha512-Bdboy+l7tA3OGW6FjyFHWkP5LuByj1Tk33Ljyq0axyzdk9//JSi2u3fP1QSmd1KNwq6VOKYGlAu87CisVir6Pw==}
    dev: true

  /json5/1.0.1:
    resolution: {integrity: sha512-aKS4WQjPenRxiQsC93MNfjx+nbF4PAdYzmd/1JIj8HYzqfbu86beTuNgXDzPknWk0n0uARlyewZo4s++ES36Ow==}
    hasBin: true
    dependencies:
      minimist: 1.2.6
    dev: true

  /json5/2.2.1:
    resolution: {integrity: sha512-1hqLFMSrGHRHxav9q9gNjJ5EXznIxGVO09xQRrwplcS8qs28pZ8s8hupZAmqDwZUmVZ2Qb2jnyPOWcDH8m8dlA==}
    engines: {node: '>=6'}
    hasBin: true
    dev: true

  /jsonc-parser/3.2.0:
    resolution: {integrity: sha512-gfFQZrcTc8CnKXp6Y4/CBT3fTc0OVuDofpre4aEeEpSBPV5X5v4+Vmx+8snU7RLPrNHPKSgLxGo9YuQzz20o+w==}
    dev: true

  /jsonfile/4.0.0:
    resolution: {integrity: sha512-m6F1R3z8jjlf2imQHS2Qez5sjKWQzbuuhuJ/FKYFRZvPE3PuHcSMVZzfsLhGVOkfd20obL5SWEBew5ShlquNxg==}
    optionalDependencies:
      graceful-fs: 4.2.10
    dev: true

  /jsonfile/6.1.0:
    resolution: {integrity: sha512-5dgndWOriYSm5cnYaJNhalLNDKOqFwyDB/rr1E9ZsGciGvKPs8R2xYGCacuf3z6K1YKDz182fd+fY3cn3pMqXQ==}
    dependencies:
      universalify: 2.0.0
    optionalDependencies:
      graceful-fs: 4.2.10
    dev: true

  /jsonpointer/5.0.1:
    resolution: {integrity: sha512-p/nXbhSEcu3pZRdkW1OfJhpsVtW1gd4Wa1fnQc9YLiTfAjn0312eMKimbdIQzuZl9aa9xUGaRlP9T/CJE/ditQ==}
    engines: {node: '>=0.10.0'}
    dev: true

  /jsx-ast-utils/3.3.3:
    resolution: {integrity: sha512-fYQHZTZ8jSfmWZ0iyzfwiU4WDX4HpHbMCZ3gPlWYiCl3BoeOTsqKBqnTVfH2rYT7eP5c3sVbeSPHnnJOaTrWiw==}
    engines: {node: '>=4.0'}
    dependencies:
      array-includes: 3.1.5
      object.assign: 4.1.4
    dev: true

  /keyv/4.5.2:
    resolution: {integrity: sha512-5MHbFaKn8cNSmVW7BYnijeAVlE4cYA/SVkifVgrh7yotnfhKmjuXpDKjrABLnT0SfHWV21P8ow07OGfRrNDg8g==}
    dependencies:
      json-buffer: 3.0.1
    dev: true

  /kind-of/6.0.3:
    resolution: {integrity: sha512-dcS1ul+9tmeD95T+x28/ehLgd9mENa3LsvDTtzm3vyBEO7RPptvAD+t44WVXaUjTBRcrpFeFlC8WCruUR456hw==}
    engines: {node: '>=0.10.0'}
    dev: true

  /kleur/4.1.5:
    resolution: {integrity: sha512-o+NO+8WrRiQEE4/7nwRJhN1HWpVmJm511pBHUxPLtp0BUISzlBplORYSmTclCnJvQq2tKu/sgl3xVpkc7ZWuQQ==}
    engines: {node: '>=6'}
    dev: true

  /ky-universal/0.11.0_ky@0.33.1:
    resolution: {integrity: sha512-65KyweaWvk+uKKkCrfAf+xqN2/epw1IJDtlyCPxYffFCMR8u1sp2U65NtWpnozYfZxQ6IUzIlvUcw+hQ82U2Xw==}
    engines: {node: '>=14.16'}
    peerDependencies:
      ky: '>=0.31.4'
      web-streams-polyfill: '>=3.2.1'
    peerDependenciesMeta:
      web-streams-polyfill:
        optional: true
    dependencies:
      abort-controller: 3.0.0
      ky: 0.33.1
      node-fetch: 3.3.0
    dev: false

  /ky/0.33.1:
    resolution: {integrity: sha512-zZ9OlhgM4UEunvgJBH1bBl7+a7vas1HnCLSezu2CJawc4Ka+yJculRAVKbakUece4gW7kC5Dz+UGvbXIlpDt1w==}
    engines: {node: '>=14.16'}
    dev: false

  /language-subtag-registry/0.3.22:
    resolution: {integrity: sha512-tN0MCzyWnoz/4nHS6uxdlFWoUZT7ABptwKPQ52Ea7URk6vll88bWBVhodtnlfEuCcKWNGoc+uGbw1cwa9IKh/w==}
    dev: true

  /language-tags/1.0.5:
    resolution: {integrity: sha512-qJhlO9cGXi6hBGKoxEG/sKZDAHD5Hnu9Hs4WbOY3pCWXDhw0N8x1NenNzm2EnNLkLkk7J2SdxAkDSbb6ftT+UQ==}
    dependencies:
      language-subtag-registry: 0.3.22
    dev: true

  /leven/3.1.0:
    resolution: {integrity: sha512-qsda+H8jTaUaN/x5vzW2rzc+8Rw4TAQ/4KjB46IwK5VH+IlVeeeje/EoZRpiXvIqjFgK84QffqPztGI3VBLG1A==}
    engines: {node: '>=6'}
    dev: true

  /levn/0.4.1:
    resolution: {integrity: sha512-+bT2uH4E5LGE7h/n3evcS/sQlJXCpIp6ym8OWJ5eV6+67Dsql/LaaT7qJBAt2rzfoa/5QBGBhxDix1dMt2kQKQ==}
    engines: {node: '>= 0.8.0'}
    dependencies:
      prelude-ls: 1.2.1
      type-check: 0.4.0
    dev: true

  /lib0/0.2.52:
    resolution: {integrity: sha512-CjxlM7UgICfN6b2OPALBXchIBiNk6jE+1g7JP8ha+dh1xKRDSYpH0WQl1+rMqCju49xUnwPG34v4CR5/rPOZhg==}
    engines: {node: '>=14'}
    dependencies:
      isomorphic.js: 0.2.5
    dev: false

  /lib0/0.2.58:
    resolution: {integrity: sha512-6ovqPaYfOKU7GkkVxz/wjMR0zsqmNsISLvH+h9Lx5YNtWDZey69aYsTGXaSVpUPpJ+ZFtIvcZHsTGL3MbwOM8A==}
    engines: {node: '>=14'}
    dependencies:
      isomorphic.js: 0.2.5
    dev: false

  /lilconfig/2.0.6:
    resolution: {integrity: sha512-9JROoBW7pobfsx+Sq2JsASvCo6Pfo6WWoUW79HuB1BCoBXD4PLWJPqDF6fNj67pqBYTbAHkE57M1kS/+L1neOg==}
    engines: {node: '>=10'}
    dev: true

  /lines-and-columns/1.2.4:
    resolution: {integrity: sha512-7ylylesZQ/PV29jhEDl3Ufjo6ZX7gCqJr5F7PKrqc93v7fzSymt1BpwEU8nAUXs8qzzvqhbjhK5QZg6Mt/HkBg==}

  /lint-staged/13.1.0:
    resolution: {integrity: sha512-pn/sR8IrcF/T0vpWLilih8jmVouMlxqXxKuAojmbiGX5n/gDnz+abdPptlj0vYnbfE0SQNl3CY/HwtM0+yfOVQ==}
    engines: {node: ^14.13.1 || >=16.0.0}
    hasBin: true
    dependencies:
      cli-truncate: 3.1.0
      colorette: 2.0.19
      commander: 9.4.1
      debug: 4.3.4
      execa: 6.1.0
      lilconfig: 2.0.6
      listr2: 5.0.6
      micromatch: 4.0.5
      normalize-path: 3.0.0
      object-inspect: 1.12.2
      pidtree: 0.6.0
      string-argv: 0.3.1
      yaml: 2.2.1
    transitivePeerDependencies:
      - enquirer
      - supports-color
    dev: true

  /listr2/5.0.6:
    resolution: {integrity: sha512-u60KxKBy1BR2uLJNTWNptzWQ1ob/gjMzIJPZffAENzpZqbMZ/5PrXXOomDcevIS/+IB7s1mmCEtSlT2qHWMqag==}
    engines: {node: ^14.13.1 || >=16.0.0}
    peerDependencies:
      enquirer: '>= 2.3.0 < 3'
    peerDependenciesMeta:
      enquirer:
        optional: true
    dependencies:
      cli-truncate: 2.1.0
      colorette: 2.0.19
      log-update: 4.0.0
      p-map: 4.0.0
      rfdc: 1.3.0
      rxjs: 7.8.0
      through: 2.3.8
      wrap-ansi: 7.0.0
    dev: true

  /lit-element/3.2.2:
    resolution: {integrity: sha512-6ZgxBR9KNroqKb6+htkyBwD90XGRiqKDHVrW/Eh0EZ+l+iC+u+v+w3/BA5NGi4nizAVHGYvQBHUDuSmLjPp7NQ==}
    dependencies:
      '@lit/reactive-element': 1.4.1
      lit-html: 2.4.0
    dev: false

  /lit-html/2.4.0:
    resolution: {integrity: sha512-G6qXu4JNUpY6aaF2VMfaszhO9hlWw0hOTRFDmuMheg/nDYGB+2RztUSOyrzALAbr8Nh0Y7qjhYkReh3rPnplVg==}
    dependencies:
      '@types/trusted-types': 2.0.2
    dev: false

  /lit-html/2.5.0:
    resolution: {integrity: sha512-bLHosg1XL3JRUcKdSVI0sLCs0y1wWrj2sqqAN3cZ7bDDPNgmDHH29RV48x6Wz3ZmkxIupaE+z7uXSZ/pXWAO1g==}
    dependencies:
      '@types/trusted-types': 2.0.2
    dev: false

  /lit/2.4.0:
    resolution: {integrity: sha512-fdgzxEtLrZFQU/BqTtxFQCLwlZd9bdat+ltzSFjvWkZrs7eBmeX0L5MHUMb3kYIkuS8Xlfnii/iI5klirF8/Xg==}
    dependencies:
      '@lit/reactive-element': 1.4.1
      lit-element: 3.2.2
      lit-html: 2.4.0
    dev: false

  /lit/2.5.0:
    resolution: {integrity: sha512-DtnUP6vR3l4Q8nRPPNBD+UxbAhwJPeky+OVbi3pdgMqm0g57xFSl1Sj64D1rIB+nVNdiVVg8YxB0hqKjvdadZA==}
    dependencies:
      '@lit/reactive-element': 1.5.0
      lit-element: 3.2.2
      lit-html: 2.5.0
    dev: false

  /load-yaml-file/0.2.0:
    resolution: {integrity: sha512-OfCBkGEw4nN6JLtgRidPX6QxjBQGQf72q3si2uvqyFEMbycSFFHwAZeXx6cJgFM9wmLrf9zBwCP3Ivqa+LLZPw==}
    engines: {node: '>=6'}
    dependencies:
      graceful-fs: 4.2.10
      js-yaml: 3.14.1
      pify: 4.0.1
      strip-bom: 3.0.0
    dev: true

  /loader-utils/2.0.4:
    resolution: {integrity: sha512-xXqpXoINfFhgua9xiqD8fPFHgkoq1mmmpE92WlDbm9rNRd/EbRb+Gqf908T2DMfuHjjJlksiK2RbHVOdD/MqSw==}
    engines: {node: '>=8.9.0'}
    dependencies:
      big.js: 5.2.2
      emojis-list: 3.0.0
      json5: 2.2.1
    dev: true

  /local-pkg/0.4.2:
    resolution: {integrity: sha512-mlERgSPrbxU3BP4qBqAvvwlgW4MTg78iwJdGGnv7kibKjWcJksrG3t6LB5lXI93wXRDvG4NpUgJFmTG4T6rdrg==}
    engines: {node: '>=14'}
    dev: true

  /locate-path/5.0.0:
    resolution: {integrity: sha512-t7hw9pI+WvuwNJXwk5zVHpyhIqzg2qTlklJOf0mVxGSbe3Fp2VieZcduNYjaLDoy6p9uGpQEGWG87WpMKlNq8g==}
    engines: {node: '>=8'}
    dependencies:
      p-locate: 4.1.0
    dev: true

  /locate-path/6.0.0:
    resolution: {integrity: sha512-iPZK6eYjbxRu3uB4/WZ3EsEIMJFMqAoopl3R+zuq0UjcAm/MO6KCweDgPfP3elTztoKP3KtnVHxTn2NHBSDVUw==}
    engines: {node: '>=10'}
    dependencies:
      p-locate: 5.0.0
    dev: true

  /lodash.camelcase/4.3.0:
    resolution: {integrity: sha512-TwuEnCnxbc3rAvhf/LbG7tJUDzhqXyFnv3dtzLOPgCG/hODL7WFnsbwktkD7yUV0RrreP/l1PALq/YSg6VvjlA==}
    dev: false

  /lodash.debounce/4.0.8:
    resolution: {integrity: sha512-FT1yDzDYEoYWhnSGnpE/4Kj1fLZkDFyqRb7fNt6FdYOSxlUWAtp42Eh6Wb0rGIv/m9Bgo7x4GhQbm5Ys4SG5ow==}
    dev: true

  /lodash.merge/4.6.2:
    resolution: {integrity: sha512-0KpjqXRVvrYyCsX1swR/XTK0va6VQkQM6MNo7PqW77ByjAhoARA8EfrP1N4+KlKj8YS0ZUCtRT/YUuhyYDujIQ==}
    dev: true

  /lodash.sortby/4.7.0:
    resolution: {integrity: sha512-HDWXG8isMntAyRF5vZ7xKuEvOhT4AhlRt/3czTSjvGUxjYCBVRQY48ViDHyfYz9VIoBkW4TMGQNapx+l3RUwdA==}
    dev: true

  /lodash.startcase/4.4.0:
    resolution: {integrity: sha512-+WKqsK294HMSc2jEbNgpHpd0JfIBhp7rEV4aqXWqFr6AlXov+SlcgB1Fv01y2kGe3Gc8nMW7VA0SrGuSkRfIEg==}
    dev: true

  /lodash/4.17.21:
    resolution: {integrity: sha512-v2kDEe57lecTulaDIuNTPy3Ry4gLGJ6Z1O3vE1krgXZNrsQ+LFTGHVxVjcXPs17LhbZVGedAJv8XZ1tvj5FvSg==}

  /log-update/4.0.0:
    resolution: {integrity: sha512-9fkkDevMefjg0mmzWFBW8YkFP91OrizzkW3diF7CpG+S2EYdy4+TVfGwz1zeF8x7hCx1ovSPTOE9Ngib74qqUg==}
    engines: {node: '>=10'}
    dependencies:
      ansi-escapes: 4.3.2
      cli-cursor: 3.1.0
      slice-ansi: 4.0.0
      wrap-ansi: 6.2.0
    dev: true

  /long/4.0.0:
    resolution: {integrity: sha512-XsP+KhQif4bjX1kbuSiySJFNAehNxgLb6hPRGJ9QsUr8ajHkuXGdrHmFUTUUXhDwVX2R5bY4JNZEwbUiMhV+MA==}
    dev: false

  /long/5.2.1:
    resolution: {integrity: sha512-GKSNGeNAtw8IryjjkhZxuKB3JzlcLTwjtiQCHKvqQet81I93kXslhDQruGI/QsddO83mcDToBVy7GqGS/zYf/A==}
    dev: false

  /loose-envify/1.4.0:
    resolution: {integrity: sha512-lyuxPGr/Wfhrlem2CL/UcnUc1zcqKAImBDzukY7Y5F/yQiNdko6+fRLevlw1HgMySw7f611UIY408EtxRSoK3Q==}
    dependencies:
      js-tokens: 4.0.0

  /loupe/2.3.6:
    resolution: {integrity: sha512-RaPMZKiMy8/JruncMU5Bt6na1eftNoo++R4Y+N2FrxkDVTrGvcyzFTsaGif4QTeKESheMGegbhw6iUAq+5A8zA==}
    dependencies:
      get-func-name: 2.0.0
    dev: true

  /lowercase-keys/3.0.0:
    resolution: {integrity: sha512-ozCC6gdQ+glXOQsveKD0YsDy8DSQFjDTz4zyzEHNV5+JP5D62LmfDZ6o1cycFx9ouG940M5dE8C8CTewdj2YWQ==}
    engines: {node: ^12.20.0 || ^14.13.1 || >=16.0.0}
    dev: true

  /lru-cache/4.1.5:
    resolution: {integrity: sha512-sWZlbEP2OsHNkXrMl5GYk/jKk70MBng6UU4YI/qGDYbgf6YbP4EvmqISbXCoJiRKs+1bSpFHVgQxvJ17F2li5g==}
    dependencies:
      pseudomap: 1.0.2
      yallist: 2.1.2
    dev: true

  /lru-cache/5.1.1:
    resolution: {integrity: sha512-KpNARQA3Iwv+jTA0utUVVbrh+Jlrr1Fv0e56GGzAFOXN7dk/FviaDW8LHmK52DlcH4WP2n6gI8vN1aesBFgo9w==}
    dependencies:
      yallist: 3.1.1
    dev: true

  /lru-cache/6.0.0:
    resolution: {integrity: sha512-Jo6dJ04CmSjuznwJSS3pUeWmd/H0ffTlkXXgwZi+eq1UCmqQwCh+eLsYOYCwY991i2Fah4h1BEMCx4qThGbsiA==}
    engines: {node: '>=10'}
    dependencies:
      yallist: 4.0.0
    dev: true

  /magic-string/0.25.9:
    resolution: {integrity: sha512-RmF0AsMzgt25qzqqLc1+MbHmhdx0ojF2Fvs4XnOqz2ZOBXzzkEwc/dJQZCYHAn7v1jbVOjAZfK8msRn4BxO4VQ==}
    dependencies:
      sourcemap-codec: 1.4.8
    dev: true

  /make-dir/3.1.0:
    resolution: {integrity: sha512-g3FeP20LNwhALb/6Cz6Dd4F2ngze0jz7tbzrD2wAV+o9FeNHe4rL+yK2md0J/fiSf1sa1ADhXqi5+oVwOM/eGw==}
    engines: {node: '>=8'}
    dependencies:
      semver: 6.3.0
    dev: true

  /map-obj/1.0.1:
    resolution: {integrity: sha512-7N/q3lyZ+LVCp7PzuxrJr4KMbBE2hW7BT7YNia330OFxIf4d3r5zVpicP2650l7CPN6RM9zOJRl3NGpqSiw3Eg==}
    engines: {node: '>=0.10.0'}
    dev: true

  /map-obj/4.3.0:
    resolution: {integrity: sha512-hdN1wVrZbb29eBGiGjJbeP8JbKjq1urkHJ/LIP/NY48MZ1QVXUsQBV1G1zvYFHn1XE06cwjBsOI2K3Ulnj1YXQ==}
    engines: {node: '>=8'}
    dev: true

  /marked/4.2.5:
    resolution: {integrity: sha512-jPueVhumq7idETHkb203WDD4fMA3yV9emQ5vLwop58lu8bTclMghBWcYAavlDqIEMaisADinV1TooIFCfqOsYQ==}
    engines: {node: '>= 12'}
    hasBin: true
    dev: false

  /meow/6.1.1:
    resolution: {integrity: sha512-3YffViIt2QWgTy6Pale5QpopX/IvU3LPL03jOTqp6pGj3VjesdO/U8CuHMKpnQr4shCNCM5fd5XFFvIIl6JBHg==}
    engines: {node: '>=8'}
    dependencies:
      '@types/minimist': 1.2.2
      camelcase-keys: 6.2.2
      decamelize-keys: 1.1.1
      hard-rejection: 2.1.0
      minimist-options: 4.1.0
      normalize-package-data: 2.5.0
      read-pkg-up: 7.0.1
      redent: 3.0.0
      trim-newlines: 3.0.1
      type-fest: 0.13.1
      yargs-parser: 18.1.3
    dev: true

  /merge-stream/2.0.0:
    resolution: {integrity: sha512-abv/qOcuPfk3URPfDzmZU1LKmuw8kT+0nIHvKrKgFrwifol/doWcdA4ZqsWQ8ENrFKkd67Mfpo/LovbIUsbt3w==}
    dev: true

  /merge2/1.4.1:
    resolution: {integrity: sha512-8q7VEgMJW4J8tcfVPy8g09NcQwZdbwFEqhe/WZkoIzjn/3TGDwtOCYtXGxA3O8tPzpczCCDgv+P2P5y00ZJOOg==}
    engines: {node: '>= 8'}
    dev: true

  /micromatch/4.0.5:
    resolution: {integrity: sha512-DMy+ERcEW2q8Z2Po+WNXuw3c5YaUSFjAO5GsJqfEl7UjvtIuFKO6ZrKvcItdy98dwFI2N1tg3zNIdKaQT+aNdA==}
    engines: {node: '>=8.6'}
    dependencies:
      braces: 3.0.2
      picomatch: 2.3.1
    dev: true

  /mimic-fn/2.1.0:
    resolution: {integrity: sha512-OqbOk5oEQeAZ8WXWydlu9HJjz9WVdEIvamMCcXmuqUYjTknH/sqsWvhQ3vgwKFRR1HpjvNBKQ37nbJgYzGqGcg==}
    engines: {node: '>=6'}
    dev: true

  /mimic-fn/4.0.0:
    resolution: {integrity: sha512-vqiC06CuhBTUdZH+RYl8sFrL096vA45Ok5ISO6sE/Mr1jRbGH4Csnhi8f3wKVl7x8mO4Au7Ir9D3Oyv1VYMFJw==}
    engines: {node: '>=12'}
    dev: true

  /mimic-response/3.1.0:
    resolution: {integrity: sha512-z0yWI+4FDrrweS8Zmt4Ej5HdJmky15+L2e6Wgn3+iK5fWzb6T3fhNFq2+MeTRb064c6Wr4N/wv0DzQTjNzHNGQ==}
    engines: {node: '>=10'}
    dev: true

  /mimic-response/4.0.0:
    resolution: {integrity: sha512-e5ISH9xMYU0DzrT+jl8q2ze9D6eWBto+I8CNpe+VI+K2J/F/k3PdkdTdz4wvGVH4NTpo+NRYTVIuMQEMMcsLqg==}
    engines: {node: ^12.20.0 || ^14.13.1 || >=16.0.0}
    dev: true

  /min-indent/1.0.1:
    resolution: {integrity: sha512-I9jwMn07Sy/IwOj3zVkVik2JTvgpaykDZEigL6Rx6N9LbMywwUSMtxET+7lVoDLLd3O3IXwJwvuuns8UB/HeAg==}
    engines: {node: '>=4'}
    dev: true

  /minimatch/3.1.2:
    resolution: {integrity: sha512-J7p63hRiAjw1NDEww1W7i37+ByIrOWO5XQQAzZ3VOcL0PNybwpfmV/N05zFAzwQ9USyEcX6t3UO+K5aqBQOIHw==}
    dependencies:
      brace-expansion: 1.1.11
    dev: true

  /minimatch/5.1.2:
    resolution: {integrity: sha512-bNH9mmM9qsJ2X4r2Nat1B//1dJVcn3+iBLa3IgqJ7EbGaDNepL9QSHOxN4ng33s52VMMhhIfgCYDk3C4ZmlDAg==}
    engines: {node: '>=10'}
    dependencies:
      brace-expansion: 2.0.1
    dev: true

  /minimist-options/4.1.0:
    resolution: {integrity: sha512-Q4r8ghd80yhO/0j1O3B2BjweX3fiHg9cdOwjJd2J76Q135c+NDxGCqdYKQ1SKBuFfgWbAUzBfvYjPUEeNgqN1A==}
    engines: {node: '>= 6'}
    dependencies:
      arrify: 1.0.1
      is-plain-obj: 1.1.0
      kind-of: 6.0.3
    dev: true

  /minimist/1.2.6:
    resolution: {integrity: sha512-Jsjnk4bw3YJqYzbdyBiNsPWHPfO++UGG749Cxs6peCu5Xg4nrena6OVxOYxrQTqww0Jmwt+Ref8rggumkTLz9Q==}

  /mixme/0.5.4:
    resolution: {integrity: sha512-3KYa4m4Vlqx98GPdOHghxSdNtTvcP8E0kkaJ5Dlh+h2DRzF7zpuVVcA8B0QpKd11YJeP9QQ7ASkKzOeu195Wzw==}
    engines: {node: '>= 8.0.0'}
    dev: true

  /mlly/1.0.0:
    resolution: {integrity: sha512-QL108Hwt+u9bXdWgOI0dhzZfACovn5Aen4Xvc8Jasd9ouRH4NjnrXEiyP3nVvJo91zPlYjVRckta0Nt2zfoR6g==}
    dependencies:
      acorn: 8.8.1
      pathe: 1.0.0
      pkg-types: 1.0.1
      ufo: 1.0.1
    dev: true

  /ms/2.0.0:
    resolution: {integrity: sha512-Tpp60P6IUJDTuOq/5Z8cdskzJujfwqfOTkrwIwj7IRISpnkJnT6SyJ4PCPnGMoFjC9ddhal5KVIYtAt97ix05A==}
    dev: true

  /ms/2.1.2:
    resolution: {integrity: sha512-sGkPx+VjMtmA6MX27oA4FBFELFCZZ4S4XqeGOXCv68tT+jb3vk/RyaKWP0PTKyWtmLSM0b+adUTEvbs1PEaH2w==}

  /ms/2.1.3:
    resolution: {integrity: sha512-6FlzubTLZG3J2a/NVCAleEhjzq5oxgHyaCU9yYXvcLsvoVaHJq/s5xXI6/XXP6tz7R9xAOtHnSO/tXtF3WRTlA==}
    dev: true

  /multipipe/1.0.2:
    resolution: {integrity: sha512-6uiC9OvY71vzSGX8lZvSqscE7ft9nPupJ8fMjrCNRAUy2LREUW42UL+V/NTrogr6rFgRydUrCX4ZitfpSNkSCQ==}
    dependencies:
      duplexer2: 0.1.4
      object-assign: 4.1.1
    dev: false

  /nanoid/3.3.4:
    resolution: {integrity: sha512-MqBkQh/OHTS2egovRtLk45wEyNXwF+cokD+1YPf9u5VfJiRdAiRwB2froX5Co9Rh20xs4siNPm8naNotSD6RBw==}
    engines: {node: ^10 || ^12 || ^13.7 || ^14 || >=15.0.1}
    hasBin: true

  /natural-compare-lite/1.4.0:
    resolution: {integrity: sha512-Tj+HTDSJJKaZnfiuw+iaF9skdPpTo2GtEly5JHnWV/hfv2Qj/9RKsGISQtLh2ox3l5EAGw487hnBee0sIJ6v2g==}
    dev: true

  /natural-compare/1.4.0:
    resolution: {integrity: sha512-OWND8ei3VtNC9h7V60qff3SVobHr996CTwgxubgyQYEpg290h9J0buyECNNJexkFm5sOajh5G116RYA1c8ZMSw==}
    dev: true

  /next-debug-local/0.1.5:
    resolution: {integrity: sha512-KnJPlmPJ1ObNxz3suK89H14RqdiSqfZhyca+PnDA+bqSUjjUDvQJmIOQi6CV6dtJpx9isdJu8Pi4reoxm3wyGQ==}
    dev: false

  /next-pwa/5.6.0_next@13.1.0:
    resolution: {integrity: sha512-XV8g8C6B7UmViXU8askMEYhWwQ4qc/XqJGnexbLV68hzKaGHZDMtHsm2TNxFcbR7+ypVuth/wwpiIlMwpRJJ5A==}
    peerDependencies:
      next: '>=9.0.0'
    dependencies:
      babel-loader: 8.3.0
      clean-webpack-plugin: 4.0.0
      globby: 11.1.0
      next: 13.1.0_biqbaboplfbrettd7655fr4n2y
      terser-webpack-plugin: 5.3.6
      workbox-webpack-plugin: 6.5.4
      workbox-window: 6.5.4
    transitivePeerDependencies:
      - '@babel/core'
      - '@swc/core'
      - '@types/babel__core'
      - esbuild
      - supports-color
      - uglify-js
      - webpack
    dev: true

  /next/12.3.1_biqbaboplfbrettd7655fr4n2y:
    resolution: {integrity: sha512-l7bvmSeIwX5lp07WtIiP9u2ytZMv7jIeB8iacR28PuUEFG5j0HGAPnMqyG5kbZNBG2H7tRsrQ4HCjuMOPnANZw==}
    engines: {node: '>=12.22.0'}
    hasBin: true
    peerDependencies:
      fibers: '>= 3.1.0'
      node-sass: ^6.0.0 || ^7.0.0
      react: ^17.0.2 || ^18.0.0-0
      react-dom: ^17.0.2 || ^18.0.0-0
      sass: ^1.3.0
    peerDependenciesMeta:
      fibers:
        optional: true
      node-sass:
        optional: true
      sass:
        optional: true
    dependencies:
      '@next/env': 12.3.1
      '@swc/helpers': 0.4.11
      caniuse-lite: 1.0.30001419
      postcss: 8.4.14
      react: 18.2.0
      react-dom: 18.2.0_react@18.2.0
      styled-jsx: 5.0.7_react@18.2.0
      use-sync-external-store: 1.2.0_react@18.2.0
    optionalDependencies:
      '@next/swc-android-arm-eabi': 12.3.1
      '@next/swc-android-arm64': 12.3.1
      '@next/swc-darwin-arm64': 12.3.1
      '@next/swc-darwin-x64': 12.3.1
      '@next/swc-freebsd-x64': 12.3.1
      '@next/swc-linux-arm-gnueabihf': 12.3.1
      '@next/swc-linux-arm64-gnu': 12.3.1
      '@next/swc-linux-arm64-musl': 12.3.1
      '@next/swc-linux-x64-gnu': 12.3.1
      '@next/swc-linux-x64-musl': 12.3.1
      '@next/swc-win32-arm64-msvc': 12.3.1
      '@next/swc-win32-ia32-msvc': 12.3.1
      '@next/swc-win32-x64-msvc': 12.3.1
    transitivePeerDependencies:
      - '@babel/core'
      - babel-plugin-macros
    dev: false

  /next/13.1.0_biqbaboplfbrettd7655fr4n2y:
    resolution: {integrity: sha512-lQMZH1V94L5IL/WaihQkTYabSY73aqgrkGPJB5uz+2O3ES4I3losV/maXLY7l7x5e+oNyE9N81upNQ8uRsR5/A==}
    engines: {node: '>=14.6.0'}
    hasBin: true
    peerDependencies:
      fibers: '>= 3.1.0'
      node-sass: ^6.0.0 || ^7.0.0
      react: ^18.2.0
      react-dom: ^18.2.0
      sass: ^1.3.0
    peerDependenciesMeta:
      fibers:
        optional: true
      node-sass:
        optional: true
      sass:
        optional: true
    dependencies:
      '@next/env': 13.1.0
      '@swc/helpers': 0.4.14
      caniuse-lite: 1.0.30001419
      postcss: 8.4.14
      react: 18.2.0
      react-dom: 18.2.0_react@18.2.0
      styled-jsx: 5.1.1_react@18.2.0
    optionalDependencies:
      '@next/swc-android-arm-eabi': 13.1.0
      '@next/swc-android-arm64': 13.1.0
      '@next/swc-darwin-arm64': 13.1.0
      '@next/swc-darwin-x64': 13.1.0
      '@next/swc-freebsd-x64': 13.1.0
      '@next/swc-linux-arm-gnueabihf': 13.1.0
      '@next/swc-linux-arm64-gnu': 13.1.0
      '@next/swc-linux-arm64-musl': 13.1.0
      '@next/swc-linux-x64-gnu': 13.1.0
      '@next/swc-linux-x64-musl': 13.1.0
      '@next/swc-win32-arm64-msvc': 13.1.0
      '@next/swc-win32-ia32-msvc': 13.1.0
      '@next/swc-win32-x64-msvc': 13.1.0
    transitivePeerDependencies:
      - '@babel/core'
      - babel-plugin-macros

  /node-domexception/1.0.0:
    resolution: {integrity: sha512-/jKZoMpw0F8GRwl4/eLROPA3cfcXtLApP0QzLmUT/HuPCZWyB7IY9ZrMeKw2O/nFIqPQB3PVM9aYm0F312AXDQ==}
    engines: {node: '>=10.5.0'}
    dev: false

  /node-fetch/2.6.7_encoding@0.1.13:
    resolution: {integrity: sha512-ZjMPFEfVx5j+y2yF35Kzx5sF7kDzxuDj6ziH4FFbOp87zKDZNx8yExJIb05OGF4Nlt9IHFIMBkRl41VdvcNdbQ==}
    engines: {node: 4.x || >=6.0.0}
    peerDependencies:
      encoding: ^0.1.0
    peerDependenciesMeta:
      encoding:
        optional: true
    dependencies:
      encoding: 0.1.13
      whatwg-url: 5.0.0
    dev: false

  /node-fetch/3.3.0:
    resolution: {integrity: sha512-BKwRP/O0UvoMKp7GNdwPlObhYGB5DQqwhEDQlNKuoqwVYSxkSZCSbHjnFFmUEtwSKRPU4kNK8PbDYYitwaE3QA==}
    engines: {node: ^12.20.0 || ^14.13.1 || >=16.0.0}
    dependencies:
      data-uri-to-buffer: 4.0.0
      fetch-blob: 3.2.0
      formdata-polyfill: 4.0.10
    dev: false

  /node-releases/2.0.6:
    resolution: {integrity: sha512-PiVXnNuFm5+iYkLBNeq5211hvO38y63T0i2KKh2KnUs3RpzJ+JtODFjkD8yjLwnDkTYF1eKXheUwdssR+NRZdg==}
    dev: true

  /normalize-package-data/2.5.0:
    resolution: {integrity: sha512-/5CMN3T0R4XTj4DcGaexo+roZSdSFW/0AOOTROrjxzCG1wrWXEsGbRKevjlIL+ZDE4sZlJr5ED4YW0yqmkK+eA==}
    dependencies:
      hosted-git-info: 2.8.9
      resolve: 1.22.1
      semver: 5.7.1
      validate-npm-package-license: 3.0.4
    dev: true

  /normalize-path/3.0.0:
    resolution: {integrity: sha512-6eZs5Ls3WtCisHWp9S2GUy8dqkpGi4BVSz3GaqiE6ezub0512ESztXUwUB6C6IKbQkY2Pnb/mD4WYojCRwcwLA==}
    engines: {node: '>=0.10.0'}
    dev: true

  /normalize-url/8.0.0:
    resolution: {integrity: sha512-uVFpKhj5MheNBJRTiMZ9pE/7hD1QTeEvugSJW/OmLzAp78PB5O6adfMNTvmfKhXBkvCzC+rqifWcVYpGFwTjnw==}
    engines: {node: '>=14.16'}
    dev: true

  /npm-run-path/5.1.0:
    resolution: {integrity: sha512-sJOdmRGrY2sjNTRMbSvluQqg+8X7ZK61yvzBEIDhz4f8z1TZFYABsqjjCBd/0PUNE9M6QDgHJXQkGUEm7Q+l9Q==}
    engines: {node: ^12.20.0 || ^14.13.1 || >=16.0.0}
    dependencies:
      path-key: 4.0.0
    dev: true

  /object-assign/4.1.1:
    resolution: {integrity: sha512-rJgTQnkUnH1sFw8yT6VSU3zD3sWmu6sZhIseY8VX+GRu3P6F7Fu+JNDoXfklElbLJSnc3FUQHVe4cU5hj+BcUg==}
    engines: {node: '>=0.10.0'}

  /object-inspect/1.12.2:
    resolution: {integrity: sha512-z+cPxW0QGUp0mcqcsgQyLVRDoXFQbXOwBaqyF7VIgI4TWNQsDHrBpUQslRmIfAoYWdYzs6UlKJtB2XJpTaNSpQ==}
    dev: true

  /object-is/1.1.5:
    resolution: {integrity: sha512-3cyDsyHgtmi7I7DfSSI2LDp6SK2lwvtbg0p0R1e0RvTqF5ceGx+K2dfSjm1bKDMVCFEDAQvy+o8c6a7VujOddw==}
    engines: {node: '>= 0.4'}
    dependencies:
      call-bind: 1.0.2
      define-properties: 1.1.4
    dev: false

  /object-keys/0.4.0:
    resolution: {integrity: sha512-ncrLw+X55z7bkl5PnUvHwFK9FcGuFYo9gtjws2XtSzL+aZ8tm830P60WJ0dSmFVaSalWieW5MD7kEdnXda9yJw==}
    dev: false

  /object-keys/1.1.1:
    resolution: {integrity: sha512-NuAESUOUMrlIXOfHKzD6bpPu3tYt3xvjNdRIQ+FeT0lNb4K8WR70CaDxhuNguS2XG+GjkyMwOzsN5ZktImfhLA==}
    engines: {node: '>= 0.4'}

  /object.assign/4.1.4:
    resolution: {integrity: sha512-1mxKf0e58bvyjSCtKYY4sRe9itRk3PJpquJOjeIkz885CczcI4IvJJDLPS72oowuSh+pBxUFROpX+TU++hxhZQ==}
    engines: {node: '>= 0.4'}
    dependencies:
      call-bind: 1.0.2
      define-properties: 1.1.4
      has-symbols: 1.0.3
      object-keys: 1.1.1
    dev: true

  /object.entries/1.1.5:
    resolution: {integrity: sha512-TyxmjUoZggd4OrrU1W66FMDG6CuqJxsFvymeyXI51+vQLN67zYfZseptRge703kKQdo4uccgAKebXFcRCzk4+g==}
    engines: {node: '>= 0.4'}
    dependencies:
      call-bind: 1.0.2
      define-properties: 1.1.4
      es-abstract: 1.20.2
    dev: true

  /object.fromentries/2.0.5:
    resolution: {integrity: sha512-CAyG5mWQRRiBU57Re4FKoTBjXfDoNwdFVH2Y1tS9PqCsfUTymAohOkEMSG3aRNKmv4lV3O7p1et7c187q6bynw==}
    engines: {node: '>= 0.4'}
    dependencies:
      call-bind: 1.0.2
      define-properties: 1.1.4
      es-abstract: 1.20.2
    dev: true

  /object.hasown/1.1.1:
    resolution: {integrity: sha512-LYLe4tivNQzq4JdaWW6WO3HMZZJWzkkH8fnI6EebWl0VZth2wL2Lovm74ep2/gZzlaTdV62JZHEqHQ2yVn8Q/A==}
    dependencies:
      define-properties: 1.1.4
      es-abstract: 1.20.2
    dev: true

  /object.values/1.1.5:
    resolution: {integrity: sha512-QUZRW0ilQ3PnPpbNtgdNV1PDbEqLIiSFB3l+EnGtBQ/8SUTLj1PZwtQHABZtLgwpJZTSZhuGLOGk57Drx2IvYg==}
    engines: {node: '>= 0.4'}
    dependencies:
      call-bind: 1.0.2
      define-properties: 1.1.4
      es-abstract: 1.20.2
    dev: true

  /once/1.4.0:
    resolution: {integrity: sha512-lNaJgI+2Q5URQBkccEKHTQOPaXdUxnZZElQTZY0MFUAuaEqe1E+Nyvgdz/aIyNi6Z9MzO5dv1H8n58/GELp3+w==}
    dependencies:
      wrappy: 1.0.2
    dev: true

  /onetime/5.1.2:
    resolution: {integrity: sha512-kbpaSSGJTWdAY5KPVeMOKXSrPtr8C8C7wodJbcsd51jRnmD+GZu8Y0VoU6Dm5Z4vWr0Ig/1NKuWRKf7j5aaYSg==}
    engines: {node: '>=6'}
    dependencies:
      mimic-fn: 2.1.0
    dev: true

  /onetime/6.0.0:
    resolution: {integrity: sha512-1FlR+gjXK7X+AsAHso35MnyN5KqGwJRi/31ft6x0M194ht7S+rWAvd7PHss9xSKMzE0asv1pyIHaJYq+BbacAQ==}
    engines: {node: '>=12'}
    dependencies:
      mimic-fn: 4.0.0
    dev: true

  /optionator/0.9.1:
    resolution: {integrity: sha512-74RlY5FCnhq4jRxVUPKDaRwrVNXMqsGsiW6AJw4XK8hmtm10wC0ypZBLw5IIp85NZMr91+qd1RvvENwg7jjRFw==}
    engines: {node: '>= 0.8.0'}
    dependencies:
      deep-is: 0.1.4
      fast-levenshtein: 2.0.6
      levn: 0.4.1
      prelude-ls: 1.2.1
      type-check: 0.4.0
      word-wrap: 1.2.3
    dev: true

  /os-tmpdir/1.0.2:
    resolution: {integrity: sha512-D2FR03Vir7FIu45XBY20mTb+/ZSWB00sjU9jdQXt83gDrI4Ztz5Fs7/yy74g2N5SVQY4xY1qDr4rNddwYRVX0g==}
    engines: {node: '>=0.10.0'}
    dev: true

  /outdent/0.5.0:
    resolution: {integrity: sha512-/jHxFIzoMXdqPzTaCpFzAAWhpkSjZPF4Vsn6jAfNpmbH/ymsmd7Qc6VE9BGn0L6YMj6uwpQLxCECpus4ukKS9Q==}
    dev: true

  /p-cancelable/3.0.0:
    resolution: {integrity: sha512-mlVgR3PGuzlo0MmTdk4cXqXWlwQDLnONTAg6sm62XkMJEiRxN3GL3SffkYvqwonbkJBcrI7Uvv5Zh9yjvn2iUw==}
    engines: {node: '>=12.20'}
    dev: true

  /p-filter/2.1.0:
    resolution: {integrity: sha512-ZBxxZ5sL2HghephhpGAQdoskxplTwr7ICaehZwLIlfL6acuVgZPm8yBNuRAFBGEqtD/hmUeq9eqLg2ys9Xr/yw==}
    engines: {node: '>=8'}
    dependencies:
      p-map: 2.1.0
    dev: true

  /p-limit/2.3.0:
    resolution: {integrity: sha512-//88mFWSJx8lxCzwdAABTJL2MyWB12+eIY7MDL2SqLmAkeKU9qxRvWuSyTjm3FUmpBEMuFfckAIqEaVGUDxb6w==}
    engines: {node: '>=6'}
    dependencies:
      p-try: 2.2.0
    dev: true

  /p-limit/3.1.0:
    resolution: {integrity: sha512-TYOanM3wGwNGsZN2cVTYPArw454xnXj5qmWF1bEoAc4+cU/ol7GVh7odevjp1FNHduHc3KZMcFduxU5Xc6uJRQ==}
    engines: {node: '>=10'}
    dependencies:
      yocto-queue: 0.1.0
    dev: true

  /p-locate/4.1.0:
    resolution: {integrity: sha512-R79ZZ/0wAxKGu3oYMlz8jy/kbhsNrS7SKZ7PxEHBgJ5+F2mtFW2fK2cOtBh1cHYkQsbzFV7I+EoRKe6Yt0oK7A==}
    engines: {node: '>=8'}
    dependencies:
      p-limit: 2.3.0
    dev: true

  /p-locate/5.0.0:
    resolution: {integrity: sha512-LaNjtRWUBY++zB5nE/NwcaoMylSPk+S+ZHNB1TzdbMJMny6dynpAGt7X/tl/QYq3TIeE6nxHppbo2LGymrG5Pw==}
    engines: {node: '>=10'}
    dependencies:
      p-limit: 3.1.0
    dev: true

  /p-map/2.1.0:
    resolution: {integrity: sha512-y3b8Kpd8OAN444hxfBbFfj1FY/RjtTd8tzYwhUqNYXx0fXx2iX4maP4Qr6qhIKbQXI02wTLAda4fYUbDagTUFw==}
    engines: {node: '>=6'}
    dev: true

  /p-map/4.0.0:
    resolution: {integrity: sha512-/bjOqmgETBYB5BoEeGVea8dmvHb2m9GLy1E9W43yeyfP6QQCZGFNa+XRceJEuDB6zqr+gKpIAmlLebMpykw/MQ==}
    engines: {node: '>=10'}
    dependencies:
      aggregate-error: 3.1.0
    dev: true

  /p-try/2.2.0:
    resolution: {integrity: sha512-R4nPAVTAU0B9D35/Gk3uJf/7XYbQcyohSKdvAxIRSNghFl4e71hVoGnBNQz9cWaXxO2I10KTC+3jMdvvoKw6dQ==}
    engines: {node: '>=6'}
    dev: true

  /parchment/1.1.4:
    resolution: {integrity: sha512-J5FBQt/pM2inLzg4hEWmzQx/8h8D0CiDxaG3vyp9rKrQRSDgBlhjdP5jQGgosEajXPSQouXGHOmVdgo7QmJuOg==}
    dev: false

  /parent-module/1.0.1:
    resolution: {integrity: sha512-GQ2EWRpQV8/o+Aw8YqtfZZPfNRWZYkbidE9k5rpl/hC3vtHHBfGm2Ifi6qWV+coDGkrUKZAxE3Lot5kcsRlh+g==}
    engines: {node: '>=6'}
    dependencies:
      callsites: 3.1.0

  /parse-json/5.2.0:
    resolution: {integrity: sha512-ayCKvm/phCGxOkYRSCM82iDwct8/EonSEgCSxWxD7ve6jHggsFl4fZVQBPRNgQoKiuV/odhFrGzQXZwbifC8Rg==}
    engines: {node: '>=8'}
    dependencies:
      '@babel/code-frame': 7.18.6
      error-ex: 1.3.2
      json-parse-even-better-errors: 2.3.1
      lines-and-columns: 1.2.4

  /path-exists/4.0.0:
    resolution: {integrity: sha512-ak9Qy5Q7jYb2Wwcey5Fpvg2KoAc/ZIhLSLOSBmRmygPsGwkVVt0fZa0qrtMz+m6tJTAHfZQ8FnmB4MG4LWy7/w==}
    engines: {node: '>=8'}
    dev: true

  /path-is-absolute/1.0.1:
    resolution: {integrity: sha512-AVbw3UJ2e9bq64vSaS9Am0fje1Pa8pbGqTTsmXfaIiMpnr5DlDhfJOuLj9Sf95ZPVDAUerDfEk88MPmPe7UCQg==}
    engines: {node: '>=0.10.0'}
    dev: true

  /path-is-inside/1.0.2:
    resolution: {integrity: sha512-DUWJr3+ULp4zXmol/SZkFf3JGsS9/SIv+Y3Rt93/UjPpDpklB5f1er4O3POIbUuUJ3FXgqte2Q7SrU6zAqwk8w==}
    dev: true

  /path-key/3.1.1:
    resolution: {integrity: sha512-ojmeN0qd+y0jszEtoY48r0Peq5dwMEkIlCOu6Q5f41lfkswXuKtYrhgoTpLnyIcHm24Uhqx+5Tqm2InSwLhE6Q==}
    engines: {node: '>=8'}
    dev: true

  /path-key/4.0.0:
    resolution: {integrity: sha512-haREypq7xkM7ErfgIyA0z+Bj4AGKlMSdlQE2jvJo6huWD1EdkKYV+G/T4nq0YEF2vgTT8kqMFKo1uHn950r4SQ==}
    engines: {node: '>=12'}
    dev: true

  /path-parse/1.0.7:
    resolution: {integrity: sha512-LDJzPVEEEPR+y48z93A0Ed0yXb8pAByGWo/k5YYdYgpY2/2EsOsksJrq7lOHxryrVOn1ejG6oAp8ahvOIQD8sw==}

  /path-type/4.0.0:
    resolution: {integrity: sha512-gDKb8aZMDeD/tZWs9P6+q0J9Mwkdl6xMV8TjnGP3qJVJ06bdMgkbBlLU8IdfOsIsFz2BW1rNVT3XuNEl8zPAvw==}
    engines: {node: '>=8'}

  /pathe/0.2.0:
    resolution: {integrity: sha512-sTitTPYnn23esFR3RlqYBWn4c45WGeLcsKzQiUpXJAyfcWkolvlYpV8FLo7JishK946oQwMFUCHXQ9AjGPKExw==}
    dev: true

  /pathe/1.0.0:
    resolution: {integrity: sha512-nPdMG0Pd09HuSsr7QOKUXO2Jr9eqaDiZvDwdyIhNG5SHYujkQHYKDfGQkulBxvbDHz8oHLsTgKN86LSwYzSHAg==}
    dev: true

  /pathval/1.1.1:
    resolution: {integrity: sha512-Dp6zGqpTdETdR63lehJYPeIOqpiNBNtc7BpWSLrOje7UaIsE5aY92r/AunQA7rsXvet3lrJ3JnZX29UPTKXyKQ==}
    dev: true

  /perfect-freehand/1.2.0:
    resolution: {integrity: sha512-h/0ikF1M3phW7CwpZ5MMvKnfpHficWoOEyr//KVNTxV4F6deRK1eYMtHyBKEAKFK0aXIEUK9oBvlF6PNXMDsAw==}
    dev: false

  /picocolors/1.0.0:
    resolution: {integrity: sha512-1fygroTLlHu66zi26VoTDv8yRgm0Fccecssto+MhsZ0D/DGW2sm8E8AjW7NU5VVTRt5GxbeZ5qBuJr+HyLYkjQ==}

  /picomatch/2.3.1:
    resolution: {integrity: sha512-JU3teHTNjmE2VCGFzuY8EXzCDVwEqB2a8fsIvwaStHhAWJEeVd1o1QD80CU6+ZdEXXSLbSsuLwJjkCBWqRQUVA==}
    engines: {node: '>=8.6'}
    dev: true

  /pidtree/0.6.0:
    resolution: {integrity: sha512-eG2dWTVw5bzqGRztnHExczNxt5VGsE6OwTeCG3fdUf9KBsZzO3R5OIIIzWR+iZA0NtZ+RDVdaoE2dK1cn6jH4g==}
    engines: {node: '>=0.10'}
    hasBin: true
    dev: true

  /pify/2.3.0:
    resolution: {integrity: sha512-udgsAY+fTnvv7kI7aaxbqwWNb0AHiB0qBO89PZKPkoTmGOgdbrHDKD+0B2X4uTfJ/FT1R09r9gTsjUjNJotuog==}
    engines: {node: '>=0.10.0'}
    dev: true

  /pify/4.0.1:
    resolution: {integrity: sha512-uB80kBFb/tfd68bVleG9T5GGsGPjJrLAUpR5PZIrhBnIaRTQRjqdJSsIKkOP6OAIFbj7GOrcudc5pNjZ+geV2g==}
    engines: {node: '>=6'}
    dev: true

  /pinkie-promise/2.0.1:
    resolution: {integrity: sha512-0Gni6D4UcLTbv9c57DfxDGdr41XfgUjqWZu492f0cIGr16zDU06BWP/RAEvOuo7CQ0CNjHaLlM59YJJFm3NWlw==}
    engines: {node: '>=0.10.0'}
    dependencies:
      pinkie: 2.0.4
    dev: true

  /pinkie/2.0.4:
    resolution: {integrity: sha512-MnUuEycAemtSaeFSjXKW/aroV7akBbY+Sv+RkyqFjgAe73F+MR0TBWKBRDkmfWq/HiFmdavfZ1G7h4SPZXaCSg==}
    engines: {node: '>=0.10.0'}
    dev: true

  /pkg-dir/4.2.0:
    resolution: {integrity: sha512-HRDzbaKjC+AOWVXxAU/x54COGeIv9eb+6CkDSQoNTt4XyWoIJvuPsXizxu/Fr23EiekbtZwmh1IcIG/l/a10GQ==}
    engines: {node: '>=8'}
    dependencies:
      find-up: 4.1.0
    dev: true

  /pkg-types/1.0.1:
    resolution: {integrity: sha512-jHv9HB+Ho7dj6ItwppRDDl0iZRYBD0jsakHXtFgoLr+cHSF6xC+QL54sJmWxyGxOLYSHm0afhXhXcQDQqH9z8g==}
    dependencies:
      jsonc-parser: 3.2.0
      mlly: 1.0.0
      pathe: 1.0.0
    dev: true

  /playwright-core/1.29.1:
    resolution: {integrity: sha512-20Ai3d+lMkWpI9YZYlxk8gxatfgax5STW8GaMozAHwigLiyiKQrdkt7gaoT9UQR8FIVDg6qVXs9IoZUQrDjIIg==}
    engines: {node: '>=14'}
    hasBin: true
    dev: true

  /postcss/8.4.14:
    resolution: {integrity: sha512-E398TUmfAYFPBSdzgeieK2Y1+1cpdxJx8yXbK/m57nRhKSmk1GB2tO4lbLBtlkfPQTDKfe4Xqv1ASWPpayPEig==}
    engines: {node: ^10 || ^12 || >=14}
    dependencies:
      nanoid: 3.3.4
      picocolors: 1.0.0
      source-map-js: 1.0.2

  /postcss/8.4.21:
    resolution: {integrity: sha512-tP7u/Sn/dVxK2NnruI4H9BG+x+Wxz6oeZ1cJ8P6G/PZY0IKk4k/63TDsQf2kQq3+qoJeLm2kIBUNlZe3zgb4Zg==}
    engines: {node: ^10 || ^12 || >=14}
    dependencies:
      nanoid: 3.3.4
      picocolors: 1.0.0
      source-map-js: 1.0.2
    dev: true

  /preferred-pm/3.0.3:
    resolution: {integrity: sha512-+wZgbxNES/KlJs9q40F/1sfOd/j7f1O9JaHcW5Dsn3aUUOZg3L2bjpVUcKV2jvtElYfoTuQiNeMfQJ4kwUAhCQ==}
    engines: {node: '>=10'}
    dependencies:
      find-up: 5.0.0
      find-yarn-workspace-root2: 1.2.16
      path-exists: 4.0.0
      which-pm: 2.0.0
    dev: true

  /prelude-ls/1.2.1:
    resolution: {integrity: sha512-vkcDPrRZo1QZLbn5RLGPpg/WmIQ65qoWWhcGKf/b5eplkkarX0m9z8ppCat4mlOqUsWpyNuYgO3VRyrYHSzX5g==}
    engines: {node: '>= 0.8.0'}
    dev: true

  /prettier-linter-helpers/1.0.0:
    resolution: {integrity: sha512-GbK2cP9nraSSUF9N2XwUwqfzlAFlMNYYl+ShE/V+H8a9uNl/oUqB1w2EL54Jh0OlyRSd8RfWYJ3coVS4TROP2w==}
    engines: {node: '>=6.0.0'}
    dependencies:
      fast-diff: 1.2.0
    dev: true

  /prettier/2.7.1:
    resolution: {integrity: sha512-ujppO+MkdPqoVINuDFDRLClm7D78qbDt0/NR+wp5FqEZOoTNAjPHWj17QRhu7geIHJfcNhRk1XVQmF8Bp3ye+g==}
    engines: {node: '>=10.13.0'}

  /pretty-bytes/5.6.0:
    resolution: {integrity: sha512-FFw039TmrBqFK8ma/7OL3sDz/VytdtJr044/QUJtH0wK9lb9jLq9tJyIxUwtQJHwar2BqtiA4iCWSwo9JLkzFg==}
    engines: {node: '>=6'}
    dev: true

  /process-nextick-args/2.0.1:
    resolution: {integrity: sha512-3ouUOpQhtgrbOa17J7+uxOTpITYWaGP7/AhoR3+A+/1e9skrzelGi/dXzEYyvbxubEF6Wn2ypscTKiKJFFn1ag==}
    dev: false

  /prop-types/15.8.1:
    resolution: {integrity: sha512-oj87CgZICdulUohogVAR7AjlC0327U4el4L6eAvOqCeudMDVU0NThNaV+b9Df4dXgSP1gXMTnPdhfe/2qDH5cg==}
    dependencies:
      loose-envify: 1.4.0
      object-assign: 4.1.1
      react-is: 16.13.1

  /protobufjs/6.11.3:
    resolution: {integrity: sha512-xL96WDdCZYdU7Slin569tFX712BxsxslWwAfAhCYjQKGTq7dAU91Lomy6nLLhh/dyGhk/YH4TwTSRxTzhuHyZg==}
    hasBin: true
    requiresBuild: true
    dependencies:
      '@protobufjs/aspromise': 1.1.2
      '@protobufjs/base64': 1.1.2
      '@protobufjs/codegen': 2.0.4
      '@protobufjs/eventemitter': 1.1.0
      '@protobufjs/fetch': 1.1.0
      '@protobufjs/float': 1.0.2
      '@protobufjs/inquire': 1.1.0
      '@protobufjs/path': 1.1.2
      '@protobufjs/pool': 1.1.0
      '@protobufjs/utf8': 1.1.0
      '@types/long': 4.0.2
      '@types/node': 18.11.18
      long: 4.0.0
    dev: false

  /protobufjs/7.1.2:
    resolution: {integrity: sha512-4ZPTPkXCdel3+L81yw3dG6+Kq3umdWKh7Dc7GW/CpNk4SX3hK58iPCWeCyhVTDrbkNeKrYNZ7EojM5WDaEWTLQ==}
    engines: {node: '>=12.0.0'}
    requiresBuild: true
    dependencies:
      '@protobufjs/aspromise': 1.1.2
      '@protobufjs/base64': 1.1.2
      '@protobufjs/codegen': 2.0.4
      '@protobufjs/eventemitter': 1.1.0
      '@protobufjs/fetch': 1.1.0
      '@protobufjs/float': 1.0.2
      '@protobufjs/inquire': 1.1.0
      '@protobufjs/path': 1.1.2
      '@protobufjs/pool': 1.1.0
      '@protobufjs/utf8': 1.1.0
      '@types/node': 18.11.18
      long: 5.2.1
    dev: false

  /pseudomap/1.0.2:
    resolution: {integrity: sha512-b/YwNhb8lk1Zz2+bXXpS/LK9OisiZZ1SNsSLxN1x2OXVEhW2Ckr/7mWE5vrC1ZTiJlD9g19jWszTmJsB+oEpFQ==}
    dev: true

  /punycode/2.1.1:
    resolution: {integrity: sha512-XRsRjdf+j5ml+y/6GKHPZbrF/8p2Yga0JPtdqTIY2Xe5ohJPD9saDJJLPvp9+NSBprVvevdXZybnj2cv8OEd0A==}
    engines: {node: '>=6'}
    dev: true

  /queue-microtask/1.2.3:
    resolution: {integrity: sha512-NuaNSa6flKT5JaSYQzJok04JzTL1CA6aGhv5rfLW3PgqA+M2ChpZQnAC8h8i4ZFkBS8X5RqkDBHA7r4hej3K9A==}

  /quick-lru/4.0.1:
    resolution: {integrity: sha512-ARhCpm70fzdcvNQfPoy49IaanKkTlRWF2JMzqhcJbhSFRZv7nPTvZJdcY7301IPmvW+/p0RgIWnQDLJxifsQ7g==}
    engines: {node: '>=8'}
    dev: true

  /quick-lru/5.1.1:
    resolution: {integrity: sha512-WuyALRjWPDGtt/wzJiadO5AXY+8hZ80hVpe6MyivgraREW751X3SbhRvG3eLKOYN+8VEvqLcf3wdnt44Z4S4SA==}
    engines: {node: '>=10'}
    dev: true

  /quill-cursors/4.0.0:
    resolution: {integrity: sha512-nCwCZtQPl4EnxJSheHtb067Jo48A6mc8/t7waGSLqXvbE68a5vHBFfMOQPZI7jxjksbDhpfzQta3a3/MoPvKzQ==}
    dev: false

  /quill-delta/3.6.3:
    resolution: {integrity: sha512-wdIGBlcX13tCHOXGMVnnTVFtGRLoP0imqxM696fIPwIf5ODIYUHIvHbZcyvGlZFiFhK5XzDC2lpjbxRhnM05Tg==}
    engines: {node: '>=0.10'}
    dependencies:
      deep-equal: 1.1.1
      extend: 3.0.2
      fast-diff: 1.1.2
    dev: false

  /quill/1.3.7:
    resolution: {integrity: sha512-hG/DVzh/TiknWtE6QmWAF/pxoZKYxfe3J/d/+ShUWkDvvkZQVTPeVmUJVu1uE6DDooC4fWTiCLh84ul89oNz5g==}
    dependencies:
      clone: 2.1.2
      deep-equal: 1.1.1
      eventemitter3: 2.0.3
      extend: 3.0.2
      parchment: 1.1.4
      quill-delta: 3.6.3
    dev: false

  /randombytes/2.1.0:
    resolution: {integrity: sha512-vYl3iOX+4CKUWuxGi9Ukhie6fsqXqS9FE2Zaic4tNFD2N2QQaXOMFbuKK4QmDHC0JO6B1Zp41J0LpT0oR68amQ==}
    dependencies:
      safe-buffer: 5.2.1

  /raw-loader/4.0.2:
    resolution: {integrity: sha512-ZnScIV3ag9A4wPX/ZayxL/jZH+euYb6FcUinPcgiQW0+UBtEv0O6Q3lGd3cqJ+GHH+rksEv3Pj99oxJ3u3VIKA==}
    engines: {node: '>= 10.13.0'}
    peerDependencies:
      webpack: ^4.0.0 || ^5.0.0
    dependencies:
      loader-utils: 2.0.4
      schema-utils: 3.1.1
    dev: true

  /react-dom/18.2.0_react@18.2.0:
    resolution: {integrity: sha512-6IMTriUmvsjHUjNtEDudZfuDQUoWXVxKHhlEGSk81n4YFS+r/Kl99wXiwlVXtPBtJenozv2P+hxDsw9eA7Xo6g==}
    peerDependencies:
      react: ^18.2.0
    dependencies:
      loose-envify: 1.4.0
      react: 18.2.0
      scheduler: 0.23.0

  /react-i18next/11.18.6_vfm63zmruocgezzfl2v26zlzpy:
    resolution: {integrity: sha512-yHb2F9BiT0lqoQDt8loZ5gWP331GwctHz9tYQ8A2EIEUu+CcEdjBLQWli1USG3RdWQt3W+jqQLg/d4rrQR96LA==}
    peerDependencies:
      i18next: '>= 19.0.0'
      react: '>= 16.8.0'
      react-dom: '*'
      react-native: '*'
    peerDependenciesMeta:
      react-dom:
        optional: true
      react-native:
        optional: true
    dependencies:
      '@babel/runtime': 7.19.0
      html-parse-stringify: 3.0.1
      i18next: 21.10.0
      react: 18.2.0
      react-dom: 18.2.0_react@18.2.0
    dev: false

  /react-is/16.13.1:
    resolution: {integrity: sha512-24e6ynE2H+OKt4kqsOvNd8kBpV65zoxbA4BVsEOB3ARVWQki/DHzaUoC5KuON/BiccDaCCTZBuOcfZs70kR8bQ==}

  /react-is/18.2.0:
    resolution: {integrity: sha512-xWGDIW6x921xtzPkhiULtthJHoJvBbF3q26fzloPCK0hsvxtPVelvftw3zjbHWSkR2km9Z+4uxbDDK/6Zw9B8w==}
    dev: false

  /react-remove-scroll-bar/2.3.4_w5j4k42lgipnm43s3brx6h3c34:
    resolution: {integrity: sha512-63C4YQBUt0m6ALadE9XV56hV8BgJWDmmTPY758iIJjfQKt2nYwoUrPk0LXRXcB/yIj82T1/Ixfdpdk68LwIB0A==}
    engines: {node: '>=10'}
    peerDependencies:
      '@types/react': ^16.8.0 || ^17.0.0 || ^18.0.0
      react: ^16.8.0 || ^17.0.0 || ^18.0.0
    peerDependenciesMeta:
      '@types/react':
        optional: true
    dependencies:
      '@types/react': 18.0.20
      react: 18.2.0
      react-style-singleton: 2.2.1_w5j4k42lgipnm43s3brx6h3c34
      tslib: 2.4.0
    dev: false

  /react-remove-scroll/2.5.4_w5j4k42lgipnm43s3brx6h3c34:
    resolution: {integrity: sha512-xGVKJJr0SJGQVirVFAUZ2k1QLyO6m+2fy0l8Qawbp5Jgrv3DeLalrfMNBFSlmz5kriGGzsVBtGVnf4pTKIhhWA==}
    engines: {node: '>=10'}
    peerDependencies:
      '@types/react': ^16.8.0 || ^17.0.0 || ^18.0.0
      react: ^16.8.0 || ^17.0.0 || ^18.0.0
    peerDependenciesMeta:
      '@types/react':
        optional: true
    dependencies:
      '@types/react': 18.0.20
      react: 18.2.0
      react-remove-scroll-bar: 2.3.4_w5j4k42lgipnm43s3brx6h3c34
      react-style-singleton: 2.2.1_w5j4k42lgipnm43s3brx6h3c34
      tslib: 2.4.0
      use-callback-ref: 1.3.0_w5j4k42lgipnm43s3brx6h3c34
      use-sidecar: 1.1.2_w5j4k42lgipnm43s3brx6h3c34
    dev: false

  /react-style-singleton/2.2.1_w5j4k42lgipnm43s3brx6h3c34:
    resolution: {integrity: sha512-ZWj0fHEMyWkHzKYUr2Bs/4zU6XLmq9HsgBURm7g5pAVfyn49DgUiNgY2d4lXRlYSiCif9YBGpQleewkcqddc7g==}
    engines: {node: '>=10'}
    peerDependencies:
      '@types/react': ^16.8.0 || ^17.0.0 || ^18.0.0
      react: ^16.8.0 || ^17.0.0 || ^18.0.0
    peerDependenciesMeta:
      '@types/react':
        optional: true
    dependencies:
      '@types/react': 18.0.20
      get-nonce: 1.0.1
      invariant: 2.2.4
      react: 18.2.0
      tslib: 2.4.0
    dev: false

  /react-transition-group/4.4.5_biqbaboplfbrettd7655fr4n2y:
    resolution: {integrity: sha512-pZcd1MCJoiKiBR2NRxeCRg13uCXbydPnmB4EOeRrY7480qNWO8IIgQG6zlDkm6uRMsURXPuKq0GWtiM59a5Q6g==}
    peerDependencies:
      react: '>=16.6.0'
      react-dom: '>=16.6.0'
    dependencies:
      '@babel/runtime': 7.19.0
      dom-helpers: 5.2.1
      loose-envify: 1.4.0
      prop-types: 15.8.1
      react: 18.2.0
      react-dom: 18.2.0_react@18.2.0
    dev: false

  /react/18.2.0:
    resolution: {integrity: sha512-/3IjMdb2L9QbBdWiW5e3P2/npwMBaU9mHCSCUzNln0ZCYbcfTsGbTJrU/kGemdH2IWmB2ioZ+zkxtmq6g09fGQ==}
    engines: {node: '>=0.10.0'}
    dependencies:
      loose-envify: 1.4.0

  /read-pkg-up/7.0.1:
    resolution: {integrity: sha512-zK0TB7Xd6JpCLmlLmufqykGE+/TlOePD6qKClNW7hHDKFh/J7/7gCWGR7joEQEW1bKq3a3yUZSObOoWLFQ4ohg==}
    engines: {node: '>=8'}
    dependencies:
      find-up: 4.1.0
      read-pkg: 5.2.0
      type-fest: 0.8.1
    dev: true

  /read-pkg/5.2.0:
    resolution: {integrity: sha512-Ug69mNOpfvKDAc2Q8DRpMjjzdtrnv9HcSMX+4VsZxD1aZ6ZzrIE7rlzXBtWTyhULSMKg076AW6WR5iZpD0JiOg==}
    engines: {node: '>=8'}
    dependencies:
      '@types/normalize-package-data': 2.4.1
      normalize-package-data: 2.5.0
      parse-json: 5.2.0
      type-fest: 0.6.0
    dev: true

  /read-yaml-file/1.1.0:
    resolution: {integrity: sha512-VIMnQi/Z4HT2Fxuwg5KrY174U1VdUIASQVWXXyqtNRtxSr9IYkn1rsI6Tb6HsrHCmB7gVpNwX6JxPTHcH6IoTA==}
    engines: {node: '>=6'}
    dependencies:
      graceful-fs: 4.2.10
      js-yaml: 3.14.1
      pify: 4.0.1
      strip-bom: 3.0.0
    dev: true

  /readable-stream/1.0.34:
    resolution: {integrity: sha512-ok1qVCJuRkNmvebYikljxJA/UEsKwLl2nI1OmaqAu4/UE+h0wKCHok4XkL/gvi39OacXvw59RJUOFUkDib2rHg==}
    dependencies:
      core-util-is: 1.0.3
      inherits: 2.0.4
      isarray: 0.0.1
      string_decoder: 0.10.31
    dev: false

  /readable-stream/2.3.7:
    resolution: {integrity: sha512-Ebho8K4jIbHAxnuxi7o42OrZgF/ZTNcsZj6nRKyUmkhLFq8CHItp/fy6hQZuZmP/n3yZ9VBUbp4zz/mX8hmYPw==}
    dependencies:
      core-util-is: 1.0.3
      inherits: 2.0.4
      isarray: 1.0.0
      process-nextick-args: 2.0.1
      safe-buffer: 5.1.2
      string_decoder: 1.1.1
      util-deprecate: 1.0.2
    dev: false

  /readable-stream/3.6.0:
    resolution: {integrity: sha512-BViHy7LKeTz4oNnkcLJ+lVSL6vpiFeX6/d3oSH8zCW7UxP2onchk+vTGB143xuFjHS3deTgkKoXXymXqymiIdA==}
    engines: {node: '>= 6'}
    dependencies:
      inherits: 2.0.4
      string_decoder: 1.3.0
      util-deprecate: 1.0.2
    dev: false

  /realistic-structured-clone/3.0.0:
    resolution: {integrity: sha512-rOjh4nuWkAqf9PWu6JVpOWD4ndI+JHfgiZeMmujYcPi+fvILUu7g6l26TC1K5aBIp34nV+jE1cDO75EKOfHC5Q==}
    dependencies:
      domexception: 1.0.1
      typeson: 6.1.0
      typeson-registry: 1.0.0-alpha.39
    dev: true

  /redent/3.0.0:
    resolution: {integrity: sha512-6tDA8g98We0zd0GvVeMT9arEOnTw9qM03L9cJXaCjrip1OO764RDBLBfrB4cwzNGDj5OA5ioymC9GkizgWJDUg==}
    engines: {node: '>=8'}
    dependencies:
      indent-string: 4.0.0
      strip-indent: 3.0.0
    dev: true

  /regenerate-unicode-properties/10.1.0:
    resolution: {integrity: sha512-d1VudCLoIGitcU/hEg2QqvyGZQmdC0Lf8BqdOMXGFSvJP4bNV1+XqbPQeHHLD51Jh4QJJ225dlIFvY4Ly6MXmQ==}
    engines: {node: '>=4'}
    dependencies:
      regenerate: 1.4.2
    dev: true

  /regenerate/1.4.2:
    resolution: {integrity: sha512-zrceR/XhGYU/d/opr2EKO7aRHUeiBI8qjtfHqADTwZd6Szfy16la6kqD0MIUs5z5hx6AaKa+PixpPrR289+I0A==}
    dev: true

  /regenerator-runtime/0.13.11:
    resolution: {integrity: sha512-kY1AZVr2Ra+t+piVaJ4gxaFaReZVH40AKNo7UCX6W+dEwBo/2oZJzqfuN1qLq1oL45o56cPaTXELwrTh8Fpggg==}

  /regenerator-runtime/0.13.9:
    resolution: {integrity: sha512-p3VT+cOEgxFsRRA9X4lkI1E+k2/CtnKtU4gcxyaCUreilL/vqI6CdZ3wxVUx3UOUg+gnUOQQcRI7BmSI656MYA==}

  /regenerator-transform/0.15.1:
    resolution: {integrity: sha512-knzmNAcuyxV+gQCufkYcvOqX/qIIfHLv0u5x79kRxuGojfYVky1f15TzZEu2Avte8QGepvUNTnLskf8E6X6Vyg==}
    dependencies:
      '@babel/runtime': 7.20.7
    dev: true

  /regexp.prototype.flags/1.4.3:
    resolution: {integrity: sha512-fjggEOO3slI6Wvgjwflkc4NFRCTZAu5CnNfBd5qOMYhWdn67nJBBu34/TkD++eeFmd8C9r9jfXJ27+nSiRkSUA==}
    engines: {node: '>= 0.4'}
    dependencies:
      call-bind: 1.0.2
      define-properties: 1.1.4
      functions-have-names: 1.2.3

  /regexpp/3.2.0:
    resolution: {integrity: sha512-pq2bWo9mVD43nbts2wGv17XLiNLya+GklZ8kaDLV2Z08gDCsGpnKn9BFMepvWuHCbyVvY7J5o5+BVvoQbmlJLg==}
    engines: {node: '>=8'}
    dev: true

  /regexpu-core/5.2.2:
    resolution: {integrity: sha512-T0+1Zp2wjF/juXMrMxHxidqGYn8U4R+zleSJhX9tQ1PUsS8a9UtYfbsF9LdiVgNX3kiX8RNaKM42nfSgvFJjmw==}
    engines: {node: '>=4'}
    dependencies:
      regenerate: 1.4.2
      regenerate-unicode-properties: 10.1.0
      regjsgen: 0.7.1
      regjsparser: 0.9.1
      unicode-match-property-ecmascript: 2.0.0
      unicode-match-property-value-ecmascript: 2.1.0
    dev: true

  /regjsgen/0.7.1:
    resolution: {integrity: sha512-RAt+8H2ZEzHeYWxZ3H2z6tF18zyyOnlcdaafLrm21Bguj7uZy6ULibiAFdXEtKQY4Sy7wDTwDiOazasMLc4KPA==}
    dev: true

  /regjsparser/0.9.1:
    resolution: {integrity: sha512-dQUtn90WanSNl+7mQKcXAgZxvUe7Z0SqXlgzv0za4LwiUhyzBC58yQO3liFoUgu8GiJVInAhJjkj1N0EtQ5nkQ==}
    hasBin: true
    dependencies:
      jsesc: 0.5.0
    dev: true

  /require-directory/2.1.1:
    resolution: {integrity: sha512-fGxEI7+wsG9xrvdjsrlmL22OMTTiHRwAMroiEeMgq8gzoLC/PQr7RsRDSTLUg/bZAZtF+TVIkHc6/4RIKrui+Q==}
    engines: {node: '>=0.10.0'}

  /require-from-string/2.0.2:
    resolution: {integrity: sha512-Xf0nWe6RseziFMu+Ap9biiUbmplq6S9/p+7w7YXP/JBHhrUDDUhwa+vANyubuqfZWTveU//DYVGsDG7RKL/vEw==}
    engines: {node: '>=0.10.0'}
    dev: true

  /require-main-filename/2.0.0:
    resolution: {integrity: sha512-NKN5kMDylKuldxYLSUfrbo5Tuzh4hd+2E8NPPX02mZtn1VuREQToYe/ZdlJy+J3uCpfaiGF05e7B8W0iXbQHmg==}
    dev: true

  /resolve-alpn/1.2.1:
    resolution: {integrity: sha512-0a1F4l73/ZFZOakJnQ3FvkJ2+gSTQWz/r2KE5OdDY0TxPm5h4GkqkWWfM47T7HsbnOtcJVEF4epCVy6u7Q3K+g==}
    dev: true

  /resolve-from/4.0.0:
    resolution: {integrity: sha512-pb/MYmXstAkysRFx8piNI1tGFNQIFA3vkE3Gq4EuA1dF6gHp/+vgZqsCGJapvy8N3Q+4o7FwvquPJcnZ7RYy4g==}
    engines: {node: '>=4'}

  /resolve-from/5.0.0:
    resolution: {integrity: sha512-qYg9KP24dD5qka9J47d0aVky0N+b4fTU89LN9iDnjB5waksiC49rvMB0PrUJQGoTmH50XPiqOvAjDfaijGxYZw==}
    engines: {node: '>=8'}
    dev: true

  /resolve/1.22.1:
    resolution: {integrity: sha512-nBpuuYuY5jFsli/JIs1oldw6fOQCBioohqWZg/2hiaOybXOft4lonv85uDOKXdf8rhyK159cxU5cDcK/NKk8zw==}
    dependencies:
      is-core-module: 2.10.0
      path-parse: 1.0.7
      supports-preserve-symlinks-flag: 1.0.0

  /resolve/2.0.0-next.4:
    resolution: {integrity: sha512-iMDbmAWtfU+MHpxt/I5iWI7cY6YVEZUQ3MBgPQ++XD1PELuJHIl82xBmObyP2KyQmkNB2dsqF7seoQQiAn5yDQ==}
    dependencies:
      is-core-module: 2.10.0
      path-parse: 1.0.7
      supports-preserve-symlinks-flag: 1.0.0
    dev: true

  /responselike/3.0.0:
    resolution: {integrity: sha512-40yHxbNcl2+rzXvZuVkrYohathsSJlMTXKryG5y8uciHv1+xDLHQpgjG64JUO9nrEq2jGLH6IZ8BcZyw3wrweg==}
    engines: {node: '>=14.16'}
    dependencies:
      lowercase-keys: 3.0.0
    dev: true

  /restore-cursor/3.1.0:
    resolution: {integrity: sha512-l+sSefzHpj5qimhFSE5a8nufZYAM3sBSVMAPtYkmC+4EH2anSGaEMXSD0izRQbu9nfyQ9y5JrVmp7E8oZrUjvA==}
    engines: {node: '>=8'}
    dependencies:
      onetime: 5.1.2
      signal-exit: 3.0.7
    dev: true

  /reusify/1.0.4:
    resolution: {integrity: sha512-U9nH88a3fc/ekCF1l0/UP1IosiuIjyTh7hBvXVMHYgVcfGvt897Xguj2UOLDeI5BG2m7/uwyaLVT6fbtCwTyzw==}
    engines: {iojs: '>=1.0.0', node: '>=0.10.0'}
    dev: true

  /rfdc/1.3.0:
    resolution: {integrity: sha512-V2hovdzFbOi77/WajaSMXk2OLm+xNIeQdMMuB7icj7bk6zi2F8GGAxigcnDFpJHbNyNcgyJDiP+8nOrY5cZGrA==}
    dev: true

  /rimraf/2.7.1:
    resolution: {integrity: sha512-uWjbaKIK3T1OSVptzX7Nl6PvQ3qAGtKEtVRjRuazjfL3Bx5eI409VZSqgND+4UNnmzLVdPj9FqFJNPqBZFve4w==}
    hasBin: true
    dependencies:
      glob: 7.2.3
    dev: true

  /rimraf/3.0.2:
    resolution: {integrity: sha512-JZkJMZkAGFFPP2YqXZXPbMlMBgsxzE8ILs4lMIX/2o0L9UBw9O/Y3o6wFw/i9YLapcUJWwqbi3kdxIPdC62TIA==}
    dependencies:
      glob: 7.2.3
    dev: true

  /rollup-plugin-terser/7.0.2_rollup@2.79.1:
    resolution: {integrity: sha512-w3iIaU4OxcF52UUXiZNsNeuXIMDvFrr+ZXK6bFZ0Q60qyVfq4uLptoS4bbq3paG3x216eQllFZX7zt6TIImguQ==}
    deprecated: This package has been deprecated and is no longer maintained. Please use @rollup/plugin-terser
    peerDependencies:
      rollup: ^2.0.0
    dependencies:
      '@babel/code-frame': 7.18.6
      jest-worker: 26.6.2
      rollup: 2.79.1
      serialize-javascript: 4.0.0
      terser: 5.16.1
    dev: true

  /rollup/2.79.1:
    resolution: {integrity: sha512-uKxbd0IhMZOhjAiD5oAFp7BqvkA4Dv47qpOCtaNvng4HBwdbWtdOh8f5nZNuk2rp51PMGk3bzfWu5oayNEuYnw==}
    engines: {node: '>=10.0.0'}
    hasBin: true
    optionalDependencies:
      fsevents: 2.3.2
    dev: true

  /rollup/3.9.1:
    resolution: {integrity: sha512-GswCYHXftN8ZKGVgQhTFUJB/NBXxrRGgO2NCy6E8s1rwEJ4Q9/VttNqcYfEvx4dTo4j58YqdC3OVztPzlKSX8w==}
    engines: {node: '>=14.18.0', npm: '>=8.0.0'}
    hasBin: true
    optionalDependencies:
      fsevents: 2.3.2
    dev: true

  /run-parallel/1.2.0:
    resolution: {integrity: sha512-5l4VyZR86LZ/lDxZTR6jqL8AFE2S0IFLMP26AbjsLVADxHdhB/c0GUsH+y39UfCi3dzz8OlQuPmnaJOMoDHQBA==}
    dependencies:
      queue-microtask: 1.2.3
    dev: true

  /rxjs/7.8.0:
    resolution: {integrity: sha512-F2+gxDshqmIub1KdvZkaEfGDwLNpPvk9Fs6LD/MyQxNgMds/WH9OdDDXOmxUZpME+iSK3rQCctkL0DYyytUqMg==}
    dependencies:
      tslib: 2.4.0
    dev: true

  /safari-14-idb-fix/3.0.0:
    resolution: {integrity: sha512-eBNFLob4PMq8JA1dGyFn6G97q3/WzNtFK4RnzT1fnLq+9RyrGknzYiM/9B12MnKAxuj1IXr7UKYtTNtjyKMBog==}
    dev: false

  /safe-buffer/5.1.2:
    resolution: {integrity: sha512-Gd2UZBJDkXlY7GbJxfsE8/nvKkUEU1G38c1siN6QP6a9PT9MmHB8GnpscSmMJSoF8LOIrt8ud/wPtojys4G6+g==}
    dev: false

  /safe-buffer/5.2.1:
    resolution: {integrity: sha512-rp3So07KcdmmKbGvgaNxQSJr7bGVSVk5S9Eq1F+ppbRo70+YeaDxkw5Dd8NPN+GD6bjnYm2VuPuCXmpuYvmCXQ==}

  /safer-buffer/2.1.2:
    resolution: {integrity: sha512-YZo3K82SD7Riyi0E1EQPojLz7kpepnSQI9IyPbHHg1XXXevb5dJI7tpyN2ADxGcQbHG7vcyRHk0cbwqcQriUtg==}

  /scheduler/0.23.0:
    resolution: {integrity: sha512-CtuThmgHNg7zIZWAXi3AsyIzA3n4xx7aNyjwC2VJldO2LMVDhFK+63xGqq6CsJH4rTAt6/M+N4GhZiDYPx9eUw==}
    dependencies:
      loose-envify: 1.4.0

  /schema-utils/2.7.1:
    resolution: {integrity: sha512-SHiNtMOUGWBQJwzISiVYKu82GiV4QYGePp3odlY1tuKO7gPtphAT5R/py0fA6xtbgLL/RvtJZnU9b8s0F1q0Xg==}
    engines: {node: '>= 8.9.0'}
    dependencies:
      '@types/json-schema': 7.0.11
      ajv: 6.12.6
      ajv-keywords: 3.5.2_ajv@6.12.6
    dev: true

  /schema-utils/3.1.1:
    resolution: {integrity: sha512-Y5PQxS4ITlC+EahLuXaY86TXfR7Dc5lw294alXOq86JAHCihAIZfqv8nNCWvaEJvaC51uN9hbLGeV0cFBdH+Fw==}
    engines: {node: '>= 10.13.0'}
    dependencies:
      '@types/json-schema': 7.0.11
      ajv: 6.12.6
      ajv-keywords: 3.5.2_ajv@6.12.6
    dev: true

  /semver/5.7.1:
    resolution: {integrity: sha512-sauaDf/PZdVgrLTNYHRtpXa1iRiKcaebiKQ1BJdpQlWH2lCvexQdX55snPFyK7QzpudqbCI0qXFfOasHdyNDGQ==}
    hasBin: true
    dev: true

  /semver/6.3.0:
    resolution: {integrity: sha512-b39TBaTSfV6yBrapU89p5fKekE2m/NwnDocOVruQFS1/veMgdzuPcnOM34M6CwxW8jH/lxEa5rBoDeUwu5HHTw==}
    hasBin: true
    dev: true

  /semver/7.3.7:
    resolution: {integrity: sha512-QlYTucUYOews+WeEujDoEGziz4K6c47V/Bd+LjSSYcA94p+DmINdf7ncaUinThfvZyu13lN9OY1XDxt8C0Tw0g==}
    engines: {node: '>=10'}
    hasBin: true
    dependencies:
      lru-cache: 6.0.0
    dev: true

  /serialize-javascript/4.0.0:
    resolution: {integrity: sha512-GaNA54380uFefWghODBWEGisLZFj00nS5ACs6yHa9nLqlLpVLO8ChDGeKRjZnV4Nh4n0Qi7nhYZD/9fCPzEqkw==}
    dependencies:
      randombytes: 2.1.0
    dev: true

  /serialize-javascript/6.0.0:
    resolution: {integrity: sha512-Qr3TosvguFt8ePWqsvRfrKyQXIiW+nGbYpy8XK24NQHE83caxWt+mIymTT19DGFbNWNLfEwsrkSmN64lVWB9ag==}
    dependencies:
      randombytes: 2.1.0
    dev: true

  /set-blocking/2.0.0:
    resolution: {integrity: sha512-KiKBS8AnWGEyLzofFfmvKwpdPzqiy16LvQfK3yv/fVH7Bj13/wl3JSR1J+rfgRE9q7xUJK4qvgS8raSOeLUehw==}
    dev: true

  /shebang-command/1.2.0:
    resolution: {integrity: sha512-EV3L1+UQWGor21OmnvojK36mhg+TyIKDh3iFBKBohr5xeXIhNBcx8oWdgkTEEQ+BEFFYdLRuqMfd5L84N1V5Vg==}
    engines: {node: '>=0.10.0'}
    dependencies:
      shebang-regex: 1.0.0
    dev: true

  /shebang-command/2.0.0:
    resolution: {integrity: sha512-kHxr2zZpYtdmrN1qDjrrX/Z1rR1kG8Dx+gkpK1G4eXmvXswmcE1hTWBWYUzlraYw1/yZp6YuDY77YtvbN0dmDA==}
    engines: {node: '>=8'}
    dependencies:
      shebang-regex: 3.0.0
    dev: true

  /shebang-regex/1.0.0:
    resolution: {integrity: sha512-wpoSFAxys6b2a2wHZ1XpDSgD7N9iVjg29Ph9uV/uaP9Ex/KXlkTZTeddxDPSYQpgvzKLGJke2UU0AzoGCjNIvQ==}
    engines: {node: '>=0.10.0'}
    dev: true

  /shebang-regex/3.0.0:
    resolution: {integrity: sha512-7++dFhtcx3353uBaq8DDR4NuxBetBzC7ZQOhmTQInHEd6bSrXdiEyzCvG07Z44UYdLShWUyXt5M/yhz8ekcb1A==}
    engines: {node: '>=8'}
    dev: true

  /side-channel/1.0.4:
    resolution: {integrity: sha512-q5XPytqFEIKHkGdiMIrY10mvLRvnQh42/+GoBlFW3b2LXLE2xxJpZFdm94we0BaoV3RwJyGqg5wS7epxTv0Zvw==}
    dependencies:
      call-bind: 1.0.2
      get-intrinsic: 1.1.3
      object-inspect: 1.12.2
    dev: true

  /signal-exit/3.0.7:
    resolution: {integrity: sha512-wnD2ZE+l+SPC/uoS0vXeE9L1+0wuaMqKlfz9AMUo38JsyLSBWSFcHR1Rri62LZc12vLr1gb3jl7iwQhgwpAbGQ==}
    dev: true

  /simple-peer/9.11.1:
    resolution: {integrity: sha512-D1SaWpOW8afq1CZGWB8xTfrT3FekjQmPValrqncJMX7QFl8YwhrPTZvMCANLtgBwwdS+7zURyqxDDEmY558tTw==}
    dependencies:
      buffer: 6.0.3
      debug: 4.3.4
      err-code: 3.0.1
      get-browser-rtc: 1.1.0
      queue-microtask: 1.2.3
      randombytes: 2.1.0
      readable-stream: 3.6.0
    transitivePeerDependencies:
      - supports-color
    dev: false

  /slash/3.0.0:
    resolution: {integrity: sha512-g9Q1haeby36OSStwb4ntCGGGaKsaVSjQ68fBxoQcutl5fS1vuY18H3wSt3jFyFtrkx+Kz0V1G85A4MyAdDMi2Q==}
    engines: {node: '>=8'}
    dev: true

  /slice-ansi/3.0.0:
    resolution: {integrity: sha512-pSyv7bSTC7ig9Dcgbw9AuRNUb5k5V6oDudjZoMBSr13qpLBG7tB+zgCkARjq7xIUgdz5P1Qe8u+rSGdouOOIyQ==}
    engines: {node: '>=8'}
    dependencies:
      ansi-styles: 4.3.0
      astral-regex: 2.0.0
      is-fullwidth-code-point: 3.0.0
    dev: true

  /slice-ansi/4.0.0:
    resolution: {integrity: sha512-qMCMfhY040cVHT43K9BFygqYbUPFZKHOg7K73mtTWJRb8pyP3fzf4Ixd5SzdEJQ6MRUg/WBnOLxghZtKKurENQ==}
    engines: {node: '>=10'}
    dependencies:
      ansi-styles: 4.3.0
      astral-regex: 2.0.0
      is-fullwidth-code-point: 3.0.0
    dev: true

  /slice-ansi/5.0.0:
    resolution: {integrity: sha512-FC+lgizVPfie0kkhqUScwRu1O/lF6NOgJmlCgK+/LYxDCTk8sGelYaHDhFcDN+Sn3Cv+3VSa4Byeo+IMCzpMgQ==}
    engines: {node: '>=12'}
    dependencies:
      ansi-styles: 6.2.1
      is-fullwidth-code-point: 4.0.0
    dev: true

  /smartwrap/2.0.2:
    resolution: {integrity: sha512-vCsKNQxb7PnCNd2wY1WClWifAc2lwqsG8OaswpJkVJsvMGcnEntdTCDajZCkk93Ay1U3t/9puJmb525Rg5MZBA==}
    engines: {node: '>=6'}
    hasBin: true
    dependencies:
      array.prototype.flat: 1.3.0
      breakword: 1.0.5
      grapheme-splitter: 1.0.4
      strip-ansi: 6.0.1
      wcwidth: 1.0.1
      yargs: 15.4.1
    dev: true

  /source-list-map/2.0.1:
    resolution: {integrity: sha512-qnQ7gVMxGNxsiL4lEuJwe/To8UnK7fAnmbGEEH8RpLouuKbeEm0lhbQVFIrNSuB+G7tVrAlVsZgETT5nljf+Iw==}
    dev: true

  /source-map-js/1.0.2:
    resolution: {integrity: sha512-R0XvVJ9WusLiqTCEiGCmICCMplcCkIwwR11mOSD9CR5u+IXYdiseeEuXCVAjS54zqwkLcPNnmU4OeJ6tUrWhDw==}
    engines: {node: '>=0.10.0'}

  /source-map-support/0.5.21:
    resolution: {integrity: sha512-uBHU3L3czsIyYXKX88fdrGovxdSCoTGDRZ6SYXtSRxLZUzHg5P/66Ht6uoUlHu9EZod+inXhKo3qQgwXUT/y1w==}
    dependencies:
      buffer-from: 1.1.2
      source-map: 0.6.1
    dev: true

  /source-map/0.5.7:
    resolution: {integrity: sha512-LbrmJOMUSdEVxIKvdcJzQC+nQhe8FUZQTXQy6+I75skNgn3OoQ0DZA8YnFa7gp8tqtL3KPf1kmo0R5DoApeSGQ==}
    engines: {node: '>=0.10.0'}
    dev: false

  /source-map/0.6.1:
    resolution: {integrity: sha512-UjgapumWlbMhkBgzT7Ykc5YXUT46F0iKu8SGXq0bcwP5dz/h0Plj6enJqjz1Zbq2l5WaqYnrVbwWOWMyF3F47g==}
    engines: {node: '>=0.10.0'}
    dev: true

  /source-map/0.8.0-beta.0:
    resolution: {integrity: sha512-2ymg6oRBpebeZi9UUNsgQ89bhx01TcTkmNTGnNO88imTmbSgy4nfujrgVEFKWpMTEGA11EDkTt7mqObTPdigIA==}
    engines: {node: '>= 8'}
    dependencies:
      whatwg-url: 7.1.0
    dev: true

  /sourcemap-codec/1.4.8:
    resolution: {integrity: sha512-9NykojV5Uih4lgo5So5dtw+f0JgJX30KCNI8gwhz2J9A15wD0Ml6tjHKwf6fTSa6fAdVBdZeNOs9eJ71qCk8vA==}
    deprecated: Please use @jridgewell/sourcemap-codec instead
    dev: true

  /spawndamnit/2.0.0:
    resolution: {integrity: sha512-j4JKEcncSjFlqIwU5L/rp2N5SIPsdxaRsIv678+TZxZ0SRDJTm8JrxJMjE/XuiEZNEir3S8l0Fa3Ke339WI4qA==}
    dependencies:
      cross-spawn: 5.1.0
      signal-exit: 3.0.7
    dev: true

  /spdx-correct/3.1.1:
    resolution: {integrity: sha512-cOYcUWwhCuHCXi49RhFRCyJEK3iPj1Ziz9DpViV3tbZOwXD49QzIN3MpOLJNxh2qwq2lJJZaKMVw9qNi4jTC0w==}
    dependencies:
      spdx-expression-parse: 3.0.1
      spdx-license-ids: 3.0.12
    dev: true

  /spdx-exceptions/2.3.0:
    resolution: {integrity: sha512-/tTrYOC7PPI1nUAgx34hUpqXuyJG+DTHJTnIULG4rDygi4xu/tfgmq1e1cIRwRzwZgo4NLySi+ricLkZkw4i5A==}
    dev: true

  /spdx-expression-parse/3.0.1:
    resolution: {integrity: sha512-cbqHunsQWnJNE6KhVSMsMeH5H/L9EpymbzqTQ3uLwNCLZ1Q481oWaofqH7nO6V07xlXwY6PhQdQ2IedWx/ZK4Q==}
    dependencies:
      spdx-exceptions: 2.3.0
      spdx-license-ids: 3.0.12
    dev: true

  /spdx-license-ids/3.0.12:
    resolution: {integrity: sha512-rr+VVSXtRhO4OHbXUiAF7xW3Bo9DuuF6C5jH+q/x15j2jniycgKbxU09Hr0WqlSLUs4i4ltHGXqTe7VHclYWyA==}
    dev: true

  /sprintf-js/1.0.3:
    resolution: {integrity: sha512-D9cPgkvLlV3t3IzL0D0YLvGA9Ahk4PcvVwUbN0dSGr1aP0Nrt4AEnTUbuGvquEC0mA64Gqt1fzirlRs5ibXx8g==}
    dev: true

  /stream-transform/2.1.3:
    resolution: {integrity: sha512-9GHUiM5hMiCi6Y03jD2ARC1ettBXkQBoQAe7nJsPknnI0ow10aXjTnew8QtYQmLjzn974BnmWEAJgCY6ZP1DeQ==}
    dependencies:
      mixme: 0.5.4
    dev: true

  /string-argv/0.3.1:
    resolution: {integrity: sha512-a1uQGz7IyVy9YwhqjZIZu1c8JO8dNIe20xBmSS6qu9kv++k3JGzCVmprbNN5Kn+BgzD5E7YYwg1CcjuJMRNsvg==}
    engines: {node: '>=0.6.19'}
    dev: true

  /string-width/4.2.3:
    resolution: {integrity: sha512-wKyQRQpjJ0sIp62ErSZdGsjMJWsap5oRNihHhu6G7JVO/9jIB6UyevL+tXuOqrng8j/cxKTWyWUwvSTriiZz/g==}
    engines: {node: '>=8'}
    dependencies:
      emoji-regex: 8.0.0
      is-fullwidth-code-point: 3.0.0
      strip-ansi: 6.0.1

  /string-width/5.1.2:
    resolution: {integrity: sha512-HnLOCR3vjcY8beoNLtcjZ5/nxn2afmME6lhrDrebokqMap+XbeW8n9TXpPDOqdGK5qcI3oT0GKTW6wC7EMiVqA==}
    engines: {node: '>=12'}
    dependencies:
      eastasianwidth: 0.2.0
      emoji-regex: 9.2.2
      strip-ansi: 7.0.1
    dev: true

  /string.prototype.matchall/4.0.7:
    resolution: {integrity: sha512-f48okCX7JiwVi1NXCVWcFnZgADDC/n2vePlQ/KUCNqCikLLilQvwjMO8+BHVKvgzH0JB0J9LEPgxOGT02RoETg==}
    dependencies:
      call-bind: 1.0.2
      define-properties: 1.1.4
      es-abstract: 1.20.2
      get-intrinsic: 1.1.3
      has-symbols: 1.0.3
      internal-slot: 1.0.3
      regexp.prototype.flags: 1.4.3
      side-channel: 1.0.4
    dev: true

  /string.prototype.trimend/1.0.5:
    resolution: {integrity: sha512-I7RGvmjV4pJ7O3kdf+LXFpVfdNOxtCW/2C8f6jNiW4+PQchwxkCDzlk1/7p+Wl4bqFIZeF47qAHXLuHHWKAxog==}
    dependencies:
      call-bind: 1.0.2
      define-properties: 1.1.4
      es-abstract: 1.20.2
    dev: true

  /string.prototype.trimstart/1.0.5:
    resolution: {integrity: sha512-THx16TJCGlsN0o6dl2o6ncWUsdgnLRSA23rRE5pyGBw/mLr3Ej/R2LaqCtgP8VNMGZsvMWnf9ooZPyY2bHvUFg==}
    dependencies:
      call-bind: 1.0.2
      define-properties: 1.1.4
      es-abstract: 1.20.2
    dev: true

  /string_decoder/0.10.31:
    resolution: {integrity: sha512-ev2QzSzWPYmy9GuqfIVildA4OdcGLeFZQrq5ys6RtiuF+RQQiZWr8TZNyAcuVXyQRYfEO+MsoB/1BuQVhOJuoQ==}
    dev: false

  /string_decoder/1.1.1:
    resolution: {integrity: sha512-n/ShnvDi6FHbbVfviro+WojiFzv+s8MPMHBczVePfUpDJLwoLT0ht1l4YwBCbi8pJAveEEdnkHyPyTP/mzRfwg==}
    dependencies:
      safe-buffer: 5.1.2
    dev: false

  /string_decoder/1.3.0:
    resolution: {integrity: sha512-hkRX8U1WjJFd8LsDJ2yQ/wWWxaopEsABU1XfkM8A+j0+85JAGppt16cr1Whg6KIbb4okU6Mql6BOj+uup/wKeA==}
    dependencies:
      safe-buffer: 5.2.1
    dev: false

  /stringify-object/3.3.0:
    resolution: {integrity: sha512-rHqiFh1elqCQ9WPLIC8I0Q/g/wj5J1eMkyoiD6eoQApWHP0FtlK7rqnhmabL5VUY9JQCcqwwvlOaSuutekgyrw==}
    engines: {node: '>=4'}
    dependencies:
      get-own-enumerable-property-symbols: 3.0.2
      is-obj: 1.0.1
      is-regexp: 1.0.0
    dev: true

  /strip-ansi/6.0.1:
    resolution: {integrity: sha512-Y38VPSHcqkFrCpFnQ9vuSXmquuv5oXOKpGeT6aGrr3o3Gc9AlVa6JBfUSOCnbxGGZF+/0ooI7KrPuUSztUdU5A==}
    engines: {node: '>=8'}
    dependencies:
      ansi-regex: 5.0.1

  /strip-ansi/7.0.1:
    resolution: {integrity: sha512-cXNxvT8dFNRVfhVME3JAe98mkXDYN2O1l7jmcwMnOslDeESg1rF/OZMtK0nRAhiari1unG5cD4jG3rapUAkLbw==}
    engines: {node: '>=12'}
    dependencies:
      ansi-regex: 6.0.1
    dev: true

  /strip-bom/3.0.0:
    resolution: {integrity: sha512-vavAMRXOgBVNF6nyEEmL3DBK19iRpDcoIwW+swQ+CbGiu7lju6t+JklA1MHweoWtadgt4ISVUsXLyDq34ddcwA==}
    engines: {node: '>=4'}
    dev: true

  /strip-comments/2.0.1:
    resolution: {integrity: sha512-ZprKx+bBLXv067WTCALv8SSz5l2+XhpYCsVtSqlMnkAXMWDq+/ekVbl1ghqP9rUHTzv6sm/DwCOiYutU/yp1fw==}
    engines: {node: '>=10'}
    dev: true

  /strip-final-newline/3.0.0:
    resolution: {integrity: sha512-dOESqjYr96iWYylGObzd39EuNTa5VJxyvVAEm5Jnh7KGo75V43Hk1odPQkNDyXNmUR6k+gEiDVXnjB8HJ3crXw==}
    engines: {node: '>=12'}
    dev: true

  /strip-indent/3.0.0:
    resolution: {integrity: sha512-laJTa3Jb+VQpaC6DseHhF7dXVqHTfJPCRDaEbid/drOhgitgYku/letMUqOXFoWV0zIIUbjpdH2t+tYj4bQMRQ==}
    engines: {node: '>=8'}
    dependencies:
      min-indent: 1.0.1
    dev: true

  /strip-json-comments/3.1.1:
    resolution: {integrity: sha512-6fPc+R4ihwqP6N/aIv2f1gMH8lOVtWQHoqC4yK6oSDVVocumAsfCqjkXnqiYMhmMwS/mEHLp7Vehlt3ql6lEig==}
    engines: {node: '>=8'}
    dev: true

  /strip-literal/1.0.0:
    resolution: {integrity: sha512-5o4LsH1lzBzO9UFH63AJ2ad2/S2AVx6NtjOcaz+VTT2h1RiRvbipW72z8M/lxEhcPHDBQwpDrnTF7sXy/7OwCQ==}
    dependencies:
      acorn: 8.8.1
    dev: true

  /styled-jsx/5.0.7_react@18.2.0:
    resolution: {integrity: sha512-b3sUzamS086YLRuvnaDigdAewz1/EFYlHpYBP5mZovKEdQQOIIYq8lApylub3HHZ6xFjV051kkGU7cudJmrXEA==}
    engines: {node: '>= 12.0.0'}
    peerDependencies:
      '@babel/core': '*'
      babel-plugin-macros: '*'
      react: '>= 16.8.0 || 17.x.x || ^18.0.0-0'
    peerDependenciesMeta:
      '@babel/core':
        optional: true
      babel-plugin-macros:
        optional: true
    dependencies:
      react: 18.2.0
    dev: false

  /styled-jsx/5.1.1_react@18.2.0:
    resolution: {integrity: sha512-pW7uC1l4mBZ8ugbiZrcIsiIvVx1UmTfw7UkC3Um2tmfUq9Bhk8IiyEIPl6F8agHgjzku6j0xQEZbfA5uSgSaCw==}
    engines: {node: '>= 12.0.0'}
    peerDependencies:
      '@babel/core': '*'
      babel-plugin-macros: '*'
      react: '>= 16.8.0 || 17.x.x || ^18.0.0-0'
    peerDependenciesMeta:
      '@babel/core':
        optional: true
      babel-plugin-macros:
        optional: true
    dependencies:
      client-only: 0.0.1
      react: 18.2.0

  /stylis/4.0.13:
    resolution: {integrity: sha512-xGPXiFVl4YED9Jh7Euv2V220mriG9u4B2TA6Ybjc1catrstKD2PpIdU3U0RKpkVBC2EhmL/F0sPCr9vrFTNRag==}
    dev: false

  /supports-color/5.5.0:
    resolution: {integrity: sha512-QjVjwdXIt408MIiAqCX4oUKsgU2EqAGzs2Ppkm4aQYbjm+ZEWEcW4SfFNTr4uMNZma0ey4f5lgLrkB0aX0QMow==}
    engines: {node: '>=4'}
    dependencies:
      has-flag: 3.0.0

  /supports-color/7.2.0:
    resolution: {integrity: sha512-qpCAvRl9stuOHveKsn7HncJRvv501qIacKzQlO/+Lwxc9+0q2wLyv4Dfvt80/DPn2pqOBsJdDiogXGR9+OvwRw==}
    engines: {node: '>=8'}
    dependencies:
      has-flag: 4.0.0
    dev: true

  /supports-color/8.1.1:
    resolution: {integrity: sha512-MpUEN2OodtUzxvKQl72cUF7RQ5EiHsGvSsVG0ia9c5RbWGL2CI4C7EpPS8UTBIplnlzZiNuV56w+FuNxy3ty2Q==}
    engines: {node: '>=10'}
    dependencies:
      has-flag: 4.0.0
    dev: true

  /supports-preserve-symlinks-flag/1.0.0:
    resolution: {integrity: sha512-ot0WnXS9fgdkgIcePe6RHNk1WA8+muPa6cSjeR3V8K27q9BB1rTE3R1p7Hv0z1ZyAc8s6Vvv8DIyWf681MAt0w==}
    engines: {node: '>= 0.4'}

  /swr/2.0.0:
    resolution: {integrity: sha512-IhUx5yPkX+Fut3h0SqZycnaNLXLXsb2ECFq0Y29cxnK7d8r7auY2JWNbCW3IX+EqXUg3rwNJFlhrw5Ye/b6k7w==}
    engines: {pnpm: '7'}
    peerDependencies:
      react: ^16.11.0 || ^17.0.0 || ^18.0.0
    dependencies:
      use-sync-external-store: 1.2.0
    dev: false

  /temp-dir/2.0.0:
    resolution: {integrity: sha512-aoBAniQmmwtcKp/7BzsH8Cxzv8OL736p7v1ihGb5e9DJ9kTwGWHrQrVB5+lfVDzfGrdRzXch+ig7LHaY1JTOrg==}
    engines: {node: '>=8'}
    dev: true

  /tempy/0.6.0:
    resolution: {integrity: sha512-G13vtMYPT/J8A4X2SjdtBTphZlrp1gKv6hZiOjw14RCWg6GbHuQBGtjlx75xLbYV/wEc0D7G5K4rxKP/cXk8Bw==}
    engines: {node: '>=10'}
    dependencies:
      is-stream: 2.0.1
      temp-dir: 2.0.0
      type-fest: 0.16.0
      unique-string: 2.0.0
    dev: true

  /term-size/2.2.1:
    resolution: {integrity: sha512-wK0Ri4fOGjv/XPy8SBHZChl8CM7uMc5VML7SqiQ0zG7+J5Vr+RMQDoHa2CNT6KHUnTGIXH34UDMkPzAUyapBZg==}
    engines: {node: '>=8'}
    dev: true

  /terser-webpack-plugin/5.3.6:
    resolution: {integrity: sha512-kfLFk+PoLUQIbLmB1+PZDMRSZS99Mp+/MHqDNmMA6tOItzRt+Npe3E+fsMs5mfcM0wCtrrdU387UnV+vnSffXQ==}
    engines: {node: '>= 10.13.0'}
    peerDependencies:
      '@swc/core': '*'
      esbuild: '*'
      uglify-js: '*'
      webpack: ^5.1.0
    peerDependenciesMeta:
      '@swc/core':
        optional: true
      esbuild:
        optional: true
      uglify-js:
        optional: true
    dependencies:
      '@jridgewell/trace-mapping': 0.3.17
      jest-worker: 27.5.1
      schema-utils: 3.1.1
      serialize-javascript: 6.0.0
      terser: 5.16.1
    dev: true

  /terser/5.16.1:
    resolution: {integrity: sha512-xvQfyfA1ayT0qdK47zskQgRZeWLoOQ8JQ6mIgRGVNwZKdQMU+5FkCBjmv4QjcrTzyZquRw2FVtlJSRUmMKQslw==}
    engines: {node: '>=10'}
    hasBin: true
    dependencies:
      '@jridgewell/source-map': 0.3.2
      acorn: 8.8.0
      commander: 2.20.3
      source-map-support: 0.5.21
    dev: true

  /text-table/0.2.0:
    resolution: {integrity: sha512-N+8UisAXDGk8PFXP4HAzVR9nbfmVJ3zYLAWiTIoqC5v5isinhr+r5uaO8+7r3BMfuNIufIsA7RdpVgacC2cSpw==}
    dev: true

  /through/2.3.8:
    resolution: {integrity: sha512-w89qg7PI8wAdvX60bMDP+bFoD5Dvhm9oLheFp5O4a2QF0cSBGsBX4qZmadPMvVqlLJBBci+WqGGOAPvcDeNSVg==}

  /through2/0.4.2:
    resolution: {integrity: sha512-45Llu+EwHKtAZYTPPVn3XZHBgakWMN3rokhEv5hu596XP+cNgplMg+Gj+1nmAvj+L0K7+N49zBKx5rah5u0QIQ==}
    dependencies:
      readable-stream: 1.0.34
      xtend: 2.1.2
    dev: false

  /tinybench/2.3.1:
    resolution: {integrity: sha512-hGYWYBMPr7p4g5IarQE7XhlyWveh1EKhy4wUBS1LrHXCKYgvz+4/jCqgmJqZxxldesn05vccrtME2RLLZNW7iA==}
    dev: true

  /tinypool/0.3.0:
    resolution: {integrity: sha512-NX5KeqHOBZU6Bc0xj9Vr5Szbb1j8tUHIeD18s41aDJaPeC5QTdEhK0SpdpUrZlj2nv5cctNcSjaKNanXlfcVEQ==}
    engines: {node: '>=14.0.0'}
    dev: true

  /tinyspy/1.0.2:
    resolution: {integrity: sha512-bSGlgwLBYf7PnUsQ6WOc6SJ3pGOcd+d8AA6EUnLDDM0kWEstC1JIlSZA3UNliDXhd9ABoS7hiRBDCu+XP/sf1Q==}
    engines: {node: '>=14.0.0'}
    dev: true

  /tmp/0.0.33:
    resolution: {integrity: sha512-jRCJlojKnZ3addtTOjdIqoRuPEKBvNXcGYqzO6zWZX8KfKEpnGY5jfggJQ3EjKuu8D4bJRr0y+cYJFmYbImXGw==}
    engines: {node: '>=0.6.0'}
    dependencies:
      os-tmpdir: 1.0.2
    dev: true

  /to-fast-properties/2.0.0:
    resolution: {integrity: sha512-/OaKK0xYrs3DmxRYqL/yDc+FxFUVYhDlXMhRmv3z915w2HF1tnN1omB354j8VUGO/hbRzyD6Y3sA7v7GS/ceog==}
    engines: {node: '>=4'}

  /to-regex-range/5.0.1:
    resolution: {integrity: sha512-65P7iz6X5yEr1cwcgvQxbbIw7Uk3gOy5dIdtZ4rDveLqhrdJP+Li/Hx6tyK0NEb+2GCyneCMJiGqrADCSNk8sQ==}
    engines: {node: '>=8.0'}
    dependencies:
      is-number: 7.0.0
    dev: true

  /tr46/0.0.3:
    resolution: {integrity: sha512-N3WMsuqV66lT30CrXNbEjx4GEwlow3v6rr4mCcv6prnfwhS01rkgyFdjPNBYd9br7LpXV1+Emh01fHnq2Gdgrw==}
    dev: false

  /tr46/1.0.1:
    resolution: {integrity: sha512-dTpowEjclQ7Kgx5SdBkqRzVhERQXov8/l9Ft9dVM9fmg0W0KQSVaXX9T4i6twCPNtYiZM53lpSSUAwJbFPOHxA==}
    dependencies:
      punycode: 2.1.1
    dev: true

  /tr46/2.1.0:
    resolution: {integrity: sha512-15Ih7phfcdP5YxqiB+iDtLoaTz4Nd35+IiAv0kQ5FNKHzXgdWqPoTIqEDDJmXceQt4JZk6lVPT8lnDlPpGDppw==}
    engines: {node: '>=8'}
    dependencies:
      punycode: 2.1.1
    dev: true

  /trim-newlines/3.0.1:
    resolution: {integrity: sha512-c1PTsA3tYrIsLGkJkzHF+w9F2EyxfXGo4UyJc4pFL++FMjnq0HJS69T3M7d//gKrFKwy429bouPescbjecU+Zw==}
    engines: {node: '>=8'}
    dev: true

  /tsconfig-paths/3.14.1:
    resolution: {integrity: sha512-fxDhWnFSLt3VuTwtvJt5fpwxBHg5AdKWMsgcPOOIilyjymcYVZoCQF8fvFRezCNfblEXmi+PcM1eYHeOAgXCOQ==}
    dependencies:
      '@types/json5': 0.0.29
      json5: 1.0.1
      minimist: 1.2.6
      strip-bom: 3.0.0
    dev: true

  /tslib/1.14.1:
    resolution: {integrity: sha512-Xni35NKzjgMrwevysHTCArtLDpPvye8zV/0E4EyYn43P7/7qvQwPh9BGkHewbMulVntbigmcT7rdX3BNo9wRJg==}
    dev: true

  /tslib/2.4.0:
    resolution: {integrity: sha512-d6xOpEDfsi2CZVlPQzGeux8XMwLT9hssAsaPYExaQMuYskwb+x1x7J371tWlbBdWHroy99KnVB6qIkUbs5X3UQ==}

  /tsutils/3.21.0_typescript@4.8.3:
    resolution: {integrity: sha512-mHKK3iUXL+3UF6xL5k0PEhKRUBKPBCv/+RkEOpjRWxxx27KKRBmmA60A9pgOUvMi8GKhRMPEmjBRPzs2W7O1OA==}
    engines: {node: '>= 6'}
    peerDependencies:
      typescript: '>=2.8.0 || >= 3.2.0-dev || >= 3.3.0-dev || >= 3.4.0-dev || >= 3.5.0-dev || >= 3.6.0-dev || >= 3.6.0-beta || >= 3.7.0-dev || >= 3.7.0-beta'
    dependencies:
      tslib: 1.14.1
      typescript: 4.8.3
    dev: true

  /tsutils/3.21.0_typescript@4.9.3:
    resolution: {integrity: sha512-mHKK3iUXL+3UF6xL5k0PEhKRUBKPBCv/+RkEOpjRWxxx27KKRBmmA60A9pgOUvMi8GKhRMPEmjBRPzs2W7O1OA==}
    engines: {node: '>= 6'}
    peerDependencies:
      typescript: '>=2.8.0 || >= 3.2.0-dev || >= 3.3.0-dev || >= 3.4.0-dev || >= 3.5.0-dev || >= 3.6.0-dev || >= 3.6.0-beta || >= 3.7.0-dev || >= 3.7.0-beta'
    dependencies:
      tslib: 1.14.1
      typescript: 4.9.3
    dev: true

  /tty-table/4.1.6:
    resolution: {integrity: sha512-kRj5CBzOrakV4VRRY5kUWbNYvo/FpOsz65DzI5op9P+cHov3+IqPbo1JE1ZnQGkHdZgNFDsrEjrfqqy/Ply9fw==}
    engines: {node: '>=8.0.0'}
    hasBin: true
    dependencies:
      chalk: 4.1.2
      csv: 5.5.3
      kleur: 4.1.5
      smartwrap: 2.0.2
      strip-ansi: 6.0.1
      wcwidth: 1.0.1
      yargs: 17.6.2
    dev: true

  /turndown/7.1.1:
    resolution: {integrity: sha512-BEkXaWH7Wh7e9bd2QumhfAXk5g34+6QUmmWx+0q6ThaVOLuLUqsnkq35HQ5SBHSaxjSfSM7US5o4lhJNH7B9MA==}
    dependencies:
      domino: 2.1.6
    dev: false

  /type-check/0.4.0:
    resolution: {integrity: sha512-XleUoc9uwGXqjWwXaUTZAmzMcFZ5858QA2vvx1Ur5xIcixXIP+8LnFDgRplU30us6teqdlskFfu+ae4K79Ooew==}
    engines: {node: '>= 0.8.0'}
    dependencies:
      prelude-ls: 1.2.1
    dev: true

  /type-detect/4.0.8:
    resolution: {integrity: sha512-0fr/mIH1dlO+x7TlcMy+bIDqKPsw/70tVyeHW787goQjhmqaZe10uwLujubK9q9Lg6Fiho1KUKDYz0Z7k7g5/g==}
    engines: {node: '>=4'}
    dev: true

  /type-fest/0.13.1:
    resolution: {integrity: sha512-34R7HTnG0XIJcBSn5XhDd7nNFPRcXYRZrBB2O2jdKqYODldSzBAqzsWoZYYvduky73toYS/ESqxPvkDf/F0XMg==}
    engines: {node: '>=10'}
    dev: true

  /type-fest/0.16.0:
    resolution: {integrity: sha512-eaBzG6MxNzEn9kiwvtre90cXaNLkmadMWa1zQMs3XORCXNbsH/OewwbxC5ia9dCxIxnTAsSxXJaa/p5y8DlvJg==}
    engines: {node: '>=10'}
    dev: true

  /type-fest/0.20.2:
    resolution: {integrity: sha512-Ne+eE4r0/iWnpAxD852z3A+N0Bt5RN//NjJwRd2VFHEmrywxf5vsZlh4R6lixl6B+wz/8d+maTSAkN1FIkI3LQ==}
    engines: {node: '>=10'}
    dev: true

  /type-fest/0.21.3:
    resolution: {integrity: sha512-t0rzBq87m3fVcduHDUFhKmyyX+9eo6WQjZvf51Ea/M0Q7+T374Jp1aUiyUl0GKxp8M/OETVHSDvmkyPgvX+X2w==}
    engines: {node: '>=10'}
    dev: true

  /type-fest/0.6.0:
    resolution: {integrity: sha512-q+MB8nYR1KDLrgr4G5yemftpMC7/QLqVndBmEEdqzmNj5dcFOO4Oo8qlwZE3ULT3+Zim1F8Kq4cBnikNhlCMlg==}
    engines: {node: '>=8'}
    dev: true

  /type-fest/0.8.1:
    resolution: {integrity: sha512-4dbzIzqvjtgiM5rw1k5rEHtBANKmdudhGyBEajN01fEyhaAIhsoKNy6y7+IN93IfpFtwY9iqi7kD+xwKhQsNJA==}
    engines: {node: '>=8'}
    dev: true

  /typescript/4.8.3:
    resolution: {integrity: sha512-goMHfm00nWPa8UvR/CPSvykqf6dVV8x/dp0c5mFTMTIu0u0FlGWRioyy7Nn0PGAdHxpJZnuO/ut+PpQ8UiHAig==}
    engines: {node: '>=4.2.0'}
    hasBin: true
    dev: true

  /typescript/4.8.4:
    resolution: {integrity: sha512-QCh+85mCy+h0IGff8r5XWzOVSbBO+KfeYrMQh7NJ58QujwcE22u+NUSmUxqF+un70P9GXKxa2HCNiTTMJknyjQ==}
    engines: {node: '>=4.2.0'}
    hasBin: true
    dev: true

  /typescript/4.9.3:
    resolution: {integrity: sha512-CIfGzTelbKNEnLpLdGFgdyKhG23CKdKgQPOBc+OUNrkJ2vr+KSzsSV5kq5iWhEQbok+quxgGzrAtGWCyU7tHnA==}
    engines: {node: '>=4.2.0'}
    hasBin: true
    dev: true

  /typeson-registry/1.0.0-alpha.39:
    resolution: {integrity: sha512-NeGDEquhw+yfwNhguLPcZ9Oj0fzbADiX4R0WxvoY8nGhy98IbzQy1sezjoEFWOywOboj/DWehI+/aUlRVrJnnw==}
    engines: {node: '>=10.0.0'}
    dependencies:
      base64-arraybuffer-es6: 0.7.0
      typeson: 6.1.0
      whatwg-url: 8.7.0
    dev: true

  /typeson/6.1.0:
    resolution: {integrity: sha512-6FTtyGr8ldU0pfbvW/eOZrEtEkczHRUtduBnA90Jh9kMPCiFNnXIon3vF41N0S4tV1HHQt4Hk1j4srpESziCaA==}
    engines: {node: '>=0.1.14'}
    dev: true

  /ufo/1.0.1:
    resolution: {integrity: sha512-boAm74ubXHY7KJQZLlXrtMz52qFvpsbOxDcZOnw/Wf+LS4Mmyu7JxmzD4tDLtUQtmZECypJ0FrCz4QIe6dvKRA==}
    dev: true

  /unbox-primitive/1.0.2:
    resolution: {integrity: sha512-61pPlCD9h51VoreyJ0BReideM3MDKMKnh6+V9L08331ipq6Q8OFXZYiqP6n/tbHx4s5I9uRhcye6BrbkizkBDw==}
    dependencies:
      call-bind: 1.0.2
      has-bigints: 1.0.2
      has-symbols: 1.0.3
      which-boxed-primitive: 1.0.2
    dev: true

  /unicode-canonical-property-names-ecmascript/2.0.0:
    resolution: {integrity: sha512-yY5PpDlfVIU5+y/BSCxAJRBIS1Zc2dDG3Ujq+sR0U+JjUevW2JhocOF+soROYDSaAezOzOKuyyixhD6mBknSmQ==}
    engines: {node: '>=4'}
    dev: true

  /unicode-match-property-ecmascript/2.0.0:
    resolution: {integrity: sha512-5kaZCrbp5mmbz5ulBkDkbY0SsPOjKqVS35VpL9ulMPfSl0J0Xsm+9Evphv9CoIZFwre7aJoa94AY6seMKGVN5Q==}
    engines: {node: '>=4'}
    dependencies:
      unicode-canonical-property-names-ecmascript: 2.0.0
      unicode-property-aliases-ecmascript: 2.1.0
    dev: true

  /unicode-match-property-value-ecmascript/2.1.0:
    resolution: {integrity: sha512-qxkjQt6qjg/mYscYMC0XKRn3Rh0wFPlfxB0xkt9CfyTvpX1Ra0+rAmdX2QyAobptSEvuy4RtpPRui6XkV+8wjA==}
    engines: {node: '>=4'}
    dev: true

  /unicode-property-aliases-ecmascript/2.1.0:
    resolution: {integrity: sha512-6t3foTQI9qne+OZoVQB/8x8rk2k1eVy1gRXhV3oFQ5T6R1dqQ1xtin3XqSlx3+ATBkliTaR/hHyJBm+LVPNM8w==}
    engines: {node: '>=4'}
    dev: true

  /unique-string/2.0.0:
    resolution: {integrity: sha512-uNaeirEPvpZWSgzwsPGtU2zVSTrn/8L5q/IexZmH0eH6SA73CmAA5U4GwORTxQAZs95TAXLNqeLoPPNO5gZfWg==}
    engines: {node: '>=8'}
    dependencies:
      crypto-random-string: 2.0.0
    dev: true

  /universalify/0.1.2:
    resolution: {integrity: sha512-rBJeI5CXAlmy1pV+617WB9J63U6XcazHHF2f2dbJix4XzpUF0RS3Zbj0FGIOCAva5P/d/GBOYaACQ1w+0azUkg==}
    engines: {node: '>= 4.0.0'}
    dev: true

  /universalify/2.0.0:
    resolution: {integrity: sha512-hAZsKq7Yy11Zu1DE0OzWjw7nnLZmJZYTDZZyEFHZdUhV8FkH5MCfoU1XMaxXovpyW5nq5scPqq0ZDP9Zyl04oQ==}
    engines: {node: '>= 10.0.0'}
    dev: true

  /upath/1.2.0:
    resolution: {integrity: sha512-aZwGpamFO61g3OlfT7OQCHqhGnW43ieH9WZeP7QxN/G/jS4jfqUkZxoryvJgVPEcrl5NL/ggHsSmLMHuH64Lhg==}
    engines: {node: '>=4'}
    dev: true

  /update-browserslist-db/1.0.10_browserslist@4.21.4:
    resolution: {integrity: sha512-OztqDenkfFkbSG+tRxBeAnCVPckDBcvibKd35yDONx6OU8N7sqgwc7rCbkJ/WcYtVRZ4ba68d6byhC21GFh7sQ==}
    hasBin: true
    peerDependencies:
      browserslist: '>= 4.21.0'
    dependencies:
      browserslist: 4.21.4
      escalade: 3.1.1
      picocolors: 1.0.0
    dev: true

  /uri-js/4.4.1:
    resolution: {integrity: sha512-7rKUyy33Q1yc98pQ1DAmLtwX109F7TIfWlW1Ydo8Wl1ii1SeHieeh0HHfPeL2fMXK6z0s8ecKs9frCuLJvndBg==}
    dependencies:
      punycode: 2.1.1
    dev: true

  /use-callback-ref/1.3.0_w5j4k42lgipnm43s3brx6h3c34:
    resolution: {integrity: sha512-3FT9PRuRdbB9HfXhEq35u4oZkvpJ5kuYbpqhCfmiZyReuRgpnhDlbr2ZEnnuS0RrJAPn6l23xjFg9kpDM+Ms7w==}
    engines: {node: '>=10'}
    peerDependencies:
      '@types/react': ^16.8.0 || ^17.0.0 || ^18.0.0
      react: ^16.8.0 || ^17.0.0 || ^18.0.0
    peerDependenciesMeta:
      '@types/react':
        optional: true
    dependencies:
      '@types/react': 18.0.20
      react: 18.2.0
      tslib: 2.4.0
    dev: false

  /use-sidecar/1.1.2_w5j4k42lgipnm43s3brx6h3c34:
    resolution: {integrity: sha512-epTbsLuzZ7lPClpz2TyryBfztm7m+28DlEv2ZCQ3MDr5ssiwyOwGH/e5F9CkfWjJ1t4clvI58yF822/GUkjjhw==}
    engines: {node: '>=10'}
    peerDependencies:
      '@types/react': ^16.9.0 || ^17.0.0 || ^18.0.0
      react: ^16.8.0 || ^17.0.0 || ^18.0.0
    peerDependenciesMeta:
      '@types/react':
        optional: true
    dependencies:
      '@types/react': 18.0.20
      detect-node-es: 1.1.0
      react: 18.2.0
      tslib: 2.4.0
    dev: false

  /use-sync-external-store/1.2.0:
    resolution: {integrity: sha512-eEgnFxGQ1Ife9bzYs6VLi8/4X6CObHMw9Qr9tPY43iKwsPw8xE8+EFsf/2cFZ5S3esXgpWgtSCtLNS41F+sKPA==}
    peerDependencies:
      react: ^16.8.0 || ^17.0.0 || ^18.0.0
    dev: false

  /use-sync-external-store/1.2.0_react@18.2.0:
    resolution: {integrity: sha512-eEgnFxGQ1Ife9bzYs6VLi8/4X6CObHMw9Qr9tPY43iKwsPw8xE8+EFsf/2cFZ5S3esXgpWgtSCtLNS41F+sKPA==}
    peerDependencies:
      react: ^16.8.0 || ^17.0.0 || ^18.0.0
    dependencies:
      react: 18.2.0
    dev: false

  /util-deprecate/1.0.2:
    resolution: {integrity: sha512-EPD5q1uXyFxJpCrLnCc1nHnq3gOa6DZBocAIiI2TaSCA7VCJ1UJDMagCzIkXNsUYfD1daK//LTEQ8xiIbrHtcw==}
    dev: false

  /v8-compile-cache/2.3.0:
    resolution: {integrity: sha512-l8lCEmLcLYZh4nbunNZvQCJc5pv7+RCwa8q/LdUx8u7lsWvPDKmpodJAJNwkAhJC//dFY48KuIEmjtd4RViDrA==}
    dev: true

  /validate-npm-package-license/3.0.4:
    resolution: {integrity: sha512-DpKm2Ui/xN7/HQKCtpZxoRWBhZ9Z0kqtygG8XCgNQ8ZlDnxuQmWhj566j8fN4Cu3/JmbhsDo7fcAJq4s9h27Ew==}
    dependencies:
      spdx-correct: 3.1.1
      spdx-expression-parse: 3.0.1
    dev: true

  /vite-node/0.26.3_@types+node@18.11.18:
    resolution: {integrity: sha512-Te2bq0Bfvq6XiO718I+1EinMjpNYKws6SNHKOmVbILAQimKoZKDd+IZLlkaYcBXPpK3HFe2U80k8Zw+m3w/a2w==}
    engines: {node: '>=v14.16.0'}
    hasBin: true
    dependencies:
      debug: 4.3.4
      mlly: 1.0.0
      pathe: 0.2.0
      source-map: 0.6.1
      source-map-support: 0.5.21
      vite: 4.0.4_@types+node@18.11.18
    transitivePeerDependencies:
      - '@types/node'
      - less
      - sass
      - stylus
      - sugarss
      - supports-color
      - terser
    dev: true

  /vite/4.0.4_@types+node@18.11.18:
    resolution: {integrity: sha512-xevPU7M8FU0i/80DMR+YhgrzR5KS2ORy1B4xcX/cXLsvnUWvfHuqMmVU6N0YiJ4JWGRJJsLCgjEzKjG9/GKoSw==}
    engines: {node: ^14.18.0 || >=16.0.0}
    hasBin: true
    peerDependencies:
      '@types/node': '>= 14'
      less: '*'
      sass: '*'
      stylus: '*'
      sugarss: '*'
      terser: ^5.4.0
    peerDependenciesMeta:
      '@types/node':
        optional: true
      less:
        optional: true
      sass:
        optional: true
      stylus:
        optional: true
      sugarss:
        optional: true
      terser:
        optional: true
    dependencies:
      '@types/node': 18.11.18
      esbuild: 0.16.15
      postcss: 8.4.21
      resolve: 1.22.1
      rollup: 3.9.1
    optionalDependencies:
      fsevents: 2.3.2
    dev: true

  /vitest/0.26.3:
    resolution: {integrity: sha512-FmHxU9aUCxTi23keF3vxb/Qp0lYXaaJ+jRLGOUmMS3qVTOJvgGE+f1VArupA6pEhaG2Ans4X+zV9dqM5WISMbg==}
    engines: {node: '>=v14.16.0'}
    hasBin: true
    peerDependencies:
      '@edge-runtime/vm': '*'
      '@vitest/browser': '*'
      '@vitest/ui': '*'
      happy-dom: '*'
      jsdom: '*'
    peerDependenciesMeta:
      '@edge-runtime/vm':
        optional: true
      '@vitest/browser':
        optional: true
      '@vitest/ui':
        optional: true
      happy-dom:
        optional: true
      jsdom:
        optional: true
    dependencies:
      '@types/chai': 4.3.4
      '@types/chai-subset': 1.3.3
      '@types/node': 18.11.18
      acorn: 8.8.1
      acorn-walk: 8.2.0
      chai: 4.3.7
      debug: 4.3.4
      local-pkg: 0.4.2
      source-map: 0.6.1
      strip-literal: 1.0.0
      tinybench: 2.3.1
      tinypool: 0.3.0
      tinyspy: 1.0.2
      vite: 4.0.4_@types+node@18.11.18
      vite-node: 0.26.3_@types+node@18.11.18
    transitivePeerDependencies:
      - less
      - sass
      - stylus
      - sugarss
      - supports-color
      - terser
    dev: true

  /void-elements/3.1.0:
    resolution: {integrity: sha512-Dhxzh5HZuiHQhbvTW9AMetFfBHDMYpo23Uo9btPXgdYP+3T5S+p+jgNy7spra+veYhBP2dCSgxR/i2Y02h5/6w==}
    engines: {node: '>=0.10.0'}
    dev: false

  /wcwidth/1.0.1:
    resolution: {integrity: sha512-XHPEwS0q6TaxcvG85+8EYkbiCux2XtWG2mkc47Ng2A77BQu9+DqIOJldST4HgPkuea7dvKSj5VgX3P1d4rW8Tg==}
    dependencies:
      defaults: 1.0.4
    dev: true

  /web-streams-polyfill/3.2.1:
    resolution: {integrity: sha512-e0MO3wdXWKrLbL0DgGnUV7WHVuw9OUvL4hjgnPkIeEvESk74gAITi5G606JtZPp39cd8HA9VQzCIvA49LpPN5Q==}
    engines: {node: '>= 8'}
    dev: false

  /webidl-conversions/3.0.1:
    resolution: {integrity: sha512-2JAn3z8AR6rjK8Sm8orRC0h/bcl/DqL7tRPdGZ4I1CjdF+EaMLmYxBHyXuKL849eucPFhvBoxMsflfOb8kxaeQ==}
    dev: false

  /webidl-conversions/4.0.2:
    resolution: {integrity: sha512-YQ+BmxuTgd6UXZW3+ICGfyqRyHXVlD5GtQr5+qjiNW7bF0cqrzX500HVXPBOvgXb5YnzDd+h0zqyv61KUD7+Sg==}
    dev: true

  /webidl-conversions/6.1.0:
    resolution: {integrity: sha512-qBIvFLGiBpLjfwmYAaHPXsn+ho5xZnGvyGvsarywGNc8VyQJUMHJ8OBKGGrPER0okBeMDaan4mNBlgBROxuI8w==}
    engines: {node: '>=10.4'}
    dev: true

  /webpack-sources/1.4.3:
    resolution: {integrity: sha512-lgTS3Xhv1lCOKo7SA5TjKXMjpSM4sBjNV5+q2bqesbSPs5FjGmU6jjtBSkX9b4qW87vDIsCIlUPOEhbZrMdjeQ==}
    dependencies:
      source-list-map: 2.0.1
      source-map: 0.6.1
    dev: true

  /websocket-driver/0.7.4:
    resolution: {integrity: sha512-b17KeDIQVjvb0ssuSDF2cYXSg2iztliJ4B9WdsuB6J952qCPKmnVq4DyW5motImXHDC1cBT/1UezrJVsKw5zjg==}
    engines: {node: '>=0.8.0'}
    dependencies:
      http-parser-js: 0.5.8
      safe-buffer: 5.2.1
      websocket-extensions: 0.1.4
    dev: false

  /websocket-extensions/0.1.4:
    resolution: {integrity: sha512-OqedPIGOfsDlo31UNwYbCFMSaO9m9G/0faIHj5/dZFDMFqPTcx6UwqyOy3COEaEOg/9VsGIpdqn62W5KhoKSpg==}
    engines: {node: '>=0.8.0'}
    dev: false

  /whatwg-url/5.0.0:
    resolution: {integrity: sha512-saE57nupxk6v3HY35+jzBwYa0rKSy0XR8JSxZPwgLr7ys0IBzhGviA1/TUGJLmSVqs8pb9AnvICXEuOHLprYTw==}
    dependencies:
      tr46: 0.0.3
      webidl-conversions: 3.0.1
    dev: false

  /whatwg-url/7.1.0:
    resolution: {integrity: sha512-WUu7Rg1DroM7oQvGWfOiAK21n74Gg+T4elXEQYkOhtyLeWiJFoOGLXPKI/9gzIie9CtwVLm8wtw6YJdKyxSjeg==}
    dependencies:
      lodash.sortby: 4.7.0
      tr46: 1.0.1
      webidl-conversions: 4.0.2
    dev: true

  /whatwg-url/8.7.0:
    resolution: {integrity: sha512-gAojqb/m9Q8a5IV96E3fHJM70AzCkgt4uXYX2O7EmuyOnLrViCQlsEBmF9UQIu3/aeAIp2U17rtbpZWNntQqdg==}
    engines: {node: '>=10'}
    dependencies:
      lodash: 4.17.21
      tr46: 2.1.0
      webidl-conversions: 6.1.0
    dev: true

  /which-boxed-primitive/1.0.2:
    resolution: {integrity: sha512-bwZdv0AKLpplFY2KZRX6TvyuN7ojjr7lwkg6ml0roIy9YeuSr7JS372qlNW18UQYzgYK9ziGcerWqZOmEn9VNg==}
    dependencies:
      is-bigint: 1.0.4
      is-boolean-object: 1.1.2
      is-number-object: 1.0.7
      is-string: 1.0.7
      is-symbol: 1.0.4
    dev: true

  /which-module/2.0.0:
    resolution: {integrity: sha512-B+enWhmw6cjfVC7kS8Pj9pCrKSc5txArRyaYGe088shv/FGWH+0Rjx/xPgtsWfsUtS27FkP697E4DDhgrgoc0Q==}
    dev: true

  /which-pm/2.0.0:
    resolution: {integrity: sha512-Lhs9Pmyph0p5n5Z3mVnN0yWcbQYUAD7rbQUiMsQxOJ3T57k7RFe35SUwWMf7dsbDZks1uOmw4AecB/JMDj3v/w==}
    engines: {node: '>=8.15'}
    dependencies:
      load-yaml-file: 0.2.0
      path-exists: 4.0.0
    dev: true

  /which/1.3.1:
    resolution: {integrity: sha512-HxJdYWq1MTIQbJ3nw0cqssHoTNU267KlrDuGZ1WYlxDStUtKUhOaJmh112/TZmHxxUfuJqPXSOm7tDyas0OSIQ==}
    hasBin: true
    dependencies:
      isexe: 2.0.0
    dev: true

  /which/2.0.2:
    resolution: {integrity: sha512-BLI3Tl1TW3Pvl70l3yq3Y64i+awpwXqsGBYWkkqMtnbXgrMD+yj7rhW0kuEDxzJaYXGjEW5ogapKNMEKNMjibA==}
    engines: {node: '>= 8'}
    dependencies:
      isexe: 2.0.0
    dev: true

  /word-wrap/1.2.3:
    resolution: {integrity: sha512-Hz/mrNwitNRh/HUAtM/VT/5VH+ygD6DV7mYKZAtHOrbs8U7lvPS6xf7EJKMF0uW1KJCl0H701g3ZGus+muE5vQ==}
    engines: {node: '>=0.10.0'}
    dev: true

  /workbox-background-sync/6.5.4:
    resolution: {integrity: sha512-0r4INQZMyPky/lj4Ou98qxcThrETucOde+7mRGJl13MPJugQNKeZQOdIJe/1AchOP23cTqHcN/YVpD6r8E6I8g==}
    dependencies:
      idb: 7.1.1
      workbox-core: 6.5.4
    dev: true

  /workbox-broadcast-update/6.5.4:
    resolution: {integrity: sha512-I/lBERoH1u3zyBosnpPEtcAVe5lwykx9Yg1k6f8/BGEPGaMMgZrwVrqL1uA9QZ1NGGFoyE6t9i7lBjOlDhFEEw==}
    dependencies:
      workbox-core: 6.5.4
    dev: true

  /workbox-build/6.5.4:
    resolution: {integrity: sha512-kgRevLXEYvUW9WS4XoziYqZ8Q9j/2ziJYEtTrjdz5/L/cTUa2XfyMP2i7c3p34lgqJ03+mTiz13SdFef2POwbA==}
    engines: {node: '>=10.0.0'}
    dependencies:
      '@apideck/better-ajv-errors': 0.3.6_ajv@8.11.2
      '@babel/core': 7.20.5
      '@babel/preset-env': 7.20.2_@babel+core@7.20.5
      '@babel/runtime': 7.19.0
      '@rollup/plugin-babel': 5.3.1_opjstonlpkhafnz76jsxdwq25a
      '@rollup/plugin-node-resolve': 11.2.1_rollup@2.79.1
      '@rollup/plugin-replace': 2.4.2_rollup@2.79.1
      '@surma/rollup-plugin-off-main-thread': 2.2.3
      ajv: 8.11.2
      common-tags: 1.8.2
      fast-json-stable-stringify: 2.1.0
      fs-extra: 9.1.0
      glob: 7.2.3
      lodash: 4.17.21
      pretty-bytes: 5.6.0
      rollup: 2.79.1
      rollup-plugin-terser: 7.0.2_rollup@2.79.1
      source-map: 0.8.0-beta.0
      stringify-object: 3.3.0
      strip-comments: 2.0.1
      tempy: 0.6.0
      upath: 1.2.0
      workbox-background-sync: 6.5.4
      workbox-broadcast-update: 6.5.4
      workbox-cacheable-response: 6.5.4
      workbox-core: 6.5.4
      workbox-expiration: 6.5.4
      workbox-google-analytics: 6.5.4
      workbox-navigation-preload: 6.5.4
      workbox-precaching: 6.5.4
      workbox-range-requests: 6.5.4
      workbox-recipes: 6.5.4
      workbox-routing: 6.5.4
      workbox-strategies: 6.5.4
      workbox-streams: 6.5.4
      workbox-sw: 6.5.4
      workbox-window: 6.5.4
    transitivePeerDependencies:
      - '@types/babel__core'
      - supports-color
    dev: true

  /workbox-cacheable-response/6.5.4:
    resolution: {integrity: sha512-DCR9uD0Fqj8oB2TSWQEm1hbFs/85hXXoayVwFKLVuIuxwJaihBsLsp4y7J9bvZbqtPJ1KlCkmYVGQKrBU4KAug==}
    dependencies:
      workbox-core: 6.5.4
    dev: true

  /workbox-core/6.5.4:
    resolution: {integrity: sha512-OXYb+m9wZm8GrORlV2vBbE5EC1FKu71GGp0H4rjmxmF4/HLbMCoTFws87M3dFwgpmg0v00K++PImpNQ6J5NQ6Q==}
    dev: true

  /workbox-expiration/6.5.4:
    resolution: {integrity: sha512-jUP5qPOpH1nXtjGGh1fRBa1wJL2QlIb5mGpct3NzepjGG2uFFBn4iiEBiI9GUmfAFR2ApuRhDydjcRmYXddiEQ==}
    dependencies:
      idb: 7.1.1
      workbox-core: 6.5.4
    dev: true

  /workbox-google-analytics/6.5.4:
    resolution: {integrity: sha512-8AU1WuaXsD49249Wq0B2zn4a/vvFfHkpcFfqAFHNHwln3jK9QUYmzdkKXGIZl9wyKNP+RRX30vcgcyWMcZ9VAg==}
    dependencies:
      workbox-background-sync: 6.5.4
      workbox-core: 6.5.4
      workbox-routing: 6.5.4
      workbox-strategies: 6.5.4
    dev: true

  /workbox-navigation-preload/6.5.4:
    resolution: {integrity: sha512-IIwf80eO3cr8h6XSQJF+Hxj26rg2RPFVUmJLUlM0+A2GzB4HFbQyKkrgD5y2d84g2IbJzP4B4j5dPBRzamHrng==}
    dependencies:
      workbox-core: 6.5.4
    dev: true

  /workbox-precaching/6.5.4:
    resolution: {integrity: sha512-hSMezMsW6btKnxHB4bFy2Qfwey/8SYdGWvVIKFaUm8vJ4E53JAY+U2JwLTRD8wbLWoP6OVUdFlXsTdKu9yoLTg==}
    dependencies:
      workbox-core: 6.5.4
      workbox-routing: 6.5.4
      workbox-strategies: 6.5.4
    dev: true

  /workbox-range-requests/6.5.4:
    resolution: {integrity: sha512-Je2qR1NXCFC8xVJ/Lux6saH6IrQGhMpDrPXWZWWS8n/RD+WZfKa6dSZwU+/QksfEadJEr/NfY+aP/CXFFK5JFg==}
    dependencies:
      workbox-core: 6.5.4
    dev: true

  /workbox-recipes/6.5.4:
    resolution: {integrity: sha512-QZNO8Ez708NNwzLNEXTG4QYSKQ1ochzEtRLGaq+mr2PyoEIC1xFW7MrWxrONUxBFOByksds9Z4//lKAX8tHyUA==}
    dependencies:
      workbox-cacheable-response: 6.5.4
      workbox-core: 6.5.4
      workbox-expiration: 6.5.4
      workbox-precaching: 6.5.4
      workbox-routing: 6.5.4
      workbox-strategies: 6.5.4
    dev: true

  /workbox-routing/6.5.4:
    resolution: {integrity: sha512-apQswLsbrrOsBUWtr9Lf80F+P1sHnQdYodRo32SjiByYi36IDyL2r7BH1lJtFX8fwNHDa1QOVY74WKLLS6o5Pg==}
    dependencies:
      workbox-core: 6.5.4
    dev: true

  /workbox-strategies/6.5.4:
    resolution: {integrity: sha512-DEtsxhx0LIYWkJBTQolRxG4EI0setTJkqR4m7r4YpBdxtWJH1Mbg01Cj8ZjNOO8etqfA3IZaOPHUxCs8cBsKLw==}
    dependencies:
      workbox-core: 6.5.4
    dev: true

  /workbox-streams/6.5.4:
    resolution: {integrity: sha512-FXKVh87d2RFXkliAIheBojBELIPnWbQdyDvsH3t74Cwhg0fDheL1T8BqSM86hZvC0ZESLsznSYWw+Va+KVbUzg==}
    dependencies:
      workbox-core: 6.5.4
      workbox-routing: 6.5.4
    dev: true

  /workbox-sw/6.5.4:
    resolution: {integrity: sha512-vo2RQo7DILVRoH5LjGqw3nphavEjK4Qk+FenXeUsknKn14eCNedHOXWbmnvP4ipKhlE35pvJ4yl4YYf6YsJArA==}
    dev: true

  /workbox-webpack-plugin/6.5.4:
    resolution: {integrity: sha512-LmWm/zoaahe0EGmMTrSLUi+BjyR3cdGEfU3fS6PN1zKFYbqAKuQ+Oy/27e4VSXsyIwAw8+QDfk1XHNGtZu9nQg==}
    engines: {node: '>=10.0.0'}
    peerDependencies:
      webpack: ^4.4.0 || ^5.9.0
    dependencies:
      fast-json-stable-stringify: 2.1.0
      pretty-bytes: 5.6.0
      upath: 1.2.0
      webpack-sources: 1.4.3
      workbox-build: 6.5.4
    transitivePeerDependencies:
      - '@types/babel__core'
      - supports-color
    dev: true

  /workbox-window/6.5.4:
    resolution: {integrity: sha512-HnLZJDwYBE+hpG25AQBO8RUWBJRaCsI9ksQJEp3aCOFCaG5kqaToAYXFRAHxzRluM2cQbGzdQF5rjKPWPA1fug==}
    dependencies:
      '@types/trusted-types': 2.0.2
      workbox-core: 6.5.4
    dev: true

  /wrap-ansi/6.2.0:
    resolution: {integrity: sha512-r6lPcBGxZXlIcymEu7InxDMhdW0KDxpLgoFLcguasxCaJ/SOIZwINatK9KY/tf+ZrlywOKU0UDj3ATXUBfxJXA==}
    engines: {node: '>=8'}
    dependencies:
      ansi-styles: 4.3.0
      string-width: 4.2.3
      strip-ansi: 6.0.1
    dev: true

  /wrap-ansi/7.0.0:
    resolution: {integrity: sha512-YVGIj2kamLSTxw6NsZjoBxfSwsn0ycdesmc4p+Q21c5zPuZ1pl+NfxVdxPtdHvmNVOQ6XSYG4AUtyt/Fi7D16Q==}
    engines: {node: '>=10'}
    dependencies:
      ansi-styles: 4.3.0
      string-width: 4.2.3
      strip-ansi: 6.0.1

  /wrappy/1.0.2:
    resolution: {integrity: sha512-l4Sp/DRseor9wL6EvV2+TuQn63dMkPjZ/sp9XkghTEbV9KlPS1xUsZ3u7/IQO4wxtcFB4bgpQPRcR3QCvezPcQ==}
    dev: true

  /ws/7.5.9:
    resolution: {integrity: sha512-F+P9Jil7UiSKSkppIiD94dN07AwvFixvLIj1Og1Rl9GGMuNipJnV9JzjD6XuqmAeiswGvUmNLjr5cFuXwNS77Q==}
    engines: {node: '>=8.3.0'}
    requiresBuild: true
    peerDependencies:
      bufferutil: ^4.0.1
      utf-8-validate: ^5.0.2
    peerDependenciesMeta:
      bufferutil:
        optional: true
      utf-8-validate:
        optional: true
    dev: false
    optional: true

  /xtend/2.1.2:
    resolution: {integrity: sha512-vMNKzr2rHP9Dp/e1NQFnLQlwlhp9L/LfvnsVdHxN1f+uggyVI3i08uD14GPvCToPkdsRfyPqIyYGmIk58V98ZQ==}
    engines: {node: '>=0.4'}
    dependencies:
      object-keys: 0.4.0
    dev: false

  /y-protocols/1.0.5:
    resolution: {integrity: sha512-Wil92b7cGk712lRHDqS4T90IczF6RkcvCwAD0A2OPg+adKmOe+nOiT/N2hvpQIWS3zfjmtL4CPaH5sIW1Hkm/A==}
    dependencies:
      lib0: 0.2.58
    dev: false

  /y-webrtc/10.2.3:
    resolution: {integrity: sha512-X7a6c56/jWhEI8LHLmT3LgzwbPA4r8h46pdVvV+55EQJhi+K6RfmisWgj7h6/2gkB0yveq7iDxlmyrYGnAKW/Q==}
    engines: {node: '>=12'}
    hasBin: true
    dependencies:
      lib0: 0.2.58
      simple-peer: 9.11.1
      y-protocols: 1.0.5
    optionalDependencies:
      ws: 7.5.9
    transitivePeerDependencies:
      - bufferutil
      - supports-color
      - utf-8-validate
    dev: false

  /y18n/4.0.3:
    resolution: {integrity: sha512-JKhqTOwSrqNA1NY5lSztJ1GrBiUodLMmIZuLiDaMRJ+itFd+ABVE8XBjOvIWL+rSqNDC74LCSFmlb/U4UZ4hJQ==}
    dev: true

  /y18n/5.0.8:
    resolution: {integrity: sha512-0pfFzegeDWJHJIAmTLRP2DwHjdF5s7jo9tuztdQxAhINCdvS+3nGINqPd00AphqJR/0LhANUS6/+7SCb98YOfA==}
    engines: {node: '>=10'}

  /yallist/2.1.2:
    resolution: {integrity: sha512-ncTzHV7NvsQZkYe1DW7cbDLm0YpzHmZF5r/iyP3ZnQtMiJ+pjzisCiMNI+Sj+xQF5pXhSHxSB3uDbsBTzY/c2A==}
    dev: true

  /yallist/3.1.1:
    resolution: {integrity: sha512-a4UGQaWPH59mOXUYnAG2ewncQS4i4F43Tv3JoAM+s2VDAmS9NsK8GpDMLrCHPksFT7h3K6TOoUNn2pb7RoXx4g==}
    dev: true

  /yallist/4.0.0:
    resolution: {integrity: sha512-3wdGidZyq5PB084XLES5TpOSRA3wjXAlIWMhum2kRcv/41Sn2emQ0dycQW4uZXLejwKvg6EsvbdlVL+FYEct7A==}
    dev: true

  /yaml/1.10.2:
    resolution: {integrity: sha512-r3vXyErRCYJ7wg28yvBY5VSoAF8ZvlcW9/BwUzEtUsjvX/DKs24dIkuwjtuprwJJHsbyUbLApepYTR1BN4uHrg==}
    engines: {node: '>= 6'}
    dev: false

  /yaml/2.2.1:
    resolution: {integrity: sha512-e0WHiYql7+9wr4cWMx3TVQrNwejKaEe7/rHNmQmqRjazfOP5W8PB6Jpebb5o6fIapbz9o9+2ipcaTM2ZwDI6lw==}
    engines: {node: '>= 14'}
    dev: true

  /yargs-parser/18.1.3:
    resolution: {integrity: sha512-o50j0JeToy/4K6OZcaQmW6lyXXKhq7csREXcDwk2omFPJEwUNOVtJKvmDr9EI1fAJZUyZcRF7kxGBWmRXudrCQ==}
    engines: {node: '>=6'}
    dependencies:
      camelcase: 5.3.1
      decamelize: 1.2.0
    dev: true

  /yargs-parser/20.2.9:
    resolution: {integrity: sha512-y11nGElTIV+CT3Zv9t7VKl+Q3hTQoT9a1Qzezhhl6Rp21gJ/IVTW7Z3y9EWXhuUBC2Shnf+DX0antecpAwSP8w==}
    engines: {node: '>=10'}
    dev: false

  /yargs-parser/21.1.1:
    resolution: {integrity: sha512-tVpsJW7DdjecAiFpbIB1e3qxIQsE6NoPc5/eTdrbbIC4h0LVsWhnoa3g+m2HclBIujHzsxZ4VJVA+GUuc2/LBw==}
    engines: {node: '>=12'}
    dev: true

  /yargs/15.4.1:
    resolution: {integrity: sha512-aePbxDmcYW++PaqBsJ+HYUFwCdv4LVvdnhBy78E57PIor8/OVvhMrADFFEDh8DHDFRv/O9i3lPhsENjO7QX0+A==}
    engines: {node: '>=8'}
    dependencies:
      cliui: 6.0.0
      decamelize: 1.2.0
      find-up: 4.1.0
      get-caller-file: 2.0.5
      require-directory: 2.1.1
      require-main-filename: 2.0.0
      set-blocking: 2.0.0
      string-width: 4.2.3
      which-module: 2.0.0
      y18n: 4.0.3
      yargs-parser: 18.1.3
    dev: true

  /yargs/16.2.0:
    resolution: {integrity: sha512-D1mvvtDG0L5ft/jGWkLpG1+m0eQxOfaBvTNELraWj22wSVUMWxZUvYgJYcKh6jGGIkJFhH4IZPQhR4TKpc8mBw==}
    engines: {node: '>=10'}
    dependencies:
      cliui: 7.0.4
      escalade: 3.1.1
      get-caller-file: 2.0.5
      require-directory: 2.1.1
      string-width: 4.2.3
      y18n: 5.0.8
      yargs-parser: 20.2.9
    dev: false

  /yargs/17.6.2:
    resolution: {integrity: sha512-1/9UrdHjDZc0eOU0HxOHoS78C69UD3JRMvzlJ7S79S2nTaWRA/whGCTV8o9e/N/1Va9YIV7Q4sOxD8VV4pCWOw==}
    engines: {node: '>=12'}
    dependencies:
      cliui: 8.0.1
      escalade: 3.1.1
      get-caller-file: 2.0.5
      require-directory: 2.1.1
      string-width: 4.2.3
      y18n: 5.0.8
      yargs-parser: 21.1.1
    dev: true

  /yjs/13.5.44:
    resolution: {integrity: sha512-UL+abIh2lQonqXfaJ+en7z9eGshpY11j1zNLc2kDYs0vrTjee4gZJUXC3ZsuhP6geQt0IRU04epCGRaVPQAVCA==}
    dependencies:
      lib0: 0.2.52
    dev: false

  /yocto-queue/0.1.0:
    resolution: {integrity: sha512-rVksvsnNCdJ/ohGc6xgPwyN8eheCxsiLM8mxuE/t/mOVqJewPuO1miLpTHQiRgTKCLexL4MeAFVagts7HmNZ2Q==}
    engines: {node: '>=10'}
    dev: true<|MERGE_RESOLUTION|>--- conflicted
+++ resolved
@@ -1443,17 +1443,8 @@
       to-fast-properties: 2.0.0
     dev: true
 
-<<<<<<< HEAD
-  /@blocksuite/blocks/0.3.1_yjs@13.5.44:
-    resolution: {integrity: sha512-b0dGz2MG4yIgngJPRumaMY58wAsd2FEVSZl3tpCXlagK9I0HD165Bq70PxcaRHVjBSV1Gf29ZVHUF6BVTYogPw==}
-=======
-  /@bcoe/v8-coverage/0.2.3:
-    resolution: {integrity: sha512-0hYQ8SB4Db5zvZB4axdMHGwEaQjkZzFjQiN9LVYvIFB2nSUHW9tYpxWriPrWDASIxiaXax83REcLxuSdnGPZtw==}
-    dev: true
-
   /@blocksuite/blocks/0.3.1-20230106060050-1aad55d_yjs@13.5.44:
     resolution: {integrity: sha512-qRNXmhjw+GAGsV1mI2XXPxYTlHfsFHv9ttTCNQ6IIcxvc5Hh6lWmdwVibxvlpYUkgEc1zv3/GxOEsR/ngpZXzQ==}
->>>>>>> 462e86b9
     dependencies:
       '@blocksuite/phasor': 0.3.1_yjs@13.5.44
       '@blocksuite/store': 0.3.1-20230106060050-1aad55d_yjs@13.5.44
@@ -4212,7 +4203,6 @@
   /caniuse-lite/1.0.30001419:
     resolution: {integrity: sha512-aFO1r+g6R7TW+PNQxKzjITwLOyDhVRLjW0LcwS/HCZGUUKTGNp9+IwLC4xyDSZBygVL/mxaFR3HIV6wEKQuSzw==}
 
-<<<<<<< HEAD
   /chai/4.3.7:
     resolution: {integrity: sha512-HLnAzZ2iupm25PlN0xFreAlBA5zaBSv3og0DdeGA4Ar6h6rJ3A0rolRUKJhSF2V10GZKDgWF/VmAEsNWjCRB+A==}
     engines: {node: '>=4'}
@@ -4226,20 +4216,6 @@
       type-detect: 4.0.8
     dev: true
 
-  /chalk-next/6.1.5:
-    resolution: {integrity: sha512-OAx9F3vSk18qpfCohk0849/j3GyaoIpv8eXjmpdbmLZt+5+sWYq8xwt3B5ue25irLcxFcLL2hAbxxHSsBxupbw==}
-    engines: {node: '>=10'}
-    dependencies:
-      ansi-styles: 4.3.0
-      axios: 0.21.4
-      fs: 0.0.1-security
-      supports-color: 7.2.0
-    transitivePeerDependencies:
-      - debug
-    dev: true
-
-=======
->>>>>>> 462e86b9
   /chalk/2.4.2:
     resolution: {integrity: sha512-Mti+f9lpJNcwF4tWV8/OrTTtF1gZi+f8FqlyAdouralcFWFQWF2+NgCHShjkCb+IFBLq9buZwE1xckQU4peSuQ==}
     engines: {node: '>=4'}
