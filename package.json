--- conflicted
+++ resolved
@@ -26,11 +26,7 @@
     "*.{ts,tsx,js,jsx}": "npx eslint --cache --fix"
   },
   "devDependencies": {
-<<<<<<< HEAD
-=======
     "@changesets/cli": "^2.26.0",
-    "@jest/globals": "^29.3.1",
->>>>>>> 7a5786f2
     "@playwright/test": "^1.29.1",
     "@types/eslint": "^8.4.10",
     "@types/node": "^18.11.17",
@@ -41,20 +37,10 @@
     "eslint-config-prettier": "^8.5.0",
     "eslint-plugin-prettier": "^4.2.1",
     "got": "^12.5.3",
-<<<<<<< HEAD
-    "prettier": "^2.7.1",
-    "typescript": "^4.9.3",
-    "lint-staged": "^13.1.0",
     "husky": "^8.0.2",
-    "@changesets/cli": "^2.26.0"
-=======
-    "husky": "^8.0.2",
-    "jest": "^29.3.1",
     "lint-staged": "^13.1.0",
     "prettier": "^2.7.1",
-    "ts-jest": "^29.0.3",
     "typescript": "^4.9.3"
->>>>>>> 7a5786f2
   },
   "eslintConfig": {
     "root": true,
